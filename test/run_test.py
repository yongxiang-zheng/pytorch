--- conflicted
+++ resolved
@@ -75,7 +75,6 @@
 RERUN_DISABLED_TESTS = os.getenv("PYTORCH_TEST_RERUN_DISABLED_TESTS", "0") == "1"
 DISTRIBUTED_TEST_PREFIX = "distributed"
 INDUCTOR_TEST_PREFIX = "inductor"
-DYNAMO_TEST_PREFIX = "dynamo"
 
 
 # Note [ROCm parallel CI testing]
@@ -328,7 +327,6 @@
 ]
 
 INDUCTOR_TESTS = [test for test in TESTS if test.startswith(INDUCTOR_TEST_PREFIX)]
-DYNAMO_TESTS = [test for test in TESTS if test.startswith(DYNAMO_TEST_PREFIX)]
 DISTRIBUTED_TESTS = [test for test in TESTS if test.startswith(DISTRIBUTED_TEST_PREFIX)]
 TORCH_EXPORT_TESTS = [test for test in TESTS if test.startswith("export")]
 FUNCTORCH_TESTS = [test for test in TESTS if test.startswith("functorch")]
@@ -1184,9 +1182,6 @@
         action="store_true",
         help="Enables removing tests based on TD",
         default=IS_CI
-<<<<<<< HEAD
-        and TEST_WITH_CROSSREF
-=======
         and (
             TEST_WITH_CROSSREF
             or TEST_WITH_ASAN
@@ -1196,7 +1191,6 @@
                 and TEST_CUDA
             )
         )
->>>>>>> 22ba180e
         and os.getenv("BRANCH", "") != "main"
         and not strtobool(os.environ.get("NO_TD", "False")),
     )
@@ -1375,11 +1369,6 @@
 
     # these tests failing in Python 3.12 temporarily disabling
     if sys.version_info >= (3, 12):
-<<<<<<< HEAD
-        options.exclude.extend(INDUCTOR_TESTS)
-        options.exclude.extend(DYNAMO_TESTS)
-=======
->>>>>>> 22ba180e
         options.exclude.extend(
             [
                 "functorch/test_dims",
