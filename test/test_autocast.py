--- conflicted
+++ resolved
@@ -224,11 +224,7 @@
     def test_autocast_rnn(self):
         if (
             torch.backends.mkldnn.is_available()
-<<<<<<< HEAD
-            and torch.ops.onednn._is_mkldnn_bf16_supported()
-=======
-            and torch.ops.mkldnn._is_onednn_bf16_supported()
->>>>>>> d47cf775
+            and torch.ops.onednn._is_onednn_bf16_supported()
         ):
             x = torch.randn(1, 2, 1)
             hx = torch.randn(2, 2, 1)
