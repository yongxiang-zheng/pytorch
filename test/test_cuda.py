--- conflicted
+++ resolved
@@ -5047,10 +5047,13 @@
         # pool should point to the same allocator as the one passed into it
         self.assertEqual(allocator.allocator(), pool.allocator)
 
-        # no allocations happened yet, so called_dummy_alloc should be 0
+        # no allocations happened yet, so called_dummy_alloc and
+        # called_dummy_free should be 0
         alloc_lib = ctypes.CDLL(dummy_allocator)
         called_dummy_alloc = ctypes.c_int.in_dll(alloc_lib, "called_dummy_alloc")
+        called_dummy_free = ctypes.c_int.in_dll(alloc_lib, "called_dummy_free")
         self.assertEqual(called_dummy_alloc.value, 0)
+        self.assertEqual(called_dummy_free.value, 0)
 
         with torch.cuda.use_mem_pool(pool):
             out_0 = torch.randn(1, device="cuda")
@@ -5075,15 +5078,16 @@
         # in the same pool
         self.assertEqual(len(pool.snapshot()), 2)
 
-<<<<<<< HEAD
         del out_0, out_1
         pool.empty_cache()
         # pool now should have 0 segments if empty_cache() reclaimed all the
         # memory
         self.assertEqual(len(pool.snapshot()), 0)
 
-=======
->>>>>>> 37557e2e
+        # called_dummy_free should be 321 if dummy_free was used to deallocate
+        # out tensor
+        self.assertEqual(called_dummy_free.value, 321)
+
     def test_mempool_context(self):
         active_pool = torch.cuda.MemPoolContext.active_pool()
 
