# Owner(s): ["module: dynamo"]
from unittest.mock import patch

import torch
import torch._dynamo.test_case
import torch._dynamo.testing
from torch._C import (
    _is_torch_function_all_disabled,
    _len_torch_function_stack,
    _pop_torch_function_stack,
    _push_on_torch_function_stack,
)
from torch.overrides import _get_current_function_mode_stack, BaseTorchFunctionMode
from torch.utils._device import DeviceContext
from torch.utils._python_dispatch import TorchDispatchMode


class TorchDispatchModeTests(torch._dynamo.test_case.TestCase):
    @classmethod
    def setUpClass(cls):
        super().setUpClass()

    @classmethod
    def tearDownClass(cls):
        super().tearDownClass()

    def test_skip_torch_dispatch_modes(self):
        class RewriteAddToMul(TorchDispatchMode):
            def __torch_dispatch__(self, func, types, args=(), kwargs=None):
                if func is torch.ops.aten.add.Tensor:
                    func = torch.ops.aten.mul.Tensor
                return func(*args, **kwargs)

        def fn(x):
            return x + x

        cnt = torch._dynamo.testing.CompileCounter()

        x = torch.tensor([3.0])
        with RewriteAddToMul():
            eager_res = fn(x)
            compiled_res = torch._dynamo.optimize(cnt)(fn)(x)

        self.assertEqual(eager_res, compiled_res)
        self.assertEqual(cnt.frame_count, 0)


class TorchFunctionModeTests(torch._dynamo.test_case.TestCase):
    @classmethod
    def setUpClass(cls):
        cls.default_device_old = torch.get_default_device()
        super().setUpClass()

    @classmethod
    def tearDownClass(cls):
        torch.set_default_device(cls.default_device_old)
        super().tearDownClass()

    def setUp(self):
        torch.set_default_device(None)

    def tearDown(self):
        torch.set_default_device(None)

    def _run_torch_function_mode_guard_test(self):
        class TestMode1(BaseTorchFunctionMode):
            pass

        class TestMode2(BaseTorchFunctionMode):
            pass

        cnt = torch._dynamo.testing.CompileCounter()

        @torch.compile(backend=cnt.__call__)
        def fn(x):
            return x + 1

        inp = torch.ones(2, 2)
        fn(inp)
        self.assertEqual(cnt.frame_count, 1)

        with TestMode1():
            fn(inp)
        self.assertEqual(cnt.frame_count, 2)

        with TestMode1(), TestMode2():
            fn(inp)
        self.assertEqual(cnt.frame_count, 3)

        with TestMode2(), TestMode1():
            fn(inp)
        self.assertEqual(cnt.frame_count, 4)

        with TestMode1():
            fn(inp)
        self.assertEqual(cnt.frame_count, 4)

    def _run_ignored_mode_types_test(self):
        class IgnoredMode(BaseTorchFunctionMode):
            pass

        cnt = torch._dynamo.testing.CompileCounter()

        @torch.compile(backend=cnt.__call__, fullgraph=True)
        def fn(x):
            return x + 1

        inp = torch.ones(2, 2)

        with patch(
            "torch._dynamo.variables.torch_function.IGNORED_MODES", {IgnoredMode}
        ):
            # initial compile
            fn(inp)

            # no recompile, mode ignored
            # note: the ref stack is length 0, and the stack we are checking against has length 2
            # we want to check both ref stack len > runtime stack, and ref stack len < runtime stack
            with IgnoredMode(), IgnoredMode():
                fn(inp)

            self.assertEqual(cnt.frame_count, 1)

            # recompile due to new mode on the stack
            with BaseTorchFunctionMode(), BaseTorchFunctionMode(), BaseTorchFunctionMode():
                fn(inp)

            self.assertEqual(cnt.frame_count, 2)

            # recompile
            # tests both ref stack len > runtime stack len for the above guard check
            # and ref stack len < runtime stack len for the initial zero mode case
            with BaseTorchFunctionMode(), IgnoredMode(), BaseTorchFunctionMode():
                fn(inp)

            self.assertEqual(cnt.frame_count, 3)

            # no recompile
            with IgnoredMode(), IgnoredMode(), BaseTorchFunctionMode(), BaseTorchFunctionMode():
                fn(inp)

            self.assertEqual(cnt.frame_count, 3)

        # This is tricky, basically the ignored modes are baked into the guard
        # IgnoredMode will be ignored forever by that guard.
        # This is okay since we don't expect to be modifying IGNORED_MODES
        # in the middle of execution except for the purposes of testing.
        torch._dynamo.reset()

        with IgnoredMode():
            fn(inp)

        self.assertEqual(cnt.frame_count, 4)

    @torch._dynamo.config.patch("enable_cpp_guard_manager", False)
    def test_torch_function_mode_guards_ignored_types_py(self):
        self._run_ignored_mode_types_test()

    def test_torch_function_mode_guards_ignored_types_cpp(self):
        self._run_ignored_mode_types_test()

    @torch._dynamo.config.patch("enable_cpp_guard_manager", False)
    def test_torch_function_mode_guards_py(self):
        self._run_torch_function_mode_guard_test()

    def test_torch_function_mode_guards_cpp(self):
        self._run_torch_function_mode_guard_test()

    def test_stack_state_mutation_default_device(self):
        m = BaseTorchFunctionMode()
        m1 = BaseTorchFunctionMode()
        with m, m1:

            @torch.compile(fullgraph=True)
            def fn(x):
                torch.set_default_device("cpu")
                _pop_torch_function_stack()

            fn(torch.ones(2, 2))
            _push_on_torch_function_stack(m1)

            stack = _get_current_function_mode_stack()
            self.assertIsInstance(stack[0], DeviceContext)
            self.assertEqual(stack[0].device, torch.device("cpu"))
            self.assertIs(stack[1], m)
            self.assertIs(stack[2], m1)

    def test_stack_state_clear_default_device(self):
        @torch.compile(fullgraph=True)
        def fn(x):
            torch.set_default_device(None)
            return x + 1

        fn(torch.ones(2, 2))
        stack = _get_current_function_mode_stack()
        self.assertEqual(len(stack), 0)

        m = BaseTorchFunctionMode()
        m1 = BaseTorchFunctionMode()

        # Stack populated, add device
        with m, m1:

            @torch.compile(fullgraph=True)
            def fn(x):
                torch.set_default_device("cpu")
                torch.set_default_device(None)
                torch.set_default_device("cpu")
                return x + 1

            fn(torch.ones(2, 2))
            stack = _get_current_function_mode_stack()
            self.assertEqual(stack[0].device, torch.device("cpu"))
            self.assertIs(stack[1], m)
            self.assertIs(stack[2], m1)

        # Stack populated, remove device
        torch.set_default_device("cpu")
        with m, m1:

            @torch.compile(fullgraph=True)
            def fn(x):
                torch.set_default_device(None)
                return x + 1

            fn(torch.ones(2, 2))
            stack = _get_current_function_mode_stack()
            self.assertIs(stack[0], m)
            self.assertIs(stack[1], m1)

        @torch.compile(fullgraph=True)
        def fn(x):
            torch.set_default_device("cpu")
            torch.set_default_device("cpu")
            return x + 1

        fn(torch.ones(2, 2))
        stack = _get_current_function_mode_stack()
        self.assertEqual(stack[0].device, torch.device("cpu"))
        torch.set_default_device(None)

    def test_pop_torch_function_mode(self):
        m = BaseTorchFunctionMode()
        with m:

            @torch.compile(fullgraph=True)
            def fn(x):
                _pop_torch_function_stack()
                return x + 1

            fn(torch.ones(2, 2))

            self.assertEqual(_len_torch_function_stack(), 0)
            # reset stack so __exit__ doesn't crash
            _push_on_torch_function_stack(m)

        self.assertEqual(_len_torch_function_stack(), 0)

    def test_error_empty_stack_pop_torch_function_mode(self):
        @torch.compile(fullgraph=True)
        def fn(x):
            _pop_torch_function_stack()
            return x + 1

        self.assertRaisesRegex(
            torch._dynamo.exc.Unsupported,
            "Popping from an empty torch function mode stack",
            lambda: fn(torch.ones(2, 2)),
        )

    def test_push_torch_function_mode(self):
        m = BaseTorchFunctionMode()
        with m:

            @torch.compile(fullgraph=True)
            def fn(x, m):
                _push_on_torch_function_stack(m)
                return x + 1

            fn(torch.ones(2, 2), m)

            self.assertEqual(_len_torch_function_stack(), 2)
            # reset stack state
            _pop_torch_function_stack()

        self.assertEqual(_len_torch_function_stack(), 0)

    def test_len_torch_function_mode(self):
        m = BaseTorchFunctionMode()
        with m:

            @torch.compile(fullgraph=True)
            def fn(x):
                z = _len_torch_function_stack()
                return x + z

            res = fn(torch.ones(2, 2))
            self.assertEqual(res, torch.ones(2, 2) + 1)
            self.assertEqual(_len_torch_function_stack(), 1)

    def test_intermedate_torch_function_mode_construction_mutation(self):
        class TestMode(BaseTorchFunctionMode):
            def __init__(self, x):
                self.x = x

        @torch.compile(fullgraph=True)
        def fn(x):
            z = TestMode(2)
            z.y = 2
            return x + 1, z

        fn(torch.ones(2, 2))

<<<<<<< HEAD
    def test_torch_function_mode_enabled_guard(self):
        cnt = torch._dynamo.testing.CompileCounter()
        inp = torch.ones(2, 2)

        @torch.compile(backend=cnt.__call__)
        def fn(x):
            return x + 1

        with BaseTorchFunctionMode(), torch._C.DisableTorchFunctionSubclass():
            with torch._C.DisableTorchFunction():
                fn(inp)

            fn(inp)

        self.assertEqual(cnt.frame_count, 2)

    def test_torch_function_all_disabled_api(self):
        state = _is_torch_function_all_disabled()
        self.assertFalse(state)

        with torch._C.DisableTorchFunction():
            state = _is_torch_function_all_disabled()
            self.assertTrue(state)

        state = _is_torch_function_all_disabled()
        self.assertFalse(state)

        with torch._C.DisableTorchFunctionSubclass():
            state = _is_torch_function_all_disabled()
            self.assertFalse(state)

=======
>>>>>>> d0615b41

if __name__ == "__main__":
    from torch._dynamo.test_case import run_tests

    run_tests()<|MERGE_RESOLUTION|>--- conflicted
+++ resolved
@@ -311,7 +311,6 @@
 
         fn(torch.ones(2, 2))
 
-<<<<<<< HEAD
     def test_torch_function_mode_enabled_guard(self):
         cnt = torch._dynamo.testing.CompileCounter()
         inp = torch.ones(2, 2)
@@ -343,8 +342,6 @@
             state = _is_torch_function_all_disabled()
             self.assertFalse(state)
 
-=======
->>>>>>> d0615b41
 
 if __name__ == "__main__":
     from torch._dynamo.test_case import run_tests
