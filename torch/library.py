# mypy: allow-untyped-defs
import contextlib
import functools
import inspect
import re
import sys
import traceback
import weakref
from typing import Any, Callable, Dict, List, Optional, Sequence, Set, Tuple, Union
from typing_extensions import deprecated

import torch
from torch import _library
from torch._library.custom_ops import (
    _maybe_get_opdef,
    custom_op,
    CustomOpDef,
    device_types_t,
)
<<<<<<< HEAD
from torch._ops import OpOverload, OpOverloadPacket
=======
from torch._library.infer_schema import infer_schema  # noqa: F401
from torch._ops import OpOverload
>>>>>>> 3bce7e30


__all__ = [
    "Library",
    "impl",
    "define",
    "fallthrough_kernel",
    "impl_abstract",
    "register_fake",
    "get_ctx",
    "custom_op",
    "infer_schema",
]

# Set containing the combination of (namespace, operator, DispatchKey) for which a new kernel has been registered
# The keys in the set are of the form `namespace + "/" + op_name + "/" + dispatch_key`.
# This set is maintained to ensure that two libraries don't try to override the exact same functionality to avoid
# libraries calling into kernels not intended to be called.
_impls: Set[str] = set()
_defs: Set[str] = set()

# prim is reserved by TorchScript interpreter
_reserved_namespaces = ["prim"]


def fallthrough_kernel():
    """
    A dummy function to pass to ``Library.impl`` in order to register a fallthrough.
    """
    raise NotImplementedError("fallthrough_kernel() should never be called.")


class Library:
    """
    A class to create libraries that can be used to register new operators or
    override operators in existing libraries from Python.
    A user can optionally pass in a dispatch keyname if they only want to register
    kernels corresponding to only one specific dispatch key.

    To create a library to override operators in an existing library (with name ns), set the kind to "IMPL".
    To create a new library (with name ns) to register new operators, set the kind to "DEF".
    To create a fragment of a possibly existing library to register operators (and bypass
    the limitation that there is only one library for a given namespace), set the kind to
    "FRAGMENT".

    Args:
        ns: library name
        kind: "DEF", "IMPL" (default: "IMPL"), "FRAGMENT"
        dispatch_key: PyTorch dispatch key (default: "")
    """

    def __init__(self, ns, kind, dispatch_key=""):
        if kind not in ("IMPL", "DEF", "FRAGMENT"):
            raise ValueError("Unsupported kind: ", kind)

        if ns in _reserved_namespaces and (kind == "DEF" or kind == "FRAGMENT"):
            raise ValueError(
                ns,
                " is a reserved namespace. Please try creating a library with another name.",
            )

        frame = traceback.extract_stack(limit=3)[0]
        filename, lineno = frame.filename, frame.lineno
        self.m: Optional[Any] = torch._C._dispatch_library(
            kind, ns, dispatch_key, filename, lineno
        )
        self.ns = ns
        self._op_defs: Set[str] = set()
        self._op_impls: Set[str] = set()
        self._registration_handles: List[_library.utils.RegistrationHandle] = []
        self.kind = kind
        self.dispatch_key = dispatch_key
        # Use a finalizer to setup the "destructor" instead of __del__.
        # Python __del__ can lead to weird things (globals and locals may already
        # be gone when __del__ actually gets called!). finalizers help the
        # situation because it lets us capture references and keeps them alive
        weakref.finalize(
            self,
            _del_library,
            _impls,
            self._op_impls,
            _defs,
            self._op_defs,
            self._registration_handles,
        )

    def __repr__(self):
        return f"Library(kind={self.kind}, ns={self.ns}, dispatch_key={self.dispatch_key})>"

    def define(self, schema, alias_analysis="", *, tags=()):
        r"""Defines a new operator and its semantics in the ns namespace.

        Args:
            schema: function schema to define a new operator.
            alias_analysis (optional): Indicates if the aliasing properties of the operator arguments can be
                                       inferred from the schema (default behavior) or not ("CONSERVATIVE").
            tags (Tag | Sequence[Tag]): one or more torch.Tag to apply to this
                                       operator. Tagging an operator changes the operator's behavior
                                       under various PyTorch subsystems; please read the docs for the
                                       torch.Tag carefully before applying it.

        Returns:
            name of the operator as inferred from the schema.

        Example::
            >>> my_lib = Library("mylib", "DEF")
            >>> my_lib.define("sum(Tensor self) -> Tensor")
        """
        # This is added because we also want to disallow PURE_FUNCTION alias analysis which is a valid
        # AliasAnalysis type in C++
        if alias_analysis not in ["", "FROM_SCHEMA", "CONSERVATIVE"]:
            raise RuntimeError(f"Invalid alias_analysis type {alias_analysis}")
        assert self.m is not None
        if isinstance(tags, torch.Tag):
            tags = (tags,)

        name = schema.split("(")[0]
        packet_name = name.split(".")[0] if "." in name else name
        has_preexisting_packet = hasattr(torch.ops, self.ns) and hasattr(
            getattr(torch.ops, self.ns), packet_name
        )

        result = self.m.define(schema, alias_analysis, tuple(tags))
        name = schema.split("(")[0]
        qualname = self.ns + "::" + name

        # If the OpOverloadPacket exists already, then this means we're adding a
        # new OpOverload for it. Refresh the packet to include the new OpOverload.
        if has_preexisting_packet:
            ns = getattr(torch.ops, self.ns)
            packet = getattr(ns, packet_name)
            torch._ops._refresh_packet(packet)

        self._op_defs.add(qualname)
        _defs.add(qualname)
        return result

    def _register_fake(self, op_name, fn, _stacklevel=1):
        r"""Registers the fake impl for an operator defined in the library."""
        source = _library.utils.get_source(_stacklevel + 1)
        frame = sys._getframe(_stacklevel)
        caller_module = inspect.getmodule(frame)
        # Can be none if you call register_fake from somewhere there isn't a module
        # (e.g. __main__)
        caller_module_name = None if caller_module is None else caller_module.__name__

        # TODO(rzou): We're gonna need to stage this change with torchvision,
        # since torchvision is github first.
        if caller_module_name is not None and caller_module_name.startswith(
            "torchvision."
        ):
            caller_module_name = None

        qualname = f"{self.ns}::{op_name}"
        entry = _library.simple_registry.singleton.find(qualname)
        if caller_module_name is not None:
            func_to_register = _check_pystubs_once(fn, qualname, caller_module_name)
        else:
            func_to_register = fn

        handle = entry.fake_impl.register(func_to_register, source)
        self._registration_handles.append(handle)

    def _impl_with_aoti_compile(self, op_name, dispatch_key=""):
        r"""Register the operator to use the AOTI-compiled implementation.

        Args:
            op_name: operator name (along with the overload) or OpOverload object.
            dispatch_key: dispatch key that the input function should be registered for. By default, it uses
                          the dispatch key that the library was created with.

        Example::
            >>> my_lib = Library("aten", "IMPL")
            >>> my_lib._impl_with_aoti_compile("div.Tensor", "CPU")
        """
        if dispatch_key == "":
            dispatch_key = self.dispatch_key
        assert torch.DispatchKeySet(dispatch_key).has(torch._C.DispatchKey.Dense)

        if isinstance(op_name, str):
            name = op_name
        elif isinstance(op_name, OpOverload):
            name = op_name._schema.name
            overload_name = op_name._schema.overload_name
            if overload_name != "":
                name = name + "." + overload_name
        else:
            raise RuntimeError(
                "_impl_with_aoti_compile should be passed either a name or an OpOverload object "
                "as the first argument"
            )

        key = self.ns + "/" + name.split("::")[-1] + "/" + dispatch_key
        if key in _impls:
            # TODO: in future, add more info about where the existing function is registered (this info is
            # today already returned by the C++ warning when _impl_with_aoti_compile is called but we error out before that)
            raise RuntimeError(
                "This is not allowed since there's already a kernel registered from python overriding {}"
                "'s behavior for {} dispatch key and {} namespace.".format(
                    name.split("::")[-1], dispatch_key, self.ns
                )
            )

        assert self.m is not None
        impl_fn: Callable = self.m.impl_with_aoti_compile
        impl_fn(self.ns, name.split("::")[-1], dispatch_key)

        _impls.add(key)
        self._op_impls.add(key)

    def impl(self, op_name, fn, dispatch_key="", *, with_keyset=False):
        r"""Registers the function implementation for an operator defined in the library.

        Args:
            op_name: operator name (along with the overload) or OpOverload object.
            fn: function that's the operator implementation for the input dispatch key or :func:`~fallthrough_kernel`
                to register a fallthrough.
            dispatch_key: dispatch key that the input function should be registered for. By default, it uses
                          the dispatch key that the library was created with.

        Example::
            >>> my_lib = Library("aten", "IMPL")
            >>> def div_cpu(self, other):
            >>>     return self * (1 / other)
            >>> my_lib.impl("div.Tensor", div_cpu, "CPU")
        """
        if not callable(fn):
            raise TypeError(
                f"Input function is required to be a callable but found type {type(fn)}"
            )
        if dispatch_key == "":
            dispatch_key = self.dispatch_key

        if isinstance(op_name, str):
            name = op_name
        elif isinstance(op_name, OpOverload):
            name = op_name._schema.name
            overload_name = op_name._schema.overload_name
            if overload_name != "":
                name = name + "." + overload_name
        else:
            raise RuntimeError(
                "impl should be passed either a name or an OpOverload object as the first argument"
            )

        key = self.ns + "/" + name.split("::")[-1] + "/" + dispatch_key
        if key in _impls:
            # TODO: in future, add more info about where the existing function is registered (this info is
            # today already returned by the C++ warning when impl is called but we error out before that)
            raise RuntimeError(
                "This is not allowed since there's already a kernel registered from python overriding {}"
                "'s behavior for {} dispatch key and {} namespace.".format(
                    name.split("::")[-1], dispatch_key, self.ns
                )
            )

        if dispatch_key == "Meta":
            dispatcher_op_name = name
            if "::" not in dispatcher_op_name:
                dispatcher_op_name = f"{self.ns}::{dispatcher_op_name}"

            # Internally, we shouldn't be registering meta kernels for any operators that
            # have CompositeImplicitAutograd kernels.
            # Instead, we should be letting those decompositions run, and writing meta kernels
            # only for the base operators.
            if torch._C._dispatch_has_kernel_for_dispatch_key(
                dispatcher_op_name, "CompositeImplicitAutograd"
            ):
                raise RuntimeError(
                    f"We should not register a meta kernel directly to the operator '{name}',"
                    " because it has a CompositeImplicitAutograd kernel in core."
                    " Instead we should let the operator decompose, and ensure that we have meta kernels"
                    " for the base ops that it decomposes into."
                )

        assert self.m is not None
        self.m.impl(
            name,
            dispatch_key if dispatch_key != "" else "CompositeImplicitAutograd",
            fn,
            with_keyset,
        )

        _impls.add(key)
        self._op_impls.add(key)

    def _destroy(self):
        if self.m is not None:
            self.m.reset()
        self.m = None
        for handle in self._registration_handles:
            handle.destroy()
        self._registration_handles.clear()
        global _impls
        _impls -= self._op_impls
        for name in self._op_defs:
            # Delete the cached torch.ops.ns.foo if it was registered.
            # Otherwise, accessing it leads to a segfault.
            # It's possible that we only registered an overload in this Library
            # and another library owns an alive overload.
            # That's OK - the next time torch.ops.ns.foo gets called, it'll be
            # recomputed to point at the right collection of overloads.
            ns, name_with_overload = name.split("::")
            name = name_with_overload.split(".")[0]
            if not hasattr(torch.ops, ns):
                continue
            namespace = getattr(torch.ops, ns)
            if not hasattr(namespace, name):
                continue
            delattr(namespace, name)


def _del_library(
    captured_impls,
    op_impls,
    captured_defs,
    op_defs,
    registration_handles,
):
    captured_impls -= op_impls
    captured_defs -= op_defs
    for handle in registration_handles:
        handle.destroy()


@contextlib.contextmanager
def _scoped_library(*args, **kwargs):
    try:
        lib = Library(*args, **kwargs)
        yield lib
    finally:
        lib._destroy()


_keep_alive: List[Library] = []


NAMELESS_SCHEMA = re.compile(r"\(.*\) -> .*")


@functools.singledispatch
def define(qualname, schema, *, lib=None, tags=()):
    r"""Defines a new operator.

    In PyTorch, defining an op (short for "operator") is a two step-process:
    - we need to define the op (by providing an operator name and schema)
    - we need to implement behavior for how the operator interacts with
    various PyTorch subsystems, like CPU/CUDA Tensors, Autograd, etc.

    This entrypoint defines the custom operator (the first step)
    you must then perform the second step by calling various
    ``impl_*`` APIs, like :func:`torch.library.impl` or
    :func:`torch.library.register_fake`.

    Args:
        qualname (str): The qualified name for the operator. Should be
            a string that looks like "namespace::name", e.g. "aten::sin".
            Operators in PyTorch need a namespace to
            avoid name collisions; a given operator may only be created once.
            If you are writing a Python library, we recommend the namespace to
            be the name of your top-level module.
        schema (str): The schema of the operator. E.g. "(Tensor x) -> Tensor"
            for an op that accepts one Tensor and returns one Tensor. It does
            not contain the operator name (that is passed in ``qualname``).
        lib (Optional[Library]): If provided, the lifetime of this operator
            will be tied to the lifetime of the Library object.
        tags (Tag | Sequence[Tag]): one or more torch.Tag to apply to this
            operator. Tagging an operator changes the operator's behavior
            under various PyTorch subsystems; please read the docs for the
            torch.Tag carefully before applying it.

    Example::
        >>> import torch
        >>> import numpy as np
        >>>
        >>> # Define the operator
        >>> torch.library.define("mylib::sin", "(Tensor x) -> Tensor")
        >>>
        >>> # Add implementations for the operator
        >>> @torch.library.impl("mylib::sin", "cpu")
        >>> def f(x):
        >>>     return torch.from_numpy(np.sin(x.numpy()))
        >>>
        >>> # Call the new operator from torch.ops.
        >>> x = torch.randn(3)
        >>> y = torch.ops.mylib.sin(x)
        >>> assert torch.allclose(y, x.sin())

    """
    if not isinstance(qualname, str):
        raise ValueError(
            f"define(qualname, schema): expected qualname "
            f"to be instance of str, got {type(qualname)}"
        )
    namespace, name = _library.utils.parse_namespace(qualname)
    if lib is None:
        lib = Library(namespace, "FRAGMENT")
        _keep_alive.append(lib)
    if not NAMELESS_SCHEMA.fullmatch(schema):
        raise ValueError(
            f"define(qualname, schema, ...): expected schema "
            f'to look like e.g. "(Tensor x) -> Tensor" but '
            f'got "{schema}"'
        )
    lib.define(name + schema, alias_analysis="", tags=tags)


@define.register
def _(lib: Library, schema, alias_analysis=""):
    """The old torch.library.define.
    We're keeping this around for BC reasons
    """

    def wrap(f):
        name = lib.define(schema, alias_analysis)
        lib.impl(name, f)
        return f

    return wrap


@functools.singledispatch
def impl(qualname, types, func=None, *, lib=None):
    """Register an implementation for a device type for this operator.

    You may pass "default" for ``types`` to register this implementation as the
    default implementation for ALL device types.
    Please only use this if the implementation truly supports all device types;
    for example, this is true if it is a composition of built-in PyTorch operators.

    Some valid types are: "cpu", "cuda", "xla", "mps", "ipu", "xpu".

    Args:
        qualname (str): Should be a string that looks like "namespace::operator_name".
        types (str | Sequence[str]): The device types to register an impl to.
        lib (Optional[Library]): If provided, the lifetime of this registration
            will be tied to the lifetime of the Library object.

    Examples:
        >>> import torch
        >>> import numpy as np
        >>>
        >>> # Define the operator
        >>> torch.library.define("mylib::mysin", "(Tensor x) -> Tensor")
        >>>
        >>> # Add implementations for the cpu device
        >>> @torch.library.impl("mylib::mysin", "cpu")
        >>> def f(x):
        >>>     return torch.from_numpy(np.sin(x.numpy()))
        >>>
        >>> x = torch.randn(3)
        >>> y = torch.ops.mylib.mysin(x)
        >>> assert torch.allclose(y, x.sin())
    """
    if isinstance(types, str):
        types = (types,)
    keys = set({})
    for typ in types:
        is_dispatch_key = torch._C._parse_dispatch_key(typ)
        if is_dispatch_key:
            # We also support passing a DispatchKey to impl. Please prefer using
            # the higher-level torch.library APIs and only pass DispatchKey to
            # torch.library.impl with caution (or even better, don't use this
            # option and file an issue on GitHub for what you need).
            # We don't advertise this to users because
            # it is very easy to shoot yourself in the foot.
            keys.add(typ)
        else:
            keys.add(_device_type_to_key(typ))

    def register(func):
        namespace, _ = _library.utils.parse_namespace(qualname)
        if lib is None:
            use_lib = Library(namespace, "FRAGMENT")
            _keep_alive.append(use_lib)
        else:
            use_lib = lib
        for key in keys:
            use_lib.impl(qualname, func, key)

    if func is None:
        return register
    else:
        register(func)


def _device_type_to_key(device_type: str) -> str:
    if device_type == "default":
        # This is technically not correct, because although all device_type
        # DispatchKeys are included in CompositeExplicitAutograd,
        # not everything in CompositeExplicitAutograd is associated with a
        # device_type. I don't really care that much about the difference.
        return "CompositeExplicitAutograd"
    return torch._C._dispatch_key_for_device(device_type)


@impl.register
def _(lib: Library, name, dispatch_key=""):
    """Legacy torch.library.impl API. Kept around for BC"""

    def wrap(f):
        lib.impl(name, f, dispatch_key)
        return f

    return wrap


@deprecated(
    "`torch.library.impl_abstract` was renamed to `torch.library.register_fake`. Please use that "
    "instead; we will remove `torch.library.impl_abstract` in a future version of PyTorch.",
    category=FutureWarning,
)
def impl_abstract(qualname, func=None, *, lib=None, _stacklevel=1):
    r"""This API was renamed to :func:`torch.library.register_fake` in PyTorch 2.4.
    Please use that instead.
    """
    if func is not None:
        _stacklevel = _stacklevel + 1
    return register_fake(qualname, func, lib=lib, _stacklevel=_stacklevel)


_op_identifier = Union[str, OpOverload, CustomOpDef]


def register_kernel(
    op: _op_identifier,
    device_types: device_types_t,
    func: Optional[Callable] = None,
    /,
    *,
    lib: Optional[Library] = None,
):
    """Register an implementation for a device type for this operator.

    Some valid device_types are: "cpu", "cuda", "xla", "mps", "ipu", "xpu".
    This API may be used as a decorator.

    Args:
        fn (Callable): The function to register as the implementation for
            the given device types.
        device_types (None | str | Sequence[str]): The device_types to register an impl to.
            If None, we will register to all device types -- please only use
            this option if your implementation is truly device-type-agnostic.

    Examples::
        >>> # xdoctest: +REQUIRES(env:TORCH_DOCTEST_CUDA)
        >>> import torch
        >>> from torch import Tensor
        >>> from torch.library import custom_op
        >>> import numpy as np
        >>>
        >>> # Create a custom op that works on cpu
        >>> @custom_op("mylib::numpy_sin", mutates_args=(), device_types="cpu")
        >>> def numpy_sin(x: Tensor) -> Tensor:
        >>>     x_np = x.numpy()
        >>>     y_np = np.sin(x_np)
        >>>     return torch.from_numpy(y_np)
        >>>
        >>> # Add implementations for the cuda device
        >>> @torch.library.register_kernel("mylib::numpy_sin", "cuda")
        >>> def _(x):
        >>>     x_np = x.cpu().numpy()
        >>>     y_np = np.sin(x_np)
        >>>     return torch.from_numpy(y_np).to(device=x.device)
        >>>
        >>> x_cpu = torch.randn(3)
        >>> x_cuda = x_cpu.cuda()
        >>> assert torch.allclose(numpy_sin(x_cpu), x_cpu.sin())
        >>> assert torch.allclose(numpy_sin(x_cuda), x_cuda.sin())

    """

    if not isinstance(op, (str, OpOverload, CustomOpDef)):
        raise ValueError("register_kernel(op): got unexpected type for op: {type(op)}")
    if isinstance(op, OpOverload):
        op = op._name
    opdef = _maybe_get_opdef(op)
    if opdef is not None:
        return opdef.register_kernel(device_types, func)
    assert isinstance(op, str)
    if device_types is None:
        device_types = "CompositeExplicitAutograd"
    return impl(op, device_types, func, lib=lib)


def register_fake(
    op: _op_identifier,
    func: Optional[Callable] = None,
    /,
    *,
    lib: Optional[Library] = None,
    _stacklevel: int = 1,
):
    r"""Register a FakeTensor implementation ("fake impl") for this operator.

    Also sometimes known as a "meta kernel", "abstract impl".

    An "FakeTensor implementation" specifies the behavior of this operator on
    Tensors that carry no data ("FakeTensor"). Given some input Tensors with
    certain properties (sizes/strides/storage_offset/device), it specifies
    what the properties of the output Tensors are.

    The FakeTensor implementation has the same signature as the operator.
    It is run for both FakeTensors and meta tensors. To write a FakeTensor
    implementation, assume that all Tensor inputs to the operator are
    regular CPU/CUDA/Meta tensors, but they do not have storage, and
    you are trying to return regular CPU/CUDA/Meta tensor(s) as output.
    The FakeTensor implementation must consist of only PyTorch operations
    (and may not directly access the storage or data of any input or
    intermediate Tensors).

    This API may be used as a decorator (see examples).

    For a detailed guide on custom ops, please see
    https://pytorch.org/tutorials/advanced/custom_ops_landing_page.html

    Examples:
        >>> import torch
        >>> import numpy as np
        >>> from torch import Tensor
        >>>
        >>> # Example 1: an operator without data-dependent output shape
        >>> @torch.library.custom_op("mylib::custom_linear", mutates_args=())
        >>> def custom_linear(x: Tensor, weight: Tensor, bias: Tensor) -> Tensor:
        >>>     raise NotImplementedError("Implementation goes here")
        >>>
        >>> @torch.library.register_fake("mylib::custom_linear")
        >>> def _(x, weight, bias):
        >>>     assert x.dim() == 2
        >>>     assert weight.dim() == 2
        >>>     assert bias.dim() == 1
        >>>     assert x.shape[1] == weight.shape[1]
        >>>     assert weight.shape[0] == bias.shape[0]
        >>>     assert x.device == weight.device
        >>>
        >>>     return (x @ weight.t()) + bias
        >>>
        >>> with torch._subclasses.fake_tensor.FakeTensorMode():
        >>>     x = torch.randn(2, 3)
        >>>     w = torch.randn(3, 3)
        >>>     b = torch.randn(3)
        >>>     y = torch.ops.mylib.custom_linear(x, w, b)
        >>>
        >>> assert y.shape == (2, 3)
        >>>
        >>> # Example 2: an operator with data-dependent output shape
        >>> @torch.library.custom_op("mylib::custom_nonzero", mutates_args=())
        >>> def custom_nonzero(x: Tensor) -> Tensor:
        >>>     x_np = x.numpy(force=True)
        >>>     res = np.stack(np.nonzero(x_np), axis=1)
        >>>     return torch.tensor(res, device=x.device)
        >>>
        >>> @torch.library.register_fake("mylib::custom_nonzero")
        >>> def _(x):
        >>>     # Number of nonzero-elements is data-dependent.
        >>>     # Since we cannot peek at the data in an fake impl,
        >>>     # we use the ctx object to construct a new symint that
        >>>     # represents the data-dependent size.
        >>>     ctx = torch.library.get_ctx()
        >>>     nnz = ctx.new_dynamic_size()
        >>>     shape = [nnz, x.dim()]
        >>>     result = x.new_empty(shape, dtype=torch.int64)
        >>>     return result
        >>>
        >>> from torch.fx.experimental.proxy_tensor import make_fx
        >>>
        >>> x = torch.tensor([0, 1, 2, 3, 4, 0])
        >>> trace = make_fx(torch.ops.mylib.custom_nonzero, tracing_mode="symbolic")(x)
        >>> trace.print_readable()
        >>>
        >>> assert torch.allclose(trace(x), torch.ops.mylib.custom_nonzero(x))

    """
    if not isinstance(op, (str, OpOverload, CustomOpDef)):
        raise ValueError("register_fake(op): got unexpected type for op: {type(op)}")
    if isinstance(op, OpOverload):
        op = op._name
    opdef = _maybe_get_opdef(op)
    if opdef is not None:
        if func is None:
            return opdef.register_fake
        else:
            return opdef.register_fake(func)
    assert isinstance(op, str)

    stacklevel = _stacklevel

    def register(func):
        namespace, op_name = _library.utils.parse_namespace(op)
        if lib is None:
            use_lib = Library(namespace, "FRAGMENT")
            _keep_alive.append(use_lib)
        else:
            use_lib = lib
        use_lib._register_fake(op_name, func, _stacklevel=stacklevel + 1)
        return func

    if func is None:
        return register
    else:
        stacklevel += 1
        return register(func)


def register_autograd(
    op: _op_identifier,
    backward: Callable,
    /,
    *,
    setup_context: Optional[Callable] = None,
    lib=None,
) -> None:
    r"""Register a backward formula for this custom op.

    In order for an operator to work with autograd, you need to register
    a backward formula:
    1. You must tell us how to compute gradients during the backward pass
    by providing us a "backward" function.
    2. If you need any values from the forward to compute gradients, you can
    use `setup_context` to save values for backward.

    ``backward`` runs during the backward pass. It accepts ``(ctx, *grads)``:
    - ``grads`` is one or more gradients. The number of gradients matches
    the number of outputs of the operator.
    The ``ctx`` object is `the same ctx object <context_method_mixins>`_ used by
    :class:`torch.autograd.Function`. The semantics of ``backward_fn`` are the
    same as :meth:`torch.autograd.Function.backward`.

    ``setup_context(ctx, inputs, output)`` runs during the forward pass.
    Please save quantities needed for backward onto the ``ctx`` object via
    either :meth:`torch.autograd.function.FunctionCtx.save_for_backward`
    or assigning them as attributes of ``ctx``. If your custom op has
    kwarg-only arguments, we expect the signature of ``setup_context``
    to be ``setup_context(ctx, inputs, keyword_only_inputs, output)``.

    Both ``setup_context_fn`` and ``backward_fn`` must be traceable. That is,
    they may not directly access :meth:`torch.Tensor.data_ptr` and they must
    not depend on or mutate global state. If you need a non-traceable backward,
    you can make it a separate custom_op that you call inside ``backward_fn``.

    Examples:
        >>> import torch
        >>> import numpy as np
        >>> from torch import Tensor
        >>>
        >>> @torch.library.custom_op("mylib::numpy_sin", mutates_args=())
        >>> def numpy_sin(x: Tensor) -> Tensor:
        >>>     x_np = x.cpu().numpy()
        >>>     y_np = np.sin(x_np)
        >>>     return torch.from_numpy(y_np).to(device=x.device)
        >>>
        >>> def setup_context(ctx, inputs, output) -> Tensor:
        >>>     x, = inputs
        >>>     ctx.save_for_backward(x)
        >>>
        >>> def backward(ctx, grad):
        >>>     x, = ctx.saved_tensors
        >>>     return grad * x.cos()
        >>>
        >>> torch.library.register_autograd("mylib::numpy_sin", backward, setup_context=setup_context)
        >>>
        >>> x = torch.randn(3, requires_grad=True)
        >>> y = numpy_sin(x)
        >>> grad_x, = torch.autograd.grad(y, x, torch.ones_like(y))
        >>> assert torch.allclose(grad_x, x.cos())
        >>>
        >>> # Example with a keyword-only arg
        >>> @torch.library.custom_op("mylib::numpy_mul", mutates_args=())
        >>> def numpy_mul(x: Tensor, *, val: float) -> Tensor:
        >>>     x_np = x.cpu().numpy()
        >>>     y_np = x_np * val
        >>>     return torch.from_numpy(y_np).to(device=x.device)
        >>>
        >>> def setup_context(ctx, inputs, keyword_only_inputs, output) -> Tensor:
        >>>     ctx.val = keyword_only_inputs["val"]
        >>>
        >>> def backward(ctx, grad):
        >>>     return grad * ctx.val
        >>>
        >>> torch.library.register_autograd("mylib::numpy_mul", backward, setup_context=setup_context)
        >>>
        >>> x = torch.randn(3, requires_grad=True)
        >>> y = numpy_mul(x, val=3.14)
        >>> grad_x, = torch.autograd.grad(y, x, torch.ones_like(y))
        >>> assert torch.allclose(grad_x, torch.full_like(x, 3.14))

    """
    if not isinstance(op, (str, OpOverload, CustomOpDef)):
        raise ValueError(
            f"register_autograd(op): got unexpected type for op: {type(op)}"
        )
    if isinstance(op, OpOverload):
        op = op._name
    opdef = _maybe_get_opdef(op)
    if opdef is not None:
        opdef.register_autograd(backward, setup_context=setup_context)
        return

    assert isinstance(op, str)
    qualname = op
    op = _library.utils.lookup_op(qualname)
    schema = op._schema
    if not _library.utils.is_functional_schema(schema):
        raise RuntimeError(
            f"Cannot register autograd formula for non-functional operator "
            f"{op} with schema {schema}. Please create "
            f"a functional operator and register an autograd formula for that."
        )
    if _library.utils.has_kwarg_only_tensors(schema):
        raise NotImplementedError(
            f"register_autograd with kwarg-only Tensor args. In the original "
            f"definition of the op, please make your tensors not kwarg-only. "
            f"Got: {schema}"
        )

    info = _library.autograd.Info(backward, setup_context)
    autograd_kernel = _library.autograd.make_autograd_impl(op, info)
    namespace, opname = _library.utils.parse_namespace(qualname)
    if lib is None:
        lib = Library(namespace, "FRAGMENT")
        _keep_alive.append(lib)
    lib.impl(opname, autograd_kernel, "Autograd", with_keyset=True)


# If the op was defined in C++, then we want to make sure there was an
# m.set_python_module(module, ...) call and that the module is the
# same as the module that called torch.library.register_fake.
def _check_pystubs_once(func, qualname, actual_module_name):
    checked = False

    def inner(*args, **kwargs):
        nonlocal checked
        if checked:
            return func(*args, **kwargs)

        op = _library.utils.lookup_op(qualname)
        if op._defined_in_python:
            checked = True
            return func(*args, **kwargs)

        maybe_pystub = torch._C._dispatch_pystub(
            op._schema.name, op._schema.overload_name
        )
        if maybe_pystub is None:
            if _library.utils.requires_set_python_module():
                namespace = op.namespace
                cpp_filename = op._handle.debug()
                raise RuntimeError(
                    f"Operator '{qualname}' was defined in C++ and has a Python "
                    f"fake impl. In this situation, we require there to also be a "
                    f'companion C++ `m.set_python_module("{actual_module_name}")` '
                    f"call, but we could not find one. Please add that to "
                    f"to the top of the C++ TORCH_LIBRARY({namespace}, ...) block the "
                    f"operator was registered in ({cpp_filename})"
                )
        else:
            pystub_module = maybe_pystub[0]
            if actual_module_name != pystub_module:
                cpp_filename = op._handle.debug()
                raise RuntimeError(
                    f"Operator '{qualname}' specified that its python fake impl "
                    f"is in the Python module '{pystub_module}' but it was actually found "
                    f"in '{actual_module_name}'. Please either move the fake impl "
                    f"or correct the m.set_python_module call ({cpp_filename})"
                )
        checked = True
        return func(*args, **kwargs)

    return inner


# NOTE [ctx inside the fake implementation]
# If a user has an operator with data-dependent output shape, then when writing
# a fake implementation they must query the current ctx and use methods on the
# ctx to construct a new unbacked symint.
#
# This is done via us setting the global_ctx_getter function every time a fake
# implementation is invoked.
def get_ctx() -> "_library.fake_impl.FakeImplCtx":
    """get_ctx() returns the current AbstractImplCtx object.

    Calling ``get_ctx()`` is only valid inside of an fake impl
    (see :func:`torch.library.register_fake` for more usage details.
    """
    return _library.fake_impl.global_ctx_getter()


_OPCHECK_DEFAULT_UTILS = (
    "test_schema",
    "test_autograd_registration",
    "test_faketensor",
    "test_aot_dispatch_dynamic",
)


def opcheck(
    op: Union[OpOverload, OpOverloadPacket, CustomOpDef],
    args: Tuple[Any, ...],
    kwargs: Optional[Dict[str, Any]] = None,
    *,
    test_utils: Union[str, Sequence[str]] = _OPCHECK_DEFAULT_UTILS,
    raise_exception: bool = True,
) -> Dict[str, str]:
    """Given an operator and some sample arguments, tests if the operator is
    registered correctly.

    That is, when you use the torch.library/TORCH_LIBRARY APIs to create a
    custom op, you specified metadata (e.g. mutability info) about the custom op
    and these APIs require that the functions you pass them satisfy certain
    properties (e.g. no data pointer access in the fake/meta/abstract kernel)
    ``opcheck`` tests these metadata and properties.

    Concretely, we test the following:
    - test_schema: if the operator's schema is correct.
    - test_autograd_registration: if autograd was registered correctly.
    - test_faketensor: If the operator has a FakeTensor kernel
    (and if it is correct). The FakeTensor kernel is necessary (
    but not sufficient) for the operator to work with PyTorch compilation
    APIs (torch.compile/export/FX).
    - test_aot_dispatch_dynamic: If the operator has correct behavior
    with PyTorch compilation APIs (torch.compile/export/FX).
    This checks that the outputs (and gradients, if applicable) are the
    same under eager-mode PyTorch and torch.compile.
    This test is a superset of ``test_faketensor``.

    For best results, please call ``opcheck`` multiple times with a
    representative set of inputs. If your operator supports
    autograd, please use ``opcheck`` with inputs with ``requires_grad = True``;
    if your operator supports multiple devices (e.g. CPU and CUDA), please
    use ``opcheck`` with inputs on all supported devices.

    Args:
        op: The operator. Must either be a function decorated with
            :func:`torch.library.custom_op` or an OpOverload/OpOverloadPacket
            found in torch.ops.* (e.g. torch.ops.aten.sin, torch.ops.mylib.foo)
        args: The args to the operator
        kwargs: The kwargs to the operator
        test_utils: Tests that we should run. Default: all of them.
            Example: ("test_schema", "test_faketensor")
        raise_exception: If we should raise an exception on the first
            error. If False, we will return a dict with information
            on if each test passed or not.

    .. warning::

        opcheck and :func:`torch.autograd.gradcheck` test different things;
        opcheck tests if your usage of torch.library APIs is correct while
        :func:`torch.autograd.gradcheck` tests if your autograd formula is
        mathematically correct. Use both to test custom ops that support
        gradient computation.

    Example:

        >>> # xdoctest: +REQUIRES(env:TORCH_DOCTEST_CUDA)
        >>> @torch.library.custom_op("mylib::numpy_mul", mutates_args=())
        >>> def numpy_add(x: Tensor, y: float) -> Tensor:
        >>>     x_np = x.numpy(force=True)
        >>>     z_np = x_np + y
        >>>     return torch.from_numpy(z_np).to(x.device)
        >>>
        >>> @numpy_sin.register_fake
        >>> def _(x, y):
        >>>     return torch.empty_like(x)
        >>>
        >>> def setup_context(ctx, inputs, output):
        >>>     y, = inputs
        >>>     ctx.y = y
        >>>
        >>> def backward(ctx, grad):
        >>>     return grad * ctx.y, None
        >>>
        >>> numpy_sin.register_autograd(backward, setup_context=setup_context)
        >>>
        >>> sample_inputs = [
        >>>     (torch.randn(3), 3.14),
        >>>     (torch.randn(2, 3, device='cuda'), 2.718),
        >>>     (torch.randn(1, 10, requires_grad=True), 1.234),
        >>>     (torch.randn(64, 64, device='cuda', requires_grad=True), 90.18),
        >>> ]
        >>>
        >>> for args in sample_inputs:
        >>>     torch.library.opcheck(foo, args)

    """
    import torch.testing._internal.optests as optests

    return optests.opcheck(
        op, args, kwargs, test_utils=test_utils, raise_exception=raise_exception
    )<|MERGE_RESOLUTION|>--- conflicted
+++ resolved
@@ -17,12 +17,8 @@
     CustomOpDef,
     device_types_t,
 )
-<<<<<<< HEAD
+from torch._library.infer_schema import infer_schema  # noqa: F401
 from torch._ops import OpOverload, OpOverloadPacket
-=======
-from torch._library.infer_schema import infer_schema  # noqa: F401
-from torch._ops import OpOverload
->>>>>>> 3bce7e30
 
 
 __all__ = [
