--- conflicted
+++ resolved
@@ -57,13 +57,7 @@
     mode_s = {v: k for k, v in F.GRID_SAMPLE_INTERPOLATION_MODES.items()}[mode_enum]  # type: ignore[call-arg, index]
     # mode string changes at https://onnx.ai/onnx/operators/text_diff_GridSample_16_20.html
     mode_s = convert_grid_sample_mode(mode_s)
-<<<<<<< HEAD
-    padding_mode_s = {v: k for k, v in F.GRID_SAMPLE_PADDING_MODES.items()}[  # type: ignore[call-arg, index]
-        padding_mode_enum  # type: ignore[index]
-    ]
-=======
     padding_mode_s = {v: k for k, v in F.GRID_SAMPLE_PADDING_MODES.items()}[padding_mode_enum]  # type: ignore[call-arg, index]
->>>>>>> 48d09a6c
     return g.op(
         "GridSample",
         input,
