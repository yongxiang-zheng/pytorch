--- conflicted
+++ resolved
@@ -3,25 +3,16 @@
 
 import torch
 import torch.distributed._tensor.ops as _ops  # force import all built-in dtensor ops
-<<<<<<< HEAD
-from torch.distributed._tensor._tensor_constructors import (
-=======
 from torch.distributed._tensor.api import (
     distribute_module,
     distribute_tensor,
     DTensor,
->>>>>>> 29b7852d
     empty,
     full,
     ones,
     rand,
     randn,
     zeros,
-<<<<<<< HEAD
-)
-from torch.distributed._tensor.api import distribute_module, distribute_tensor, DTensor
-from torch.distributed._tensor.placement_types import Partial, Replicate, Shard
-=======
 )
 from torch.distributed._tensor.placement_types import (
     Partial,
@@ -29,7 +20,6 @@
     Replicate,
     Shard,
 )
->>>>>>> 29b7852d
 from torch.distributed.device_mesh import DeviceMesh, init_device_mesh
 from torch.optim.optimizer import (
     _foreach_supported_types as _optim_foreach_supported_types,
@@ -49,10 +39,7 @@
     "Shard",
     "Replicate",
     "Partial",
-<<<<<<< HEAD
-=======
     "Placement",
->>>>>>> 29b7852d
     "ones",
     "empty",
     "full",
