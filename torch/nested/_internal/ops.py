--- conflicted
+++ resolved
@@ -1553,8 +1553,6 @@
     return func(inp._values)
 
 
-<<<<<<< HEAD
-=======
 @register_jagged_func(
     torch.ops.aten.to_padded_tensor.default, "self: jt, padding: any, output_size: any?"
 )
@@ -1647,7 +1645,6 @@
     )
 
 
->>>>>>> b6d6aa49
 @register_jagged_func(
     torch.ops.aten._nested_view_from_jagged.default,
     "values: t, offsets: t, dummy: jt_all, lengths: t?, ragged_idx: any?, min_seqlen: t?, max_seqlen: t?",
