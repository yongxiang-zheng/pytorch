from __future__ import annotations

import ast
import builtins
import collections
import dataclasses
import enum
import functools
import importlib
import inspect
import itertools
import logging
import math
import os
import re
import sys
import textwrap
import types
import weakref
from inspect import currentframe, getframeinfo
from typing import Any, Callable, Dict, List, Optional, Tuple, Type, Union
from weakref import ReferenceType


try:
    import numpy as np
except ModuleNotFoundError:
    np = None  # type: ignore[assignment]

import torch
import torch.utils._device
from torch._dynamo.source import (
    is_from_local_source,
    TensorProperty,
    TensorPropertySource,
)

from torch._guards import (
    DuplicateInputs,
    Guard,
    GuardBuilderBase,
    GuardEnvExpr,
    GuardSource,
    Source,
)
from torch.fx.experimental.symbolic_shapes import (
    EqualityConstraint,
    is_symbolic,
    SYMPY_INTERP,
)

from torch.utils._traceback import format_frame, report_compile_source_on_error
from torch.utils.weak import TensorWeakRef

from . import config, convert_frame, exc, mutation_guard
from .eval_frame import set_guard_error_hook
from .source import (
    AttrSource,
    DefaultsSource,
    GetItemSource,
    GlobalSource,
    LocalSource,
    NNModuleSource,
    TypeSource,
)
from .types import GuardedCode, GuardFail, GuardFn  # noqa: F401
from .utils import (
    common_constant_types,
    dict_keys_getitem,
    dict_keys_repr,
    guard_failures,
    istype,
    key_is_id,
    key_to_id,
    orig_code_map,
    tensor_always_has_static_shape,
    tuple_iterator_getitem,
    tuple_iterator_len,
)

log = logging.getLogger(__name__)
guards_log = torch._logging.getArtifactLogger(__name__, "guards")
recompiles_log = torch._logging.getArtifactLogger(__name__, "recompiles")
recompiles_verbose_log = torch._logging.getArtifactLogger(
    __name__, "recompiles_verbose"
)
verbose_guards_log = torch._logging.getArtifactLogger(__name__, "verbose_guards")

TensorGuards = torch._C._dynamo.guards.TensorGuards
check_obj_id = torch._C._dynamo.guards.check_obj_id
check_type_id = torch._C._dynamo.guards.check_type_id
dict_version = torch._C._dynamo.guards.dict_version
RootGuardManager = torch._C._dynamo.guards.RootGuardManager


class GuardManager:
    def __init__(self):
        self.root = RootGuardManager()

    def pretty_print_leaf_guard_str(self, prefix, s, guard_type="Guard"):
        guards = s.split("\n")
        guards = [prefix + guard_type + ": " + s for s in guards]
        return "\n".join(guards) + "\n"

    def _debug_print(self, node, prefix):
        s = ""
        for guard in node.get_leaf_guards():
            s += self.pretty_print_leaf_guard_str(prefix + "+- ", guard.repr())
            # prefix + "+-" + guard.repr() + "\n"
        for accessor, mgr in zip(node.get_accessors(), node.get_child_managers()):
            s += prefix + "+- " + accessor.repr() + "\n"
            s += self._debug_print(mgr, prefix + "|  ")
        return s

    def __str__(self):
        first_line = "+- " + self.root.repr() + "\n"
        subtree = self._debug_print(self.root, "|  ")
        epilogue_guards = ""
        for guard in self.root.get_epilogue_lambda_guards():
            epilogue_guards += self.pretty_print_leaf_guard_str(
                "|  ", guard.repr(), "EpilogueGuard"
            )
        return first_line + subtree + epilogue_guards

    def __call__(self, x):
        # TODO - This is used in eval_frame.c, as we save GuardManager in
        # cache_entry, instead of check_fn. This is suboptimal because we are
        # doing a few unnecessary operations - going from C++ to Python,
        # LOAD_ATTR of check. What we really want is to directly call
        # check_nopybind from guard_manager. But, I have to figure out how to do
        # that with pybind and PyObjects.
        return self.root.check(x)

    def check_verbose(self, x):
        return self.root.check_verbose(x)


# For user stack printing
@functools.lru_cache(None)
def uninteresting_files():
    import torch._dynamo.external_utils

    mods = [
        torch._dynamo.external_utils,
    ]
    return {inspect.getfile(m) for m in mods}


CLOSURE_VARS = {
    "___check_type_id": check_type_id,
    "___check_obj_id": check_obj_id,
    "___current_backend": (
        lambda: torch._dynamo.eval_frame.guarded_backend_cache.current_backend
    ),
    "___lookup_backend": (
        lambda backend_obj_id: torch._dynamo.eval_frame.cached_backends.get(
            backend_obj_id, None
        )
    ),
    "___skip_backend_check": (
        lambda: torch._dynamo.eval_frame.guarded_backend_cache.skip_backend_check_for_run_only_mode
    ),
    "___odict_getitem": collections.OrderedDict.__getitem__,
    "___key_to_id": key_to_id,
    "___dict_version": dict_version,
    "___dict_contains": lambda a, b: a in b,
    "___dict_keys_getitem": dict_keys_getitem,
    "___tuple_iterator_len": tuple_iterator_len,
    "___tuple_iterator_getitem": tuple_iterator_getitem,
    "__math_isnan": math.isnan,
    "inf": float("inf"),
    "__load_module": importlib.import_module,
    "utils_device": torch.utils._device,
    "device": torch.device,
    "___from_numpy":
    # If not numpy array, piggy back on e.g. tensor guards to check type
    (lambda a: torch.as_tensor(a) if isinstance(a, (np.generic, np.ndarray)) else a),
    "torch": torch,
}

if sys.version_info[:2] <= (3, 8):
    # [Note: Python Version <= 3.8]
    # This branch should be dropped when we drop support for Python 3.8.
    # Reason: 'ast.unparse' function was introduced in Python 3.9.

    try:
        import astunparse  # type: ignore[import]

        def _ast_unparse(node: ast.AST) -> str:
            return astunparse.unparse(node).replace("\n", "")

        HAS_UNPARSE_FUNCTIONS = True
    except ImportError:
        HAS_UNPARSE_FUNCTIONS = False
        pass
else:
    HAS_UNPARSE_FUNCTIONS = True

    def _ast_unparse(node: ast.AST) -> str:
        return ast.unparse(node).replace("\n", "")


def strip_function_call(name):
    """
    "___odict_getitem(a, 1)" => "a"
    "a.layers[slice(2)][0]._xyz" ==> "a"
    "getattr(a.layers[slice(2)][0]._abc, '0')" ==> "a"
    "getattr(getattr(a.x[3], '0'), '3')" ==> "a"
    "a.layers[slice(None, -1, None)][0]._xyz" ==> "a"
    """
    # recursively find valid object name in function
    valid_name = re.compile("[A-Za-z_].*")
    curr = ""
    for char in name:
        if char in " (":
            curr = ""
        elif char in "),[]":
            if curr and curr != "None" and valid_name.match(curr):
                return strip_function_call(curr)
        else:
            curr += char

    return strip_getattr_getitem(name)


def strip_getattr_getitem(name):
    """
    "a[1]" => "a"
    "a.foo" => "a"
    """
    return re.split(r"[.\[]", name)[0]


# The ready to eval generated code (possibly multiple parts) for a guard, plus
# the original guard object that created it for provenance
@dataclasses.dataclass
class GuardCodeList:
    code_list: List[str]
    guard: Guard


class GuardBuilder(GuardBuilderBase):
    def __init__(
        self,
        id_ref: Callable[[Any], str],
        source_ref: Callable[[Source], str],
        lookup_weakrefs: Callable[[object], ReferenceType[object]],
        local_scope: Dict[str, object],
        global_scope: Dict[str, object],
        guard_manager: GuardManager,
        check_fn_manager: CheckFunctionManager,
    ):
        self.id_ref = id_ref
        self.source_ref = source_ref
        self.lookup_weakrefs = lookup_weakrefs
        self.scope: Dict[str, Dict[str, object]] = {"L": local_scope, "G": global_scope}
        self.scope["__builtins__"] = builtins.__dict__.copy()
        self.guard_manager = guard_manager
        for (
            name,
            package_module,
        ) in torch.package.package_importer._package_imported_modules.items():
            name = name.replace(">", "_").replace("<", "_").replace(".", "_dot_")
            # Write the package module into the scope so that we can import it
            self.scope["__builtins__"][name] = package_module
            # Write the demangled name to the scope so that we can use it
            self.scope[name] = package_module

        self.argnames: List[str] = []
        # Code is python expression strings generated for each guard
        self.code: List[GuardCodeList] = []
        # shape_env_code is only used by builder and is used for
        # shape env code.  This exists only because we need to make sure
        # shape env guards get run after tensor match guards (since the
        # tensor match guards make sure we actually have tensors)
        self.shape_env_code: List[GuardCodeList] = []

        # [Note - On Eager Tensor Guards]
        # Most of the time, we generate Python code in a guard to directly
        # check various properties.  However, tensors are a bit special;
        # it is too slow to check their properties one-by-one in Python.
        # Instead, there is a C++ function TensorGuards.check which takes
        # all of the tensor arguments and checks them all against compile-time
        # examples entirely in C++.  Thus, every time we process a
        # TENSOR_MATCH guard, we just add another entry to
        # tensor_check_names/tensor_check_examples, saying "for this local,
        # check it against this example", and it all ends up getting
        # swept up into a single call to ___check_tensors.  Invariant:
        # len(tensor_check_names) == len(tensor_check_examples).
        # TODO: something here
        self.tensor_check_names: List[str] = []
        self.tensor_check_examples: List[torch.Tensor] = []
        self.tensor_check_guards: List[Guard] = []

        self.check_fn_manager: CheckFunctionManager = check_fn_manager
        # Keep track of weak references of objects with ID_MATCH guard. This
        # info is stored alongside optimized_code and check_fn and is used to
        # limit the number of cache entries with same ID_MATCH'd object.
        self.id_matched_objs: Dict[str, ReferenceType[object]] = {}

    # Warning: use this with care!  This lets you access what the current
    # value of the value you are guarding on is.  You probably don't want
    # to actually durably save this value though (because it's specific
    # to this frame!)  Instead, you should be reading out some property
    # (like its type) which is what you permanently install into the
    # guard code.
    def get(self, name: str) -> Any:
        return eval(name, self.scope, CLOSURE_VARS)

    # Registers the usage of the source name referenced by the
    # string (or stored in the Guard) as being guarded upon.  It's important
    # to call this before generating some code that makes use of 'guard',
    # because without this call, we won't actually bind the variable
    # you reference in the actual guard closure (oops!)
    def arg_ref(self, guard: Union[str, Guard]) -> str:
        name: str
        if isinstance(guard, str):
            name = guard
        else:
            name = guard.name
        base = strip_getattr_getitem(strip_function_call(name))
        if base not in self.argnames:
            if re.match(r"[a-zA-Z0-9_]+", base):
                if re.match(r"^\d+$", base):
                    log.warning("invalid var name: %s", guard)
                self.argnames.append(base)

        return name

    def get_guard_manager(self, guard: Guard):
        # eval_frame calls check_fn with f_locals dict, which is then later
        # wrapped up into a "L" dict.
        # So,
        root_guard_mananger = self.guard_manager.root

        # TODO(janimesh) - This should probably to guards object itself with a
        # member function - get_guard_manager. Need to figure out where to put
        # root_guard manager.
        def build(source):
            if isinstance(source, LocalSource):
                return root_guard_mananger.dict_get_item_manager(source.local_name)
            elif isinstance(source, GlobalSource):
                return root_guard_mananger.dict_get_item_manager(source.global_name)
            elif isinstance(source, NNModuleSource):
                return build(source.base)
            elif isinstance(source, AttrSource):
                return getattr(build(source.base), source.member)
            elif isinstance(source, GetItemSource) and not source.index_is_slice:
                return build(source.base)[source.index]
            elif isinstance(source, DefaultsSource):
                if not source.is_kw:
                    return build(source.base).__defaults__[source.idx_key]
                else:
                    return build(source.base).__kwdefaults__[str(source.idx_key)]
            else:
                raise AssertionError(
                    f"missing guard manager builder {source} - {source.name()}"
                )

        mgr = build(guard.originating_source)
        return mgr


    def get_guard_str(self, guard, code):
        guard_strs = []
        for c in code:
            extra = get_guard_debug_info(c, guard)
            guard_strs.append(f"{c:<60}{extra}")
        return "\n".join(guard_strs)


    def add_python_lambda_leaf_guard_to_root(self, code, guard_str, closure_vars=CLOSURE_VARS):
        make_guard_fn_args = ", ".join(closure_vars.keys())
        guard_body, pycode = build_guard_function(
            code, make_guard_fn_args, run_cse=False
        )
        out: Dict[str, Any] = dict()
        exec(pycode, self.scope, out)
        guard_fn = out["___make_guard_fn"](*closure_vars.values())
        self.guard_manager.root.add_epilogue_lambda_guard(guard_fn, guard_str)

    def TYPE_MATCH(self, guard: Guard):
        # ___check_type_id is same as `id(type(x)) == y`
        t = type(self.get(guard.name))
        obj_id = self.id_ref(t)
        code = f"___check_type_id({self.arg_ref(guard)}, {obj_id})"
        self._produce_guard_code(guard, [code])

    def DICT_VERSION(self, guard: Guard):
        # ___check_dict_version is same as `dict_version(x) == y`
        ref = self.arg_ref(guard)
        version = dict_version(self.get(guard.name))
        code = f"___dict_version({ref}) == {version}"
        self._produce_guard_code(guard, [code])

    def DICT_CONTAINS(self, guard: Guard, key: str, invert: bool):
        dict_ref = self.arg_ref(guard)

        maybe_not = "not " if invert else ""
        code = f"{maybe_not}___dict_contains({key!r}, {dict_ref})"
        return self._produce_guard_code(guard, [code])

    def BOOL_FALSE(self, guard: Guard):
        # Guard on the runtime value being 'False',
        # can be faster than seemingly equivalent checks like DICT_KEYS for empty dict
        #
        # WARNING: this guard is not safe to use generally.  It only works if the runtime
        # value is of a type that supports bool(), and some types e.g. Tensor do not.
        # Only use this guard in cases you can guarantee the runtime type will be friendly.
        # (e.g. Specialized NNModule with mutation protection via setattr)
        #
        # Why not simply check the runtime type inside this guard?  It's slow enough to defeat
        # the purpose of using this guard, which itself is supposed to be a faster alternative
        # to DICT_KEYS.
        ref = self.arg_ref(guard)
        code = f"not {ref}"
        self._produce_guard_code(guard, [code])

    def ID_MATCH(self, guard: Guard):
        # ___check_obj_id is same as `id(x) == y`
        self.get_guard_manager(guard)
        if isinstance(guard.originating_source, TypeSource):
            # optional optimization to produce cleaner/faster guard code
            return self.TYPE_MATCH(
                Guard(guard.originating_source.base, GuardBuilder.TYPE_MATCH)  # type: ignore[arg-type]
            )

        ref = self.arg_ref(guard)
        val = self.get(guard.name)
        code = f"___check_obj_id({ref}, {self.id_ref(val)})"
        self._produce_guard_code(guard, [code])

        # Keep track of ID_MATCH'd objects. This will be used to modify the
        # cache size logic
        if isinstance(guard.originating_source, LocalSource):
            # TODO(janimesh) - This is currently restricted to nn.Module objects
            # because many other ID_MATCH'd objects fail - like DeviceMesh.
            # Increase the scope of ID_MATCH'd objects.
            if isinstance(val, torch.nn.Module):
                local_name = guard.originating_source.local_name
                weak_id = self.lookup_weakrefs(val)
                if weak_id is not None:
                    self.id_matched_objs[local_name] = weak_id

    def NAME_MATCH(self, guard: Guard):
        obj = self.get(guard.name)
        code = f"{self.arg_ref(guard)}.__name__ == '{obj.__name__}'"
        self._produce_guard_code(guard, [code])

    def DATA_PTR_MATCH(self, guard: Guard):
        obj = self.get(guard.name)
        code = f"{self.arg_ref(guard)}.data_ptr() == {obj.data_ptr()}"
        self._produce_guard_code(guard, [code])

    def HASATTR(self, guard: Guard):
        m = re.match(r"^(.*)[.]([a-zA-Z0-9_]+)$", guard.name)
        assert m, f"invalid hasattr check {guard.name}"
        base, attr = m.group(1, 2)
        ref = self.arg_ref(base)
        val = hasattr(self.get(base), attr)
        code = None
        if val:
            code = f"hasattr({ref}, {attr!r})"
        else:
            code = f"not hasattr({ref}, {attr!r})"

        self._produce_guard_code(guard, [code], provided_guarded_object=self.get(base))

    def FUNCTORCH_CURRENT_LEVEL_MATCH(self, guard: Guard):
        # Invalidate the graph if a call to vmap has been made prior to this
        # This is super conservative as the interpreter stack may not contain
        # vmap
        code = [
            "torch._C._functorch.maybe_current_level() is None",
        ]
        self._produce_guard_code(guard, code)

    def EQUALS_MATCH(self, guard: Guard):
        ref = self.arg_ref(guard)
        val = self.get(guard.name)
        t = type(val)
        if np:
            np_types: Tuple[Type[Any], ...] = (
                np.int8,
                np.int16,
                np.int32,
                np.int64,
                np.uint8,
                np.uint16,
                np.uint32,
                np.uint64,
                np.float16,
                np.float32,
                np.float64,
            )
        else:
            np_types = ()
        ok_types = tuple(
            common_constant_types
            | {
                type,
                list,
                tuple,
                set,
                frozenset,
                slice,
                range,
                torch.Size,
                *np_types,
            }
        )
        if istype(val, dict):
            assert all(
                istype(x, ok_types) for x in itertools.chain(val.keys(), val.values())
            )
        else:
            assert istype(
                val,
                ok_types,
            ), f"Unexpected type {type(val)}, not in {ok_types}"

        # Special case for nan because float("nan") == float("nan") evaluates to False
        if istype(val, float) and math.isnan(val):
            code = list()
            code.append(f"___check_type_id({ref}, {self.id_ref(t)})")
            code.append(f"__math_isnan({ref})")
            self._produce_guard_code(guard, code)
            return

        code = list()

        # If matching equality against list/tuple, we must also check that
        # the internal types match.  (TODO: what about nested lists?)
        if istype(val, (list, tuple)):
            # NB: LIST_LENGTH takes care of the outer __check_type_id test
            self.LIST_LENGTH(guard)

            for idx, elem in enumerate(val):
                code.append(
                    f"___check_type_id({ref}[{idx}], {self.id_ref(type(elem))})"
                )
        else:
            # Add type check to prevent equality check between tensor and non-tensor.
            code.append(f"___check_type_id({ref}, {self.id_ref(t)})")

        if istype(val, torch.Size):
            val = tuple(val)

        # TODO: It feels like it would be better to just implement our own
        # equality test in C that handles all of the necessary type checking
        # and NaN tests
        code.append(f"{ref} == {val!r}")

        self.get_guard_manager(guard).add_equals_match_guard(val, self.get_guard_str(guard, code))
        self._produce_guard_code(guard, code)

    def CONSTANT_MATCH(self, guard: Guard):
        val = self.get(guard.name)
        if istype(val, (bool, type(None))):
            self.ID_MATCH(guard)
        else:
            self.EQUALS_MATCH(guard)

    def NN_MODULE(self, guard: Guard):
        self.ID_MATCH(guard)
        ref = self.arg_ref(guard)
        val = self.get(guard.name)

        def setup_guard():
            assert istype(val.training, bool)
            # TODO: Why doesn't this use produce_guard_code?
            self.code.append(
                GuardCodeList([f"{ref}.training == {val.training}"], guard)
            )

        if hasattr(val, "training"):
            # There are cases where a monkeypatched object has a guard made between __new__ and __init__
            setup_guard()
        else:
            exc.unimplemented(f"Guard setup for uninitialized class {type(val)}")

    def FUNCTION_MATCH(self, guard: Guard):
        """things like torch.add and user defined functions"""
        if guard.is_local():
            return self.ID_MATCH(guard)

    def CLOSURE_MATCH(self, guard: Guard):
        """matches a closure by __code__ id."""
        if guard.is_local():
            val = self.get(guard.name)
            # Strictly only want user-defined functions
            if type(val) == types.FunctionType and hasattr(val, "__code__"):
                ref = self.arg_ref(guard)
                code = [
                    f"___check_obj_id(getattr({ref}, '__code__', None), {self.id_ref(val.__code__)})",
                ]
                self._produce_guard_code(guard, code)
            else:
                self.FUNCTION_MATCH(guard)

    def BUILTIN_MATCH(self, guard: Guard):
        return self.FUNCTION_MATCH(guard)

    def PYMODULE_MATCH(self, guard: Guard):
        return self.FUNCTION_MATCH(guard)

    def LIST_LENGTH(self, guard):
        ref = self.arg_ref(guard)
        value = self.get(guard.name)
        t = type(value)

        code = list()
        code.append(f"___check_type_id({ref}, {self.id_ref(t)})")
        code.append(f"len({ref}) == {len(value)}")

        self._produce_guard_code(guard, code)

    def TUPLE_ITERATOR_LEN(self, guard):
        ref = self.arg_ref(guard)
        value = self.get(guard.name)
        t = type(value)

        code = list()
        code.append(f"___check_type_id({ref}, {self.id_ref(t)})")
        code.append(f"___tuple_iterator_len({ref}) == {tuple_iterator_len(value)}")

        self._produce_guard_code(guard, code)

    # TODO(voz): Deduplicate w/ AOTAutograd dupe input guards
    def DUPLICATE_INPUT(self, guard, source_b):
        ref_a = self.arg_ref(guard)
        ref_b = self.arg_ref(source_b.name())

        code = [f"{ref_b} is {ref_a}"]
        self._produce_guard_code(guard, code)

    def DICT_KEYS(self, guard):
        # Guard on the keys and their order
        ref = self.arg_ref(guard)
        value = self.get(guard.name)
        t = type(value)

        code = list()
        code.append(f"___check_type_id({ref}, {self.id_ref(t)})")
        any_key_is_id = any(key_is_id(k) for k in value.keys())
        const_keys_repr = dict_keys_repr(
            key_to_id(value),
            local=is_from_local_source(guard.originating_source),
        )
        if any_key_is_id:
            code.append(f"___key_to_id({ref}) == {const_keys_repr}")
        else:
            code.append(f"list({ref}.keys()) == {const_keys_repr}")

        self._produce_guard_code(guard, code)

    def WEAKREF_ALIVE(self, guard):
        self._produce_guard_code(guard, [f"{self.arg_ref(guard)} is not None"])

    def NN_MODULE_PARAM_NAMES(self, guard):
        ref = self.arg_ref(guard)
        value = self.get(guard.name)
        t = type(value)
        keys = {k for k, v in value.named_parameters()}

        code = list()
        code.append(f"___check_type_id({ref}, {self.id_ref(t)})")
        code.append(f"{{k for k, v in {ref}.named_parameters()}} == {keys!r}")

        self._produce_guard_code(guard, code)

    def ODICT_KEYS(self, guard):
        """OrderedDict keys match"""
        ref = self.arg_ref(guard)
        value = self.get(guard.name)
        t = type(value)

        code = list()
        code.append(f"___check_type_id({ref}, {self.id_ref(t)})")
        code.append(f"str({ref}.keys()) == {str(value.keys())!r}")

        self._produce_guard_code(guard, code)

    def OBJECT_MUTATION(self, guard: Guard):
        mutation_guard.watch(self.get(guard.name), self.check_fn_manager)

    def GRAD_MODE(self, guard: Guard):
        pass  # we always guard on this via GlobalStateGuard()

    def DETERMINISTIC_ALGORITHMS(self, guard: Guard):
        pass  # we always guard on this via GlobalStateGuard()

    def TORCH_FUNCTION_STATE(self, guard: Guard):
        pass  # we always guard on this via GlobalStateGuard()

    def DEFAULT_DEVICE(self, guard: Guard):
        """Guard on CURRENT_DEVICE per torch.utils._device"""
        assert guard.source is GuardSource.GLOBAL
        import torch.utils._device as m

        code = [f"utils_device.CURRENT_DEVICE == {m.CURRENT_DEVICE!r}"]
        self.add_python_lambda_leaf_guard_to_root(code, self.get_guard_str(guard, code))
        self._produce_guard_code(guard, code)

    def BACKEND_MATCH(self, guard: Guard):
        """Guard on backend matching based on id of current_backend"""
        assert guard.source is GuardSource.GLOBAL
        backend_id = (
            f"{id(torch._dynamo.eval_frame.guarded_backend_cache.current_backend)}"
        )
        code = [
            f"(___skip_backend_check() or ___current_backend() == ___lookup_backend({backend_id}))"
        ]
        self._produce_guard_code(guard, code)

    def SHAPE_ENV(self, guard: Guard):
        # Let's handle ShapeEnv guards.  To do this, we will resolve
        # shape variables to sources from tracked_fakes.  This must happen after
        # tensor checks.
        assert guard.name == ""
        output_graph = self.check_fn_manager.output_graph
        # NB: self.output_graph can be None in the debug_nops tests
        fs = output_graph.tracked_fakes
        input_contexts = [a.symbolic_context for a in fs]

        def get_sources(t_id, dim):
            # Looks up base sources mapped to a tensor id and uses them to create
            # sources for the corresponding tensor dimension.
            return [
                TensorPropertySource(source, TensorProperty.SIZE, dim)
                for source in output_graph.tracked_fakes_id_to_source[t_id]
            ]

        if output_graph.export_constraints:
            source_pairs: List[Tuple[Source, Source]] = []
            for constraint in output_graph.export_constraints:
                if constraint.t_id in output_graph.tracked_fakes_id_to_source:
                    source, *other_sources = get_sources(
                        constraint.t_id, constraint.dim
                    )
                    # When t.size()[dim] maps to src0, src1, ..., srcN, we add
                    # constraints that make src0 "equal" to src1, ..., srcN.
                    source_pairs.extend(
                        (source, other_source) for other_source in other_sources
                    )
                    if constraint.shared is not None:
                        # Moreover, when t.size()[dim] is specified equal to t'.size()[dim']
                        # and t'.size()[dim'] maps to src1', ..., srcN', we add
                        # constraints that also make src0 "equal" to src1', ..., srcN'.
                        other_sources = get_sources(
                            constraint.shared.t_id, constraint.shared.dim
                        )
                        source_pairs.extend(
                            (source, other_source) for other_source in other_sources
                        )
                else:
                    log.warning("Untracked tensor used in export constraints")
            equalities_inputs = EqualityConstraint(
                source_pairs=source_pairs,
                warn_only=False,
            )
        else:
            equalities_inputs = None
        guards = output_graph.shape_env.produce_guards(
            [a.fake for a in fs],
            [a.source for a in fs],
            input_contexts=input_contexts,
            equalities_inputs=equalities_inputs,
            source_ref=self.source_ref,
            # Export keeps static.
            ignore_static=(not self.check_fn_manager.output_graph.export),
        )
        output_graph.shape_env.freeze()
        for shape_guard in guards:
            self._produce_guard_code(guard, [shape_guard], shape_env=True)

    def TENSOR_MATCH(self, guard: Guard, value=None):
        if guard.is_nn_module():
            self.ID_MATCH(guard)
        else:
            if isinstance(value, TensorWeakRef):
                value = value()

            value = value if value is not None else self.get(guard.name)
            assert isinstance(value, torch.Tensor)

            tensor_name = self.arg_ref(guard)
            # [Note - On Export Tensor Guards]
            #
            # In eager mode, tensor guards are evaluated through C++, in guards.cpp
            # see [Note - On Eager Tensor Guards] for more info.
            #
            # In export mode, we instead maintain parallel logic between C++ and python
            # here, with an exception of checking the dispatch key - with the idea that a dispatch key
            # is an entirely runtime notion that would make no sense to keep in an exported graph.
            #
            # Now, this idea is okay, but to paraphrase @ezyang, this mental model is sufficient for now, although
            # not entirely true.
            # For example, suppose one of the input tensors had the negative dispatch key.
            # You should end up with a graph that is specialized for tensors that have a negative dispatch key.
            # If you allow a Tensor that does NOT have this bit set, you will accidentally run it "as if" it were negated.
            # Now, negative key only shows up for complex numbers, and most likely, the exported to target doesn't
            # support this feature at all, but the point stands that :some: tensor state only shows up on dispatch key.
            # TODO(voz): Either populate a dispatch_key check into the guards, or error on users passing in an unsupported
            # subset of keys during export.
            #
            # The list of tensor fields and calls we care about can be found in `terms` below.
            # TODO(voz): We are missing storage offset in all our tensor guards?
            code: List[str] = list()
            if self.check_fn_manager.output_graph.export:
                self.TYPE_MATCH(guard)
                terms = [
                    "dtype",
                    "device",
                    "requires_grad",
                    "ndimension()",
                ]

                for term in terms:
                    real_value = self.get(tensor_name + "." + term)
                    if istype(real_value, (torch.device, torch.dtype)):
                        # copy pasted from EQUALS_MATCH
                        code.append(f"str({tensor_name}.{term}) == {str(real_value)!r}")
                    else:
                        code.append(f"{tensor_name}.{term} == {real_value}")
            else:
                self.tensor_check_names.append(tensor_name)
                self.tensor_check_examples.append(value)
                self.tensor_check_guards.append(guard)

            # A frame is valid for reuse with dynamic dimensions if the new dynamic dimensions are a
            # strict subset of the old.
            #
            # The logic here is as follows:
            #
            # Every mark_dynamic directive is a user-knows-best command, which can incur a raise at tracing
            # time if we find guards that run counter to the user directive.
            # If compiling a frame with explicit dynamic dims X could cause an exception, we MUST NOT skip compiling.
            #
            # If the frame is compiled with any marked dynamic indices, let's call that set of indices X.
            # When we evaluated inputs against the guards, given the same tensor with potentially new dynamic indices,
            # let's call that set Y.
            #
            # When X is a strict subset of Y, the potential new raises introduced during compilation are a strict subset
            # of the raises we
            # could have encountered. The frame compiled under Y is safe to reuse with X.
            # When X is not a strict subset of Y, the non-overlapping new elements of X may cause new raises, and the
            # frame is no longer fit for reuse.
            #
            # This is the case because any newly introduced mark_dynamic directives have a chance of
            # raising, failing compilation. Any existing mark_dynamic indices that we lost are safe to lose
            # as all it means is that we have gotten rid of a user directive which could incur a raise at compile time.
            # In the case of when there is no Y, that is, there are no dynamic indices marked at all, the frame is safe
            # to reuse
            # as an empty set is a safe degeneration - that is, a strictly static tensor is always valid for a frame
            # compiled with that same
            # tensor + more onerous user directives.
            assert guard.source is not None
            static, reason = tensor_always_has_static_shape(
                value, is_tensor=True, guard_source=guard.source
            )
            if not static:
                if hasattr(value, "_dynamo_dynamic_indices"):
                    code.append(
                        f"(({tensor_name}._dynamo_dynamic_indices.issubset({value._dynamo_dynamic_indices})) if hasattr({tensor_name}, '_dynamo_dynamic_indices') else True)"  # noqa: B950
                    )
                # In the case of us not having any dynamic dimension indices, we compiled the frame with no chance of
                # raising for this specific tensor - and any inputs with more dynamic user directives specified must be recompiled.
                else:
                    code.append(
                        f"hasattr({tensor_name}, '_dynamo_dynamic_indices') == False"
                    )
            if len(code) > 0:
                self.add_python_lambda_leaf_guard_to_root(code, self.get_guard_str(guard, code))
                self._produce_guard_code(guard, code)

    # A util that appends guarded code, or, in the case of export, adds data onto guards
    def _produce_guard_code(
        self, guard, code_list, provided_guarded_object=None, shape_env=False
    ):
        # WARNING: It is important that cur_frame/caller do NOT stay in
        # the current frame, because they will keep things live longer
        # than they should.  See TestMisc.test_release_module_memory
        cur_frame = currentframe()
        assert cur_frame is not None
        caller = cur_frame.f_back
        del cur_frame
        assert caller is not None
        func_name = getframeinfo(caller)[2]
        del caller
        # We use func_name for export, so might as well get a nice defensive check out of it
        assert func_name in dir(
            self.__class__
        ), f"_produce_guard_code must be called from inside GuardedCode. Called from {func_name}"

        if shape_env:
            self.shape_env_code.append(GuardCodeList(code_list, guard))
        else:
            self.code.append(GuardCodeList(code_list, guard))

        # Not all guards have names, some can be installed globally (see asserts on HAS_GRAD)
        if provided_guarded_object is None:
            name_valid = guard.name is not None and guard.name != ""

            guarded_object = self.get(guard.name) if name_valid else None
        else:
            guarded_object = provided_guarded_object

        guarded_object_type = (
            weakref.ref(type(guarded_object)) if guarded_object is not None else None
        )
        obj_ref = None
        # Not necessary to have weakref for Enum type, but there is a bug that
        # makes hasattr(guarded_object.__class__, "__weakref__") return True.
        if hasattr(guarded_object.__class__, "__weakref__") and not isinstance(
            guarded_object, enum.Enum
        ):
            obj_ref = weakref.ref(guarded_object)

        guard.set_export_info(
            func_name,
            guarded_object_type,
            code_list,
            obj_ref,
        )


# Common Sub-Expression Elimination for Python expressions.
#
# There are 2 steps to this pass:
#     1. Count the frequency of each sub-expression (i.e. inner
#        node in the AST tree)
#
#     2. Replace those that occur more than once by a fresh variable 'v'.
#        'v' will be defined in the 'preface' list (output argument to
#        'NodeTransformer')
#
# NB: the use of 'ast.unparse' while visiting the nodes makes this pass
# quadratic on the depth of the tree.
#
# NB: this pass creates a new variable for each AST node that is repeated
# more than 'USE_THRESHOLD'. e.g. if 'a.b.c.d' is used 10 times, 'a.b.c'
# and 'a.b' are also used 10 times. So, there will be a new variable for
# each of them.
class PyExprCSEPass:
    # Maximum number of times a given expression can be used without being
    # replaced by a fresh variable.
    USE_THRESHOLD = 1

    # Ad-Hoc: AST nodes this pass focuses on.
    ALLOWED_NODE_TYPES = (ast.Attribute, ast.Call, ast.Subscript)

    @dataclasses.dataclass
    class Config:
        expr_count: Dict[str, int]
        expr_to_name: Dict[str, str]

    class ExprCounter(ast.NodeVisitor):
        def __init__(self, config: PyExprCSEPass.Config) -> None:
            self._config = config

        def visit(self, node: ast.AST) -> Any:
            if isinstance(node, PyExprCSEPass.ALLOWED_NODE_TYPES):
                self._config.expr_count[_ast_unparse(node)] += 1
            super().visit(node)

    class Replacer(ast.NodeTransformer):
        def __init__(
            self,
            config: PyExprCSEPass.Config,
            gen_name: Callable[[], str],
        ) -> None:
            super().__init__()
            self._config = config
            self._gen_name = gen_name
            self.preface: List[str] = []

        def visit(self, node: ast.AST) -> Any:
            if isinstance(node, PyExprCSEPass.ALLOWED_NODE_TYPES):
                expr = _ast_unparse(node)

                # Replacement only occurs if a given expression is used more
                # than once.
                if self._config.expr_count[expr] > PyExprCSEPass.USE_THRESHOLD:
                    if expr not in self._config.expr_to_name:
                        # Parent 'visit' is called so that we CSE the inner expressions first.
                        #
                        # The resulting expression is used as right-hand-side of the variable
                        # assignment. i.e. we are CSE-ing the children before the parents.
                        #
                        # Indexing still uses the old 'node', since that's what was counted
                        # by the 'NodeVisitor'.
                        node_ = super().visit(node)
                        expr_ = _ast_unparse(node_)
                        var_name = self._gen_name()
                        self.preface.append(f"{var_name} = {expr_}")
                        self._config.expr_to_name[expr] = var_name
                    else:
                        var_name = self._config.expr_to_name[expr]
                    return ast.Name(var_name, ast.Load())

            return super().visit(node)

    def __init__(self) -> None:
        self._counter = 0
        self._config = self.Config(
            expr_count=collections.defaultdict(lambda: 0), expr_to_name={}
        )

    def _new_var(self, prefix: str = "_var") -> str:
        name = f"{prefix}{self._counter}"
        self._counter += 1
        return name

    def count(self, exprs: List[str]) -> None:
        counter = self.ExprCounter(self._config)
        for e in exprs:
            try:
                counter.visit(ast.parse(e))
            except SyntaxError as ex:
                log.exception("Failed to visit expr at line %s.\n%s", ex.lineno, e)
                raise

    def replace(self, expr: str) -> Tuple[List[str], str]:
        replacer = self.Replacer(self._config, self._new_var)
        new_node = replacer.visit(ast.parse(expr))
        return replacer.preface, _ast_unparse(new_node)


def must_add_nn_module_guards(guard):
    # For config.guard_nn_modules=False, we can skip all the guards that
    # originate from inside of nn module except for a few categories.
    return (
        # Guard for defaults
        isinstance(guard.originating_source, DefaultsSource)
        # Guard using dict tags if the config flag is set
        or (
            config.guard_nn_modules_using_dict_tags
            and guard.create_fn is GuardBuilder.NN_MODULE
        )
    )


def get_guard_debug_info(code, guard, do_logging=True):
    extra = ""
    if guard.user_stack:
        for fs in reversed(guard.user_stack):
            if fs.filename not in uninteresting_files():
                extra = f"  # {format_frame(fs, line=True)}"
                break
    elif guard.stack:
        extra = f"  # {format_frame(guard.stack.summary()[-1])}"

    return extra


# NB: Naively, you'd expect this to only be a function that produces
# the callable that constitutes the guard.  However, there is some
# delicate handling for invalidating this check function when the
# locals/globals get invalidated, so there's some extra state
# we have to hold in this manager class.
#
# TODO: this object has reference cycle with itself, via check_fn which
# references back to CheckFunction via ___guarded_code in closure_vars.
# Ideally, there shouldn't be any ref cycle so that guards are
# promptly disposed of.
class CheckFunctionManager:
    def __init__(
        self,
        output_graph=None,
        guard_fail_fn: Optional[Callable[[GuardFail], None]] = None,
    ):
        guards = output_graph.guards if output_graph else None
        self.valid = True
        self._weakrefs: Dict[int, ReferenceType[object]] = {}
        self.output_graph = output_graph

        # Note: right overrides left
        def combine_scopes(left, right):
            if left is None:
                return right

            if right is None:
                return left

            return {**left, **right}

        w_builder = None

        def source_ref(source):
            guard_source = source.guard_source()
            if guard_source is GuardSource.CONSTANT:
                # No need to track constants
                return source.name()
            assert w_builder
            r_builder = w_builder()
            assert r_builder is not None
            return r_builder.arg_ref(source.name())

        self.guard_manager = GuardManager()
        builder = GuardBuilder(
            self.id_ref,
            source_ref,
            self.lookup_weakrefs,
            output_graph.local_scope,
            output_graph.global_scope,
            self.guard_manager,
            self,
        )

        # Break retain cycle. See test_release_scope_memory
        def cleanup_builder(weak_b):
            b = weak_b()
            if b:
                b.scope = None

        # Break retain cycle. See test_release_input_memory
        w_builder = weakref.ref(builder, cleanup_builder)

        for guard in sorted(guards or [], key=Guard.sort_key):
            if (
                not config.guard_nn_modules
                and guard.is_nn_module()
                # Default func args must be guarded on.
                # TODO: we could make use of 'DefaultsSource' and offer a .guard.is_defaults() API
                and "__defaults__" not in guard.name
                and "__kwdefaults__" not in guard.name
                and (config.skip_nnmodule_hook_guards or "hooks" not in guard.name)
            ):
                continue

            guard.create(builder)
        self.check_fn = self.compile_check_fn(builder, guards, guard_fail_fn)
<<<<<<< HEAD
        print(self.guard_manager)
        debug_guard_check = self.guard_manager.root.check_verbose(output_graph.local_scope)
        assert debug_guard_check.result

=======
        # Check that the check_fn is True for this frame
        assert self.check_fn(output_graph.local_scope)
>>>>>>> 8dddab57
        self._weakrefs.clear()
        # Keep track of weak references of objects with ID_MATCH guard. This
        # info is stored alongside optimized_code and check_fn and is used to
        # limit the number of cache entries with same ID_MATCH'd object.
        # TODO(janimesh) - Currently this information is stored as an attr on
        # the check_fn itself to avoid changing CacehEntry datastructure in
        # eval_frame.c. In future, we should probably replace check_fn with a
        # queryable data structure such that this information is already present
        # in some form.
        self.check_fn.id_matched_objs = builder.id_matched_objs

        # TODO - Use flag to choose between old guard vs new guard manager
        self.guard_manager.id_matched_objs = builder.id_matched_objs
        self.guard_manager.global_scope = {
            "G": output_graph.global_scope,
        }
        self.guard_manager.closure_vars = CLOSURE_VARS
        self.guard_manager.guard_fail_fn = guard_fail_fn
        self.check_fn = self.guard_manager

    def compile_check_fn(self, builder, guards_out, guard_fail_fn):
        # see parallel handling of ".0" / "___implicit0" in _eval_frame.c
        largs = builder.argnames
        largs += ["**___kwargs_ignored"]

        guards_log.debug("GUARDS:")

        # Don't report this guard, it's always the same, useless!
        code_parts = ["___guarded_code.valid", "___check_global_state()"]
        verbose_code_parts = code_parts[:]

        def add_code_part(code, guard, log_only=False):
            extra = get_guard_debug_info(code, guard)
            guards_log.debug("%s", f"{code:<60}{extra}")
            if verbose_guards_log.isEnabledFor(logging.DEBUG):
                maybe_stack = ""
                maybe_user_stack = ""
                if guard is not None:
                    if guard.stack:
                        maybe_stack = f"\nStack:\n{''.join(guard.stack.format())}"
                    if guard.user_stack:
                        maybe_user_stack = (
                            f"\nUser stack:\n{''.join(guard.user_stack.format())}"
                        )
                verbose_guards_log.debug(
                    "Guard: %s%s%s",
                    code,
                    maybe_stack,
                    maybe_user_stack,
                )
            if not log_only:
                code_parts.append(code)
                verbose_code_parts.append(f"{code:<60}{extra}")

        seen = set()
        for gcl in builder.code:
            for code in gcl.code_list:
                if code not in seen:
                    add_code_part(code, gcl.guard)
                    seen.add(code)

        tensor_check_names = builder.tensor_check_names
        check_tensors_fn = None
        check_tensors_verbose_fn = None
        if tensor_check_names:
            assert (
                not self.output_graph.export
            ), "Illegal to set tensor_check_names in export."
            tensor_check_examples = builder.tensor_check_examples

            def convert(size_or_stride):
                converted: List[Optional[int]] = []
                for dim in size_or_stride:
                    if not is_symbolic(dim):
                        converted.append(dim)
                    else:
                        assert isinstance(dim, torch.SymInt)
                        converted.append(dim.node.maybe_as_int())
                return converted

            dynamic_dims_sizes = [
                convert(self.output_graph.tensor_weakref_to_sizes_strides[t]["size"])
                for t in tensor_check_examples
            ]

            dynamic_dims_strides = [
                convert(self.output_graph.tensor_weakref_to_sizes_strides[t]["stride"])
                for t in tensor_check_examples
            ]

            tensor_guards = TensorGuards(
                *tensor_check_examples,
                dynamic_dims_sizes=dynamic_dims_sizes,
                dynamic_dims_strides=dynamic_dims_strides,
            )
            check_tensors_fn = tensor_guards.check
            check_tensors_verbose_fn = tensor_guards.check_verbose
            tensor_check_args = ", ".join(
                tensor_check_names + ["tensor_check_names=tensor_check_names"]
            )
            # Do this manually, to un-stagger the guards in log message
            code_parts_tensor = f"___check_tensors({tensor_check_args})"
            verbose_code_parts_tensor = f"___check_tensors({tensor_check_args})"
            code_parts.append(code_parts_tensor)
            verbose_code_parts.append(verbose_code_parts_tensor)

            tensor_check_guards = builder.tensor_check_guards

            guard_strs = []
            for i, name in enumerate(tensor_check_names):
                # This is a copy of what guards.cpp checks against
                # Keep this in sync with TensorCheck constructor
                t = tensor_check_examples[i]
                pytype = type(t)
                dispatch_key = (
                    torch._C._dispatch_keys(t)
                    | torch._C._dispatch_tls_local_include_set()
                ) - torch._C._dispatch_tls_local_exclude_set()
                dtype = t.dtype
                device_index = t.device.index
                requires_grad = t.requires_grad
                sizes = dynamic_dims_sizes[i]
                strides = dynamic_dims_strides[i]
                guard_str = (
                    f"check_tensor({name}, {pytype.__qualname__}, {dispatch_key}, {dtype}, "
                    f"device={device_index}, requires_grad={requires_grad}, size={sizes}, stride={strides})"
                )
                guard_strs.append(guard_str)
                add_code_part(
                    guard_str,
                    tensor_check_guards[i],
                    log_only=True,
                )

            closure_vars = {
                "___check_tensors": check_tensors_fn,
                "___check_tensors_verbose": check_tensors_verbose_fn,
                "tensor_check_names": tensor_check_names,
                **CLOSURE_VARS,
            }
            builder.add_python_lambda_leaf_guard_to_root([code_parts_tensor], "\n".join(guard_strs), closure_vars=closure_vars)

        aotautograd_guards: List[GuardEnvExpr] = (
            self.output_graph.tracing_context.guards_context.aotautograd_guards
            if self.output_graph
            else []
        )
        for guard in aotautograd_guards:
            if isinstance(guard, DuplicateInputs):
                source_a = guard.input_source_a
                source_b = guard.input_source_b
                add_code_part(f"{source_a.name()} is {source_b.name()}", None)
            else:
                raise RuntimeError(f"Unknown GuardEnvExpr: {guard}")

        # TODO: the "guard" here is actually just the top level SHAPE_ENV
        # which is useless.  Get ShapeEnv to pass in more provenance.
        for gcl in builder.shape_env_code:
            for code in gcl.code_list:
                add_code_part(code, gcl.guard)

        global_state = convert_frame.initial_global_state
        if global_state is None:
            # we should only hit this case in NopTests()
            global_state = convert_frame.GlobalStateGuard()
        closure_vars = {
            "___guarded_code": self,
            "___check_tensors": check_tensors_fn,
            "___check_tensors_verbose": check_tensors_verbose_fn,
            "___check_global_state": global_state.check,
            "tensor_check_names": tensor_check_names,
            **SYMPY_INTERP,
            **CLOSURE_VARS,
        }

        unique_code_parts = list(unique(code_parts))
        make_guard_fn_args = ", ".join(closure_vars.keys())
        guard_body, pycode = build_guard_function(unique_code_parts, make_guard_fn_args)

        if os.environ.get("TORCHDYNAMO_PRINT_GUARDS", None) == "1":
            print("GUARDS\n", guard_body)

        out: Dict[str, Any] = dict()
        try:
            exec(pycode, builder.scope, out)
        except SyntaxError as ex:
            log.exception("Failed to exec guard at line %s.\n%s", ex.lineno, pycode)
            raise
        guard_fn = out["___make_guard_fn"](*closure_vars.values())
        guard_fn.closure_vars = closure_vars
        # TODO(whc) maybe '.code_parts' was only kept around for the guard callback? so we don't need both
        guard_fn.args = largs
        guard_fn.code_parts = code_parts
        guard_fn.verbose_code_parts = verbose_code_parts
        # Grab only G, but preserve "G" because guards access it as "G"
        guard_fn.global_scope = {
            "G": builder.scope["G"],
        }
        guard_fn.guard_fail_fn = guard_fail_fn
        return guard_fn

    def invalidate(self):
        # A weakref is no longer valid, self.check_fn should return false
        # TODO(janimesh) - Free up cache entry after the cache entry formation
        # is in python, and the underlying data structure is a doubly linked
        # list.
        self.valid = False

    def id_ref(self, obj):
        """add a weakref, return the id"""
        try:
            if id(obj) not in self._weakrefs:
                # We will clear the _weakrefs dict at the end of __init__
                # function, which will delete the callbacks as well. Therefore,
                # we are using a finalizer which is kept alive.
                self._weakrefs[id(obj)] = weakref.ref(obj)
                weakref.finalize(obj, self.invalidate)
        except TypeError:
            pass  # cannot weakref bool object
        return id(obj)

    def lookup_weakrefs(self, obj):
        """Lookup the _weakrefs created in id_ref function for ID_MATCH'd objects"""
        if id(obj) in self._weakrefs:
            return self._weakrefs[id(obj)]
        return None


def build_guard_function(code_parts, closure_args, run_cse=True) -> Tuple[str, str]:
    from torch._inductor.utils import IndentedBuffer

    if HAS_UNPARSE_FUNCTIONS and run_cse:
        csepass = PyExprCSEPass()
        csepass.count(code_parts)

        def replace(expr: str) -> Tuple[List[str], str]:
            return csepass.replace(expr)

    else:

        def replace(expr: str) -> Tuple[List[str], str]:
            return [], expr

    # Generate the inner body of the guard function.
    # i.e. if-chain of the guard expressions.
    guard_body = IndentedBuffer()
    for expr in code_parts:
        preface, expr = replace(expr)
        guard_body.writelines(preface)
        guard_body.writeline(f"if not ({expr}):")
        with guard_body.indent():
            guard_body.writeline("return False")

    # Wrap the inner body into the actual guard function.
    guard = IndentedBuffer()
    guard.writeline("def guard(L):")
    with guard.indent():
        guard.splice(guard_body)
        guard.writeline("return True")

    # Wrap the whole guard function into another function
    # with the closure variables.
    make_guard_fn = IndentedBuffer()
    make_guard_fn.writeline(f"def ___make_guard_fn({closure_args}):")
    with make_guard_fn.indent():
        make_guard_fn.splice(guard)
        make_guard_fn.writeline("return guard")

    return guard_body.getvalue(), make_guard_fn.getvalue()


def is_recompiles_enabled():
    return torch._logging._internal.log_state.is_artifact_enabled("recompiles")


def is_recompiles_verbose_enabled():
    return torch._logging._internal.log_state.is_artifact_enabled("recompiles_verbose")


def get_guard_fail_reason(
    guard_fn: GuardFn,
    code: types.CodeType,
    f_locals: Dict[str, object],
) -> str:
    """
    Return the reason why `guard_fn` failed.
    Updates `guard_failures` with the generated reason.
    Only the first failed check of guard_fn is reported.
    """

    # TODO - Use a config flag for guard manager
    if True:
        guard_manager = guard_fn
        guard_debug_info = guard_manager.check_verbose(f_locals)
        assert not guard_debug_info.result
        return guard_debug_info.failed_guard

    scope = {"L": f_locals, "G": guard_fn.global_scope["G"]}
    scope.update(guard_fn.closure_vars)
    scope["___check_tensors"] = scope["___check_tensors_verbose"]
    reasons: List[str] = []
    for part in guard_fn.verbose_code_parts:
        global_scope = dict(guard_fn.global_scope)
        global_scope["__compile_source__"] = part
        with report_compile_source_on_error():
            try:
                fail_reason = eval(part, global_scope, scope)
            except Exception as e:
                if is_recompiles_verbose_enabled():
                    continue
                else:
                    raise
        # Only ___check_tensors knows how to return a fancy fail reason;
        # for everything else we just report the code that failed

        if isinstance(fail_reason, bool) and not fail_reason:
            fail_reason = part
        if isinstance(fail_reason, str):
            reasons.append(fail_reason)
            if not is_recompiles_verbose_enabled():
                break

    reason_str = "\n".join(reasons)
    guard_failures[orig_code_map[code]].append(reason_str)

    try:
        if guard_fn.guard_fail_fn is not None:
            guard_fn.guard_fail_fn(
                GuardFail(reason_str or "unknown reason", orig_code_map[code])
            )
    except Exception as e:
        log.exception(
            "Failure in guard_fail_fn callback - raising here will cause a NULL Error on guard eval",
        )

    return reason_str


def get_and_maybe_log_recompilation_reason(
    cache_entry, frame: types.FrameType
) -> List[str]:
    """
    Return the list of guard failure reasons using cache_entry.
    Logs the recompilation reason if `recompiles` logging is enabled.
    Raises a RecompileError if `config.error_on_recompile` is enabled.
    """
    reasons = []
    while cache_entry is not None:
        reason = get_guard_fail_reason(
            cache_entry.check_fn, cache_entry.code, frame.f_locals
        )
        if reason:
            reasons.append(reason)
        cache_entry = cache_entry.next

    code = frame.f_code

    # at least one of "recompiles" or "recompiles_verbose" is enabled
    do_recompiles_log = is_recompiles_enabled() or is_recompiles_verbose_enabled()

    if do_recompiles_log or config.error_on_recompile:
        if is_recompiles_verbose_enabled():
            failures = "\n\n".join(
                f"guard {i} failures:\n" + textwrap.indent(reason, "- ")
                for i, reason in enumerate(reasons)
            )
        else:
            failures = textwrap.indent("\n".join(reasons), "- ")
        guard_failure_details = (
            f"triggered by the following guard failure(s):\n{failures}"
        )
        message = (
            f"Recompiling function {code.co_name} in {code.co_filename}:{code.co_firstlineno}\n"
            f"{textwrap.indent(guard_failure_details, '    ')}"
        )
        if do_recompiles_log:
            if is_recompiles_verbose_enabled():
                recompiles_verbose_log.debug(message)
            else:
                recompiles_log.debug(message)
        if config.error_on_recompile:
            raise exc.RecompileError(message)

    return reasons


def guard_error_hook(
    guard_fn: GuardFn,
    code: types.CodeType,
    f_locals: Dict[str, object],
    index: int,
    last: bool,
):
    print(
        f"ERROR RUNNING GUARDS {code.co_name} {code.co_filename}:{code.co_firstlineno}"
    )
    # TODO: If we passed in the exception here, we could get a precise
    # column number of which subexpression failed.  But that would also
    # require us to have the TRUE code that was eval'ed, not a shoddy
    # reconstruction (like is done here)
    print("lambda " + ", ".join(guard_fn.args) + ":")
    print(" ", " and\n  ".join(guard_fn.code_parts))


def guard_manager_error_hook(
    guard_manager: GuardManager,
    code: types.CodeType,
    f_locals: Dict[str, object],
    index: int,
    last: bool,
):
    print(
        f"ERROR RUNNING GUARD MANAGER \n{guard_manager} FROM FRAME {code.co_name} {code.co_filename}:{code.co_firstlineno}"
    )


# set_guard_error_hook(guard_error_hook)
# TODO - Use a flag to choose the hook
set_guard_error_hook(guard_manager_error_hook)


def unique(seq):
    seen = set()
    for x in seq:
        if x not in seen:
            yield x
            seen.add(x)


def make_dupe_guard(obj_source, dupe_source):
    # Note - we may end up in a situation where we invoke something like
    # def fn(x, y)
    # with fn(x, x)
    # Prior to the addition of tracking to all relevant objects, we would handle this just fine by
    # eagerly re-entering VB and rewrapping inputs, correctly creating graphargs and placeholders. However,
    # with tracking on inputs, duplicate inputs or aliased relationships may end up getting erased here -
    # In the fn(x, x) example call above look like a graph with a single input.
    # In order to ensure that we do not reuse fn(x, x) for fn(x, y), we create a duplicate input guard.

    # Note - we may not have a source, that is fine, it just means we had an object that is safe to have
    # leave unsourced - like a local list created and discharged entirely within a local scope.
    if dupe_source and dupe_source != obj_source:
        ser_source_is_local = is_from_local_source(dupe_source)
        source_is_local = is_from_local_source(obj_source)
        # Note - both must be local, or global, or we will run afoul of a lack of merging in how we currently
        # reconcile guards builder scopes in compile_check_fn. This technically means we miss a guard here,
        # so maybe we should do this refactor before we land this...
        # TODO(voz): Combine local and global guard builders.
        if ser_source_is_local == source_is_local:
            # Note - this is a little aggressive - these being duplicate input does not always matter.
            # However, this should always be a sound guard to add here.
            return functools.partial(GuardBuilder.DUPLICATE_INPUT, source_b=dupe_source)
    return None


def install_guard(*guards, skip=0):
    """
    Add dynamo guards to the current tracing context.

    Args:
        guards: guard(s) to add
        skip: number of stack frames to ignore for debug stack trace
    """
    from torch._guards import TracingContext

    add = TracingContext.get().guards_context.dynamo_guards.add
    for guard in guards:
        assert isinstance(guard, Guard)
        add(guard, skip=skip + 1)<|MERGE_RESOLUTION|>--- conflicted
+++ resolved
@@ -1131,15 +1131,12 @@
 
             guard.create(builder)
         self.check_fn = self.compile_check_fn(builder, guards, guard_fail_fn)
-<<<<<<< HEAD
+        # Check that the check_fn is True for this frame
+        assert self.check_fn(output_graph.local_scope)
         print(self.guard_manager)
         debug_guard_check = self.guard_manager.root.check_verbose(output_graph.local_scope)
         assert debug_guard_check.result
 
-=======
-        # Check that the check_fn is True for this frame
-        assert self.check_fn(output_graph.local_scope)
->>>>>>> 8dddab57
         self._weakrefs.clear()
         # Keep track of weak references of objects with ID_MATCH guard. This
         # info is stored alongside optimized_code and check_fn and is used to
