--- conflicted
+++ resolved
@@ -19,7 +19,20 @@
 import types
 import typing
 import weakref
-from typing import Any, Callable, cast, Dict, List, Optional, Set, Tuple, Type, Union
+from typing import (
+    Any,
+    Callable,
+    cast,
+    Deque,
+    Dict,
+    List,
+    Optional,
+    Set,
+    Tuple,
+    Type,
+    TYPE_CHECKING,
+    Union,
+)
 from unittest.mock import patch
 
 import torch
@@ -59,12 +72,14 @@
     GlobalWeakRefSource,
     LocalSource,
     Source,
+    TorchFunctionModeStackSource,
 )
 from .trace_rules import is_builtin_constant, is_forbidden
 from .utils import (
     counters,
     get_fake_value,
     get_instruction_source_311,
+    get_torch_function_mode_stack,
     graph_break_dup_warning_checker,
     istype,
     LazyString,
@@ -105,6 +120,11 @@
 )
 from .variables.nn_module import NNModuleVariable, UnspecializedNNModuleVariable
 from .variables.tensor import supported_comparison_ops, SymNodeVariable, TensorVariable
+
+
+if TYPE_CHECKING:
+    from .variables.torch_function import TorchFunctionModeVariable
+
 from .variables.user_defined import (
     RemovableHandleVariable,
     UserDefinedClassVariable,
@@ -708,6 +728,7 @@
     output: OutputGraph
     symbolic_locals: Dict[str, VariableTracker]
     symbolic_globals: Dict[str, VariableTracker]
+    symbolic_torch_function_mode_stack: Deque["TorchFunctionModeVariable"]
     stack: List[VariableTracker]
     instruction_pointer: Optional[int]
     current_instruction: Instruction
@@ -1338,8 +1359,6 @@
                 self.push(ConstantVariable.create(None))
             self.jump(inst)
 
-<<<<<<< HEAD
-=======
     def _raise_exception_variable(self, inst):
         val = self.pop()
         # User can raise exception in 2 ways
@@ -1362,34 +1381,24 @@
             raise exc.ObservedException(f"raised exception {val}")
         unimplemented(f"raise {exc}")
 
->>>>>>> 416a7894
     def RAISE_VARARGS(self, inst):
         if inst.arg == 0:
             unimplemented("re-raise")
         elif inst.arg == 1:
-            val = self.pop()
-            # User can raise exception in 2 ways
-            #   1) raise exception type - raise NotImplementedError
-            #   2) raise execption instance - raise NotImplemetedError("foo")
-
-            # 1) when user raises exception type
-            if isinstance(val, variables.BuiltinVariable):
-                # Create the instance of the exception type
-                # https://github.com/python/cpython/blob/3.11/Python/ceval.c#L6547-L6549
-                val = val.call_function(self, [], {})  # type: ignore[arg-type]
-
-            # Save the exception in a global data structure
-            self.exn_vt_stack.append(val)
-
-            # 2) when user raises exception instance
-            if isinstance(val, variables.ExceptionVariable):
-                if val.exc_type is StopIteration:
-                    # StopIteration is used to find the end of iteration while tracing __next__
-                    raise exc.ObservedUserStopIteration(f"raised exception {val}")
-                raise exc.ObservedException(f"raised exception {val}")
-            unimplemented(f"raise {exc}")
-        else:
+            self._raise_exception_variable(inst)
+        else:
+            # Support raise .. from None ... Dynamo does not track __cause__ and other attributes of exception. So we
+            # ignore `from None` part.
+            from_vt = self.pop()
+            if isinstance(from_vt, ConstantVariable) and from_vt.value is None:
+                self._raise_exception_variable(inst)
             unimplemented("raise ... from ...")
+
+    def RERAISE(self, inst):
+        if sys.version_info >= (3, 11):
+            # RERAISE is currently supported in a narrow case of `raise ... from None`
+            self._raise_exception_variable(inst)
+        unimplemented("RERAISE")
 
     def exception_handler(self, raised_exception):
         if sys.version_info >= (3, 11):
@@ -1404,10 +1413,6 @@
 
                 # 2) if 'lasti' is true, then push the offset that the exception was raised at
                 if exn_tab_entry.lasti:
-                    # This is untested. Any test that tests this end-to-end
-                    # requires supporting more bytecodes. Therefore graph
-                    # breaking for now.
-                    unimplemented("lasti=True while exception handling")
                     self.push(
                         variables.ConstantVariable(self.current_instruction.offset)
                     )
@@ -1439,9 +1444,12 @@
                     # https://github.com/python/cpython/blob/3.10/Python/ceval.c#L1456
                     self.popn(3)
                     if len(self.block_stack) == 0:
-                        unimplemented(
-                            "exception is raised when block stack " "is empty"
-                        )
+                        # No handler found in this frame. Bubble the exception to the parent
+                        # instruction translater.
+                        self.stack.clear()
+                        if type(self) is InstructionTranslator:
+                            raise Unsupported("Observed exception")
+                        raise raised_exception
                     block_stack_entry = self.block_stack.pop()
 
                 if block_stack_entry.inst.opname != "SETUP_FINALLY":
@@ -2540,6 +2548,7 @@
         code_options: Dict[str, Any],
         symbolic_locals: Dict[str, VariableTracker],
         symbolic_globals: Dict[str, VariableTracker],
+        symbolic_torch_function_mode_stack: Deque["TorchFunctionModeVariable"],
         f_code: types.CodeType,
         export: bool,
         inline_depth: int,
@@ -2554,6 +2563,7 @@
         self.output = output
         self.symbolic_locals = symbolic_locals
         self.symbolic_globals = symbolic_globals
+        self.symbolic_torch_function_mode_stack = symbolic_torch_function_mode_stack
         self.stack = []
         # stack of variable names for tracking 3.13 closures
         self.name_stack: list[Any] = []
@@ -2676,6 +2686,7 @@
             symbolic_locals={},  # set below
             # A global var is inserted only after a STORE_GLOBAL happens to it
             symbolic_globals={},
+            symbolic_torch_function_mode_stack=collections.deque(),
             f_code=f_code,
             export=export,
             inline_depth=0,
@@ -2710,6 +2721,8 @@
                 if k in f_locals
             }
 
+            self._init_torch_function_mode_stack()
+
             self.debug_locals: List[Tuple[VariableTracker, List[VariableTracker]]] = []
             if export:
                 # export gets confused if we never realize unused inputs
@@ -2748,6 +2761,29 @@
                 f"- torch.func.{name}(fn) requires the function to be inlined by dynamo"
             )
             unimplemented(msg)
+
+    def _init_torch_function_mode_stack(self):
+        from .variables.torch_function import TorchFunctionModeStackVariable
+
+        TorchFunctionModeStackVariable.reset()
+
+        self.symbolic_torch_function_mode_stack: Deque[
+            TorchFunctionModeVariable
+        ] = collections.deque()
+        # We want to retrieve all modes to properly reconstruct the stack if needed
+        py_stack = get_torch_function_mode_stack(filter_ignored=False)
+
+        if py_stack:
+            has_device_context = isinstance(
+                py_stack[0], torch.utils._device.DeviceContext
+            )
+
+        for i, val in enumerate(py_stack):
+            self.symbolic_torch_function_mode_stack.append(
+                variables.LazyVariableTracker.create(
+                    val, source=TorchFunctionModeStackSource(i)
+                )
+            )
 
     def get_example_value(self, source: Source):
         if isinstance(source, LocalSource):
@@ -3076,11 +3112,23 @@
         tracer: InliningInstructionTranslator
         if is_generator(code):
             tracer = InliningGeneratorInstructionTranslator(
-                parent, code, sub_locals, parent.symbolic_globals, closure_cells, func
+                parent,
+                code,
+                sub_locals,
+                parent.symbolic_globals,
+                parent.symbolic_torch_function_mode_stack,
+                closure_cells,
+                func,
             )
         else:
             tracer = InliningInstructionTranslator(
-                parent, code, sub_locals, parent.symbolic_globals, closure_cells, func
+                parent,
+                code,
+                sub_locals,
+                parent.symbolic_globals,
+                parent.symbolic_torch_function_mode_stack,
+                closure_cells,
+                func,
             )
 
         strict_ctx: Any = contextlib.nullcontext()
@@ -3131,6 +3179,7 @@
         code: types.CodeType,
         symbolic_locals: Dict[str, VariableTracker],
         symbolic_globals: Dict[str, VariableTracker],
+        symbolic_torch_function_mode_stack: Deque["TorchFunctionModeVariable"],
         closure_cells: Dict[str, VariableTracker],
         funcvar: BaseUserFunctionVariable,
     ) -> None:
@@ -3147,6 +3196,7 @@
             f_builtins=f_builtins,
             symbolic_locals=symbolic_locals,
             symbolic_globals=symbolic_globals,
+            symbolic_torch_function_mode_stack=symbolic_torch_function_mode_stack,
             instructions=instructions,
             code_options={k: getattr(code, k) for k in get_code_keys()},
             f_code=code,
