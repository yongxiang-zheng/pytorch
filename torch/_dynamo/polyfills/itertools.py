--- conflicted
+++ resolved
@@ -14,12 +14,8 @@
 __all__ = [
     "chain",
     "chain_from_iterable",
-<<<<<<< HEAD
-    "count___new__",
-    "islice___new__",
-=======
     "count",
->>>>>>> a2eddf49
+    "islice",
     "tee",
 ]
 
@@ -58,14 +54,8 @@
 
 
 # Reference: https://docs.python.org/3/library/itertools.html#itertools.islice
-@substitute_in_graph(itertools.islice.__new__)  # type: ignore[arg-type]
-def islice___new__(
-    cls: type[itertools.islice[_T]],
-    iterable: Iterable[_T],
-    *args: int | None,
-) -> Iterator[_T]:
-    assert cls is itertools.islice
-
+@substitute_in_graph(itertools.islice, is_embedded_type=True)  # type: ignore[arg-type]
+def islice(iterable: Iterable[_T], *args: int | None) -> Iterator[_T]:
     s = slice(*args)
     start = 0 if s.start is None else s.start
     stop = s.stop
