--- conflicted
+++ resolved
@@ -170,14 +170,6 @@
     return obj
 
 
-<<<<<<< HEAD
-def foreach_lerp_inplace(self, end, weight):
-    # decompose foreach lerp into constituent ops, prevents a graph break due to
-    # converting a value to a scalar when arg[2] is a single tensor
-    result = torch._foreach_sub(end, self)
-    result = torch._foreach_mul(result, weight)
-    return torch._foreach_add_(self, result)
-=======
 def fspath(path):
     # Python equivalent of os.fspath
     if isinstance(path, (str, bytes)):
@@ -188,4 +180,11 @@
         raise TypeError(
             f"expected str, bytes or os.PathLike object, not {type(path).__name__}"
         )
->>>>>>> 517af36d
+
+
+def foreach_lerp_inplace(self, end, weight):
+    # decompose foreach lerp into constituent ops, prevents a graph break due to
+    # converting a value to a scalar when arg[2] is a single tensor
+    result = torch._foreach_sub(end, self)
+    result = torch._foreach_mul(result, weight)
+    return torch._foreach_add_(self, result)