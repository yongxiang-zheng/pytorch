# Used to load and initialize polyfill handlers when importing torch._dynamo
# Please add a new import when adding a new polyfill module.

import importlib
from typing import Tuple, TYPE_CHECKING

from .. import polyfills, trace_rules


if TYPE_CHECKING:
    from types import ModuleType


POLYFILLED_MODULE_NAMES: Tuple[str, ...] = (
    "builtins",
<<<<<<< HEAD
    "functools",
=======
    "itertools",
    "os",
>>>>>>> bb25ecad
)
POLYFILLED_MODULES: Tuple["ModuleType", ...] = tuple(
    importlib.import_module(f".{submodule}", package=polyfills.__name__)
    for submodule in POLYFILLED_MODULE_NAMES
)


# Unregister the builtin functions from _builtin_function_ids to let them to be
# dispatched with the appropriate VariableTracker type. Otherwise, they will be
# dispatched with BuiltinVariable if present in _builtin_function_ids.
for polyfill_module in POLYFILLED_MODULES:
    for polyfill_name in polyfill_module.__all__:
        polyfill_handler = getattr(polyfill_module, polyfill_name)
        original_fn = polyfill_handler.__torch_dynamo_original__
        trace_rules._builtin_function_ids.remove(id(original_fn))<|MERGE_RESOLUTION|>--- conflicted
+++ resolved
@@ -13,12 +13,9 @@
 
 POLYFILLED_MODULE_NAMES: Tuple[str, ...] = (
     "builtins",
-<<<<<<< HEAD
     "functools",
-=======
     "itertools",
     "os",
->>>>>>> bb25ecad
 )
 POLYFILLED_MODULES: Tuple["ModuleType", ...] = tuple(
     importlib.import_module(f".{submodule}", package=polyfills.__name__)
