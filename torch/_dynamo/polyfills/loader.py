# Used to load and initialize polyfill handlers when importing torch._dynamo
# Please add a new import when adding a new polyfill module.

import importlib
from typing import Tuple, TYPE_CHECKING

from .. import polyfills, trace_rules


if TYPE_CHECKING:
    from types import ModuleType


<<<<<<< HEAD
POLYFILLED_MODULE_NAMES: Tuple[str, ...] = (
    "builtins",
    "itertools",
)
=======
POLYFILLED_MODULE_NAMES: Tuple[str, ...] = ()
>>>>>>> a3225548
POLYFILLED_MODULES: Tuple["ModuleType", ...] = tuple(
    importlib.import_module(f".{submodule}", package=polyfills.__name__)
    for submodule in POLYFILLED_MODULE_NAMES
)


# Unregister the builtin functions from _builtin_function_ids to let them to be
# dispatched with the appropriate VariableTracker type. Otherwise, they will be
# dispatched with BuiltinVariable if present in _builtin_function_ids.
for polyfill_module in POLYFILLED_MODULES:
    for polyfill_name in polyfill_module.__all__:
        polyfill_handler = getattr(polyfill_module, polyfill_name)
        original_fn = polyfill_handler.__torch_dynamo_original__
        trace_rules._builtin_function_ids.remove(id(original_fn))<|MERGE_RESOLUTION|>--- conflicted
+++ resolved
@@ -11,14 +11,7 @@
     from types import ModuleType
 
 
-<<<<<<< HEAD
-POLYFILLED_MODULE_NAMES: Tuple[str, ...] = (
-    "builtins",
-    "itertools",
-)
-=======
 POLYFILLED_MODULE_NAMES: Tuple[str, ...] = ()
->>>>>>> a3225548
 POLYFILLED_MODULES: Tuple["ModuleType", ...] = tuple(
     importlib.import_module(f".{submodule}", package=polyfills.__name__)
     for submodule in POLYFILLED_MODULE_NAMES
