# mypy: allow-untyped-defs
import _collections_abc
import _weakrefset
import abc
import builtins
import collections
import contextlib
import copy
import copyreg
import dataclasses
import enum
import functools
import importlib
import inspect
import itertools
import linecache
import logging
import multiprocessing
import operator
import os
import posixpath
import random
import re
import selectors
import signal
import sys
import tempfile
import threading
import tokenize
import traceback
import types
import typing
import unittest
import weakref
from collections import defaultdict
from pathlib import Path
from typing import Any, Callable, cast, Dict, List, Optional, Set, Union

import torch
import torch._inductor.test_operators
import torch.distributed
import torch.utils._content_store
from torch.utils import _config_module

from .resume_execution import TORCH_DYNAMO_RESUME_IN_PREFIX
from .utils import getfile, hashable, NP_SUPPORTED_MODULES, unwrap_if_wrapper
from .variables import (
    BuiltinVariable,
    FunctionalCallVariable,
    FunctorchHigherOrderVariable,
    NestedUserFunctionVariable,
    PolyfilledFunctionVariable,
    SkipFunctionVariable,
    TorchInGraphFunctionVariable,
    UserFunctionVariable,
    UserMethodVariable,
)


np: Optional[types.ModuleType] = None
try:
    import numpy as np
except ModuleNotFoundError:
    pass


if typing.TYPE_CHECKING:
    from .variables.base import VariableTracker


"""
A note on skip/inline rules:

Dynamo consults this file to determine whether function should be inlined or skipped.

A skip applies at the frame boundary, meaning dynamo either triggers a graph break
at the beginning of the frame or attempts to trace/inline the whole frame. When skipping
a frame, recursively called frames are still traced by dynamo unless also skipped.

Skipfiles (skipped at the file level instead of function level) still apply on a
frame-by-frame boundary as dynamo traces, but apply to all functions in that file.

@skip is a helper decorator that can be applied to your function to cause it to be
included here.

Dynamo skip/inline rules & priorities are defined as follows:
* Inline is the default behavior and will be used unless explicitly skipped.
* Dynamo has two SKIPLIST: BUILTIN_SKIPLIST and THIRDPARTY_SKIPLIST.
    * BUILTIN_SKIPLIST contains builtin python modules, such as abc, collections, etc.
    * THIRDPARTY_SKIPLIST contains common third party libraries, such as numpy, pandas, etc.
* Functions in these two SKIPLISTs are always skipped, except:
    * They have explicitly defined rule in `manual_torch_name_rule_map`;
    * The corresponding python module has been put into MOD_INLINELIST.
* PyTorch(torch) is in the BUILTIN_SKIPLIST by default, but there are many cases
    where we want inline the functions under torch namespace.
    We should specify inline for the functions in `manual_torch_name_rule_map` or
    put the corresponding python module into MOD_INLINELIST to make dynamo inline them.
* If you call functions under skipped modules/files, Dynamo will wrap these functions
    as SkipFunctionVariable. There are a few functions(e.g, collections.OrderedDict) that
    we have special handling at SkipFunctionVariable.call_function.

Overall: *_INLINELIST has precedence over *_SKIPLIST has precedence over DEFAULT (inline)

To figure out what the behavior is, check the following list in order:
* `manual_torch_name_rule_map` (Inline if YES)
* MOD_INLINELIST (Inline if YES)
* BUILTIN_SKIPLIST & THIRDPARTY_SKIPLIST (Skip if YES)
* Inline by default

In general, if you want to force inline a function or module, please consider adding
the function's python module to MOD_INLINELIST first.
Use the `manual_torch_name_rule_map` only when there are other functions under the same module that
you don't want to inline them.
"""

"""
Map of function objects to their tracing rules (Dynamo variables).
* TorchInGraphFunctionVariable: The functions should be put into the FX graph or can be constant folded. E.g.,
  - torch.add: should be put into the FX graph.
  - torch.is_floating_point: constant folded.
* SkipFunctionVariable: The objects should be skipped from tracing.
* UserFunctionVariable: The functions should be inlined.

For developers: If you add/remove a torch level API, it may trigger failures from
test/dynamo/test_trace_rules.py:test_torch_name_rule_map_updated. To fix the failures:
If you are adding a new torch level API or Dynamo implementation:
* Add the name with the corresponding tracing rule to this map
  if you are adding a new in graph function or Dynamo implementation for an existing function.
* Remove the object name from test/dynamo/test_trace_rules.ignored_c_binding_in_graph_function_names if it's there.

If you are removing an existing torch level API:
* Remove the entry represented the API from this map or test/dynamo/test_trace_rules.ignored_c_binding_in_graph_function_names
  depends on where it is.


"""
manual_torch_name_rule_map = {
    "torch.onnx.is_in_onnx_export": TorchInGraphFunctionVariable,
    "torch.onnx.operators.shape_as_tensor": TorchInGraphFunctionVariable,
    "torch.overrides.is_tensor_like": TorchInGraphFunctionVariable,
    "torch.jit.is_scripting": TorchInGraphFunctionVariable,
    "torch.jit.is_tracing": TorchInGraphFunctionVariable,
    "torch.jit.annotate": TorchInGraphFunctionVariable,
    "torch.distributed.is_available": TorchInGraphFunctionVariable,
    "torch.distributed.is_initialized": TorchInGraphFunctionVariable,
    "torch.distributed.get_rank": TorchInGraphFunctionVariable,
    "torch.distributed.get_world_size": TorchInGraphFunctionVariable,
    "torch.distributed._tensor.api.DTensor#from_local": TorchInGraphFunctionVariable,
    "torch.distributed.distributed_c10d._get_group_size_by_name": TorchInGraphFunctionVariable,
    "torch.distributed.distributed_c10d._resolve_group_name_by_ranks_and_tag": TorchInGraphFunctionVariable,
    "torch.distributed.distributed_c10d._get_group_tag": TorchInGraphFunctionVariable,
    "torch.distributed.distributed_c10d.get_process_group_ranks": TorchInGraphFunctionVariable,
    "torch._utils.is_compiling": TorchInGraphFunctionVariable,
    "torch.fx._symbolic_trace.is_fx_tracing": TorchInGraphFunctionVariable,
    "torch._dynamo.external_utils.is_compiling": TorchInGraphFunctionVariable,
    "torch.compiler.is_compiling": TorchInGraphFunctionVariable,
    "torch.compiler.is_dynamo_compiling": TorchInGraphFunctionVariable,
    "torch.autograd._profiler_enabled": SkipFunctionVariable,
    "torch._C._to_dlpack": SkipFunctionVariable,
    "torch.to_dlpack": SkipFunctionVariable,
    # We graph break on RNG state setters or getters like
    # `torch.get_rng_state` or `torch.set_rng_state`. These functions
    # are not aten operations and therefore they are completely ignored
    # by the AOT dispatcher. As a result, the AOT graph does not have
    # these setter or getter functions, producing an incorrect graph
    # when it comes to rng states.
    "torch.default_generator#get_state": SkipFunctionVariable,
    "torch._C.Generator#get_state": SkipFunctionVariable,
    "torch.get_rng_state": SkipFunctionVariable,
    "torch.cuda.get_rng_state": SkipFunctionVariable,
    "torch.default_generator#set_state": SkipFunctionVariable,
    "torch._C.Generator#set_state": SkipFunctionVariable,
    "torch.set_rng_state": SkipFunctionVariable,
    "torch.cuda.set_rng_state": SkipFunctionVariable,
    # https://github.com/pytorch/pytorch/issues/107187
    "torch.manual_seed": SkipFunctionVariable,
    # https://github.com/pytorch/pytorch/issues/93501
    "torch.nn.utils.rnn.pack_padded_sequence": SkipFunctionVariable,
    "torch.nn.Parameter": TorchInGraphFunctionVariable,
    "torch.nn.Buffer": TorchInGraphFunctionVariable,
    "torch._nested_tensor_from_mask": SkipFunctionVariable,
    "torch._nested_from_padded": SkipFunctionVariable,
    "torch.nested.nested_tensor_from_jagged": UserFunctionVariable,
    # symbol operators implemented in Python
    "torch.sym_not": TorchInGraphFunctionVariable,
    "torch.sym_float": TorchInGraphFunctionVariable,
    "torch.sym_int": TorchInGraphFunctionVariable,
    "torch.sym_max": TorchInGraphFunctionVariable,
    "torch.sym_min": TorchInGraphFunctionVariable,
    "torch.sym_sqrt": TorchInGraphFunctionVariable,
    "torch.sym_ite": TorchInGraphFunctionVariable,
    "torch.Tensor#_make_wrapper_subclass": SkipFunctionVariable,
    "torch.Tensor#__init__": SkipFunctionVariable,
    "torch.cuda.set_device": SkipFunctionVariable,
    "torch.cuda.current_device": SkipFunctionVariable,
    "torch._C.autocast_decrement_nesting": SkipFunctionVariable,
    "torch._C.autocast_increment_nesting": SkipFunctionVariable,
    "torch.autograd.grad": SkipFunctionVariable,
    "torch.autograd.backward": SkipFunctionVariable,
    "torch._C.clear_autocast_cache": SkipFunctionVariable,
    "torch.distributions.constraints.is_dependent": SkipFunctionVariable,
    "torch.jit.isinstance": SkipFunctionVariable,
    "torch._C.set_anomaly_enabled": SkipFunctionVariable,
    "torch._C.set_autocast_cache_enabled": SkipFunctionVariable,
    "torch._C.set_autocast_cpu_dtype": SkipFunctionVariable,
    "torch._C.set_autocast_cpu_enabled": SkipFunctionVariable,
    "torch._C.set_autocast_enabled": SkipFunctionVariable,
    "torch._C.set_autocast_gpu_dtype": SkipFunctionVariable,
    "torch._C.set_autocast_ipu_dtype": SkipFunctionVariable,
    "torch._C.set_autocast_ipu_enabled": SkipFunctionVariable,
    "torch._C.set_autocast_xla_dtype": SkipFunctionVariable,
    "torch._C.set_autocast_xla_enabled": SkipFunctionVariable,
    "torch.resize_as_": SkipFunctionVariable,
    "torch.resize_as_sparse_": SkipFunctionVariable,
    "torch.get_default_device": TorchInGraphFunctionVariable,
    # functorch/vmap
    "torch._functorch.vmap._check_int_or_none": UserFunctionVariable,
    "torch._functorch.vmap._check_out_dims_is_int_or_int_pytree": UserFunctionVariable,
    "torch._functorch.vmap._check_randomness_arg": UserFunctionVariable,
    "torch._functorch.vmap._chunked_vmap": UserFunctionVariable,
    "torch._functorch.vmap._concat_chunked_outputs": UserFunctionVariable,
    "torch._functorch.vmap._create_batched_inputs": UserFunctionVariable,
    "torch._functorch.vmap._flat_vmap": UserFunctionVariable,
    "torch._functorch.vmap._flatten_chunks_output": UserFunctionVariable,
    "torch._functorch.vmap._get_chunked_inputs": UserFunctionVariable,
    "torch._functorch.vmap._get_name": UserFunctionVariable,
    "torch._functorch.vmap._maybe_remove_batch_dim": UserFunctionVariable,
    "torch._functorch.vmap._num_outputs": UserFunctionVariable,
    "torch._functorch.vmap._process_batched_inputs": UserFunctionVariable,
    "torch._functorch.vmap._unwrap_batched": UserFunctionVariable,
    "torch._functorch.vmap._validate_and_get_batch_size": UserFunctionVariable,
    "torch._functorch.vmap.doesnt_support_saved_tensors_hooks": UserFunctionVariable,
    "torch._functorch.vmap.get_chunk_sizes": UserFunctionVariable,
    # lazy_load_decompositions uses a lock that is not supported yet in dynamo
    # "torch._functorch.vmap.lazy_load_decompositions": UserFunctionVariable,
    "torch._functorch.vmap.restore_vmap": UserFunctionVariable,
    "torch._functorch.apis.vmap": UserFunctionVariable,
    "torch._functorch.vmap.unwrap_batched": UserFunctionVariable,
    "torch._functorch.vmap.vmap_impl": FunctorchHigherOrderVariable,
    "torch._functorch.vmap.wrap_batched": UserFunctionVariable,
    # functorch/grad
    "torch._functorch.eager_transforms.grad_impl": FunctorchHigherOrderVariable,
    "torch._functorch.apis.grad_and_value": UserFunctionVariable,
    "torch._functorch.eager_transforms._as_tuple": UserFunctionVariable,
    "torch._functorch.eager_transforms._check_unique_non_empty": UserFunctionVariable,
    "torch._functorch.eager_transforms._create_differentiable": UserFunctionVariable,
    "torch._functorch.eager_transforms._slice_argnums": UserFunctionVariable,
    "torch._functorch.eager_transforms._undo_create_differentiable": UserFunctionVariable,
    "torch._functorch.eager_transforms._validate_and_wrap_argnum": UserFunctionVariable,
    "torch._functorch.eager_transforms._validate_and_wrap_argnums": UserFunctionVariable,
    "torch._functorch.eager_transforms._wrap_all_tensors": UserFunctionVariable,
    "torch._functorch.eager_transforms._wrap_tensor_for_grad": UserFunctionVariable,
    # functorch/jacrev
    "torch._functorch.eager_transforms.jacrev": FunctorchHigherOrderVariable,
    "torch._functorch.eager_transforms.error_if_complex": UserFunctionVariable,
    "torch._functorch.eager_transforms._chunked_standard_basis_for_": UserFunctionVariable,
    "torch._functorch.eager_transforms._safe_zero_index": UserFunctionVariable,
    # functorch/vjp
    "torch._functorch.eager_transforms.vjp": FunctorchHigherOrderVariable,
    "torch._functorch.eager_transforms._vjp_with_argnums": UserFunctionVariable,
    "torch._functorch.eager_transforms.assert_non_empty_tensor_output": UserFunctionVariable,
    # functorch/jvp
    "torch._functorch.eager_transforms._jvp_with_argnums": UserFunctionVariable,
    "torch._functorch.eager_transforms.jvp": FunctorchHigherOrderVariable,
    "torch._functorch.eager_transforms._replace_args": UserFunctionVariable,
    "torch._functorch.eager_transforms.safe_unpack_dual": UserFunctionVariable,
    "torch._functorch.eager_transforms.assert_non_empty_list_of_tensors": UserFunctionVariable,
    "torch._functorch.eager_transforms.assert_output_is_tensor_or_tensors": UserFunctionVariable,
    "torch.autograd.forward_ad.enter_dual_level": UserFunctionVariable,
    "torch.autograd.forward_ad.exit_dual_level": UserFunctionVariable,
    "torch.autograd.forward_ad.make_dual": UserFunctionVariable,
    "torch.autograd.forward_ad.unpack_dual": UserFunctionVariable,
    # functorch/linearize
    "torch._functorch.eager_transforms.linearize": FunctorchHigherOrderVariable,
    # functorch/jacfwd
    "torch._functorch.eager_transforms.jacfwd": FunctorchHigherOrderVariable,
    "torch._functorch.eager_transforms._construct_standard_basis_for": UserFunctionVariable,
    "torch._functorch.eager_transforms.safe_unflatten": UserFunctionVariable,
    # functorch/hessian
    "torch._functorch.eager_transforms.hessian": FunctorchHigherOrderVariable,
    # functional_call
    "torch._functorch.functional_call.functional_call": FunctionalCallVariable,
    "torch.nn.utils.stateless._groupby_tensor": TorchInGraphFunctionVariable,
    # functorch/deprecated
    "torch._functorch.deprecated.jvp": UserFunctionVariable,
    "torch._functorch.deprecated.hessian": UserFunctionVariable,
    "torch._functorch.deprecated.jacfwd": UserFunctionVariable,
    "torch._functorch.deprecated.jacrev": UserFunctionVariable,
    "torch._functorch.deprecated.grad": UserFunctionVariable,
    "torch._functorch.deprecated.grad_and_value": UserFunctionVariable,
    "torch._functorch.deprecated.vjp": UserFunctionVariable,
    # everything else
    "torch._constrain_as_size": UserFunctionVariable,
    "torch._tensor._convert": UserFunctionVariable,
    "torch.jit._unwrap_optional": UserFunctionVariable,
    "torch.backends.mha.get_fastpath_enabled": UserFunctionVariable,
    "torch._C._functorch._add_batch_dim": TorchInGraphFunctionVariable,
    "torch._C._functorch._remove_batch_dim": TorchInGraphFunctionVariable,
    "torch._C._functorch._wrap_for_grad": TorchInGraphFunctionVariable,
    "torch._C._functorch._unwrap_for_grad": TorchInGraphFunctionVariable,
    "torch._C._functorch.maybe_current_level": TorchInGraphFunctionVariable,
    "torch._C._functorch.is_batchedtensor": TorchInGraphFunctionVariable,
    "torch._dynamo.mark_static": UserFunctionVariable,
    "torch.fx.experimental.symbolic_shapes.guard_size_oblivious": TorchInGraphFunctionVariable,
    "torch.cuda._get_device_properties": TorchInGraphFunctionVariable,
    "torch.utils.hooks.BackwardHook": TorchInGraphFunctionVariable,
    "torch.sparse_bsc_tensor": SkipFunctionVariable,
    "torch.sparse_bsr_tensor": SkipFunctionVariable,
    "torch.sparse_csc_tensor": SkipFunctionVariable,
    "torch.sparse_csr_tensor": SkipFunctionVariable,
    "torch.sparse_compressed_tensor": SkipFunctionVariable,
    "torch._C._autograd._unsafe_set_version_counter": TorchInGraphFunctionVariable,
    # avoid skipping user defined modules in distributed unit tests
    "torch/testing/_internal/common_fsdp.py#forward": UserFunctionVariable,
    f"torch/testing/_internal/common_fsdp.py#{TORCH_DYNAMO_RESUME_IN_PREFIX}": UserFunctionVariable,
    "torch/testing/_internal/distributed/_tensor/common_dtensor.py#forward": UserFunctionVariable,
    f"torch/testing/_internal/distributed/_tensor/common_dtensor.py#{TORCH_DYNAMO_RESUME_IN_PREFIX}": UserFunctionVariable,
    "torch/testing/_internal/common_distributed.py#forward": UserFunctionVariable,
    f"torch/testing/_internal/common_distributed.py#{TORCH_DYNAMO_RESUME_IN_PREFIX}": UserFunctionVariable,
}


# In graph functions (including constant folding) that are C bindings
torch_c_binding_in_graph_functions = dict.fromkeys(
    [
        "math.acos",
        "math.acosh",
        "math.asin",
        "math.asinh",
        "math.atan",
        "math.atan2",
        "math.atanh",
        "math.ceil",
        "math.comb",
        "math.copysign",
        "math.cos",
        "math.cosh",
        "math.degrees",
        "math.dist",
        "math.erf",
        "math.erfc",
        "math.exp",
        "math.expm1",
        "math.fabs",
        "math.factorial",
        "math.floor",
        "math.fmod",
        "math.frexp",
        "math.fsum",
        "math.gamma",
        "math.gcd",
        "math.hypot",
        "math.isclose",
        "math.isfinite",
        "math.isinf",
        "math.isnan",
        "math.isqrt",
        "math.ldexp",
        "math.lgamma",
        "math.log",
        "math.log10",
        "math.log1p",
        "math.log2",
        "math.modf",
        "math.nextafter",
        "math.perm",
        "math.pow",
        "math.prod",
        "math.radians",
        "math.remainder",
        "math.sin",
        "math.sinh",
        "math.tan",
        "math.tanh",
        "math.trunc",
        "math.ulp",
        "torch._adaptive_avg_pool2d",
        "torch._adaptive_avg_pool3d",
        "torch._add_batch_dim",
        "torch._add_relu_",
        "torch._add_relu",
        "torch._addmm_activation",
        "torch._aminmax",
        "torch._amp_foreach_non_finite_check_and_unscale_",
        "torch._amp_update_scale_",
        "torch._assert_async",
        "torch._assert_tensor_metadata",
        "torch._batch_norm_impl_index",
        "torch._C._activate_gpu_trace",
        "torch._C._add_cached_tensor",
        "torch._C._add_docstr",
        "torch._C._are_functorch_transforms_active",
        "torch._C._autograd_init",
        "torch._C._awaitable_nowait",
        "torch._C._awaitable_wait",
        "torch._C._awaitable",
        "torch._C._backport_for_mobile_from_buffer_to_buffer",
        "torch._C._backport_for_mobile_from_buffer",
        "torch._C._backport_for_mobile_to_buffer",
        "torch._C._backport_for_mobile",
        "torch._C._broadcast_coalesced",
        "torch._C._broadcast_out",
        "torch._C._broadcast",
        "torch._C._c10d_init",
        "torch._C._calculate_package_version_based_on_upgraders",
        "torch._C._can_use_flash_attention",
        "torch._C._can_use_mem_efficient_attention",
        "torch._C._can_use_cudnn_attention",
        "torch._C._check_onnx_proto",
        "torch._C._check_sparse_tensor_invariants",
        "torch._C._collect_all",
        "torch._C._commit_update",
        "torch._C._compile_graph_to_code_table",
        "torch._C._construct_CUDA_Tensor_From_Storage_And_Metadata",
        "torch._C._construct_storage_from_data_pointer",
        "torch._C._conv_determine_backend_memory_format",
        "torch._C._cpu._is_cpu_support_avx2",
        "torch._C._cpu._is_cpu_support_avx512",
        "torch._C._cpu._is_cpu_support_avx512_vnni",
        "torch._C._cpu._is_cpu_support_amx_tile",
        "torch._C._cpu._init_amx",
        "torch._C._crash_if_aten_asan",
        "torch._C._crash_if_csrc_asan",
        "torch._C._crash_if_csrc_ubsan",
        "torch._C._crash_if_debug_asserts_fail",
        "torch._C._crash_if_vptr_ubsan",
        "torch._C._create_function_from_graph",
        "torch._C._create_function_from_trace_with_dict",
        "torch._C._create_function_from_trace",
        "torch._C._create_graph_by_tracing",
        "torch._C._create_module_with_type",
        "torch._C._create_object_with_type",
        "torch._C._cuda_attach_out_of_memory_observer",
        "torch._C._cuda_beginAllocateCurrentStreamToPool",
        "torch._C._cuda_canDeviceAccessPeer",
        "torch._C._cuda_changeCurrentAllocator",
        "torch._C._cuda_checkPoolLiveAllocations",
        "torch._C._cuda_clearCublasWorkspaces",
        "torch._C._cuda_cudaCachingAllocator_raw_alloc",
        "torch._C._cuda_cudaCachingAllocator_raw_delete",
        "torch._C._cuda_cudaCachingAllocator_set_allocator_settings",
        "torch._C._cuda_cudaHostAllocator",
        "torch._C._cuda_customAllocator",
        "torch._C._cuda_emptyCache",
        "torch._C._cuda_endAllocateCurrentStreamToPool",
        "torch._C._cuda_exchangeDevice",
        "torch._C._cuda_get_conv_benchmark_empty_cache",
        "torch._C._cuda_get_cudnn_benchmark_limit",
        "torch._C._cuda_get_sync_debug_mode",
        "torch._C._cuda_getAllocator",
        "torch._C._cuda_getAllocatorBackend",
        "torch._C._cuda_getArchFlags",
        "torch._C._cuda_getCheckpointState",
        "torch._C._cuda_getCompiledVersion",
        "torch._C._cuda_getCurrentBlasHandle",
        "torch._C._cuda_getCurrentRawStream",
        "torch._C._cuda_getCurrentStream",
        "torch._C._cuda_getDefaultStream",
        "torch._C._cuda_getDevice",
        "torch._C._cuda_getDeviceCount",
        "torch._C._cuda_hasPrimaryContext",
        "torch._C._cuda_init",
        "torch._C._cuda_ipc_collect",
        "torch._C._cuda_isCurrentStreamCapturing",
        "torch._C._cuda_isHistoryEnabled",
        "torch._C._cuda_isInBadFork",
        "torch._C._cuda_jiterator_compile_and_launch_kernel",
        "torch._C._cuda_lock_mutex",
        "torch._C._cuda_maybeExchangeDevice",
        "torch._C._cuda_memorySnapshot",
        "torch._C._cuda_memoryStats",
        "torch._C._cuda_record_memory_history_legacy",
        "torch._C._cuda_record_memory_history",
        "torch._C._cuda_releasePool",
        "torch._C._cuda_resetAccumulatedMemoryStats",
        "torch._C._cuda_resetPeakMemoryStats",
        "torch._C._cuda_set_cudnn_benchmark_limit",
        "torch._C._cuda_set_sync_debug_mode",
        "torch._C._cuda_setCheckpointPoolState",
        "torch._C._cuda_setDevice",
        "torch._C._cuda_setMemoryFraction",
        "torch._C._cuda_setStream",
        "torch._C._cuda_sleep",
        "torch._C._cuda_synchronize",
        "torch._C._cuda_unlock_mutex",
        "torch._C._cudnn_set_conv_benchmark_empty_cache",
        "torch._C._cudnn.getCompileVersion",
        "torch._C._cudnn.getRuntimeVersion",
        "torch._C._cudnn.getVersionInt",
        "torch._C._current_autograd_node",
        "torch._C._current_graph_task_execution_order",
        "torch._C._current_graph_task_id",
        "torch._C._cxx_flags",
        "torch._C._debug_get_fusion_group_inlining",
        "torch._C._debug_only_are_vmap_fallback_warnings_enabled",
        "torch._C._debug_only_display_vmap_fallback_warnings",
        "torch._C._debug_set_autodiff_subgraph_inlining",
        "torch._C._debug_set_fusion_group_inlining",
        "torch._C._demangle",
        "torch._C._disabled_torch_dispatch_impl",
        "torch._C._disabled_torch_function_impl",
        "torch._C._dispatch_call_boxed",
        "torch._C._dispatch_check_all_invariants",
        "torch._C._dispatch_check_invariants",
        "torch._C._dispatch_dump_table",
        "torch._C._dispatch_dump",
        "torch._C._dispatch_find_dangling_impls",
        "torch._C._dispatch_find_schema_or_throw",
        "torch._C._dispatch_get_all_op_names",
        "torch._C._dispatch_get_backend_keyset_from_autograd",
        "torch._C._dispatch_get_registrations_for_dispatch_key",
        "torch._C._dispatch_has_backend_fallback",
        "torch._C._dispatch_has_computed_kernel_for_dispatch_key",
        "torch._C._dispatch_has_kernel_for_any_dispatch_key",
        "torch._C._dispatch_has_kernel_for_dispatch_key",
        "torch._C._dispatch_has_kernel",
        "torch._C._dispatch_is_alias_key",
        "torch._C._dispatch_is_included_in_alias",
        "torch._C._dispatch_is_main_interpreter",
        "torch._C._dispatch_isTensorSubclassLike",
        "torch._C._dispatch_key_for_device",
        "torch._C._dispatch_key_name",
        "torch._C._dispatch_key_parse",
        "torch._C._dispatch_key_set",
        "torch._C._dispatch_keys",
        "torch._C._dispatch_keyset_full_after",
        "torch._C._dispatch_keyset_full",
        "torch._C._dispatch_keyset_to_string",
        "torch._C._dispatch_library",
        "torch._C._dispatch_num_backends",
        "torch._C._dispatch_print_registrations_for_dispatch_key",
        "torch._C._dispatch_pystub",
        "torch._C._dispatch_set_report_error_callback",
        "torch._C._dispatch_tls_is_dispatch_key_excluded",
        "torch._C._dispatch_tls_is_dispatch_key_included",
        "torch._C._dispatch_tls_local_exclude_set",
        "torch._C._dispatch_tls_local_include_set",
        "torch._C._dispatch_tls_set_dispatch_key_excluded",
        "torch._C._dispatch_tls_set_dispatch_key_included",
        "torch._C._dist_autograd_init",
        "torch._C._dump_local_tls_set",
        "torch._C._dump_upgraders_map",
        "torch._C._enable_mobile_interface_call_export",
        "torch._C._enter_dual_level",
        "torch._C._error_if_any_worker_fails",
        "torch._C._exit_dual_level",
        "torch._C._export_operator_list",
        "torch._C._export_opnames",
        "torch._C._faulty_agent_init",
        "torch._C._fft.fft_fft",
        "torch._C._fft.fft_fft2",
        "torch._C._fft.fft_fftfreq",
        "torch._C._fft.fft_fftn",
        "torch._C._fft.fft_fftshift",
        "torch._C._fft.fft_hfft",
        "torch._C._fft.fft_hfft2",
        "torch._C._fft.fft_hfftn",
        "torch._C._fft.fft_ifft",
        "torch._C._fft.fft_ifft2",
        "torch._C._fft.fft_ifftn",
        "torch._C._fft.fft_ifftshift",
        "torch._C._fft.fft_ihfft",
        "torch._C._fft.fft_ihfft2",
        "torch._C._fft.fft_ihfftn",
        "torch._C._fft.fft_irfft",
        "torch._C._fft.fft_irfft2",
        "torch._C._fft.fft_irfftn",
        "torch._C._fft.fft_rfft",
        "torch._C._fft.fft_rfft2",
        "torch._C._fft.fft_rfftfreq",
        "torch._C._fft.fft_rfftn",
        "torch._C._free_And_Remove_DeleterFn",
        "torch._C._freeze_module",
        "torch._C._from_dlpack",
        "torch._C._functionality_to_backend_keys",
        "torch._C._functionalization_reapply_views_tls",
        "torch._C._fuse_to_static_module",
        "torch._C._gather_out",
        "torch._C._gather",
        "torch._C._generate_upgraders_graph",
        "torch._C._get_autograd_fallback_mode",
        "torch._C._get_backcompat_broadcast_warn",
        "torch._C._get_backcompat_keepdim_warn",
        "torch._C._get_blas_preferred_backend",
        "torch._C._get_caught_jit_exception_class_name",
        "torch._C._get_caught_jit_exception_original_msg",
        "torch._C._get_constant_bool_symnode",
        "torch._C._get_cpp_backtrace",
        "torch._C._get_cpu_capability",
        "torch._C._get_cublas_allow_bf16_reduced_precision_reduction",
        "torch._C._get_cublas_allow_fp16_reduced_precision_reduction",
        "torch._C._get_cublas_allow_tf32",
        "torch._C._get_cudnn_allow_tf32",
        "torch._C._get_cudnn_benchmark",
        "torch._C._get_cudnn_deterministic",
        "torch._C._get_cudnn_enabled",
        "torch._C._get_custom_class_python_wrapper",
        "torch._C._get_default_device",
        "torch._C._get_deterministic_algorithms_warn_only",
        "torch._C._get_deterministic_algorithms",
        "torch._C._get_deterministic_fill_uninitialized_memory",
        "torch._C._get_dispatch_mode",
        "torch._C._get_dispatch_stack_at",
        "torch._C._get_file_format",
        "torch._C._get_flash_sdp_enabled",
        "torch._C._get_float32_matmul_precision",
        "torch._C._get_function_stack_at",
        "torch._C._get_graph_executor_optimize",
        "torch._C._get_linalg_preferred_backend",
        "torch._C._get_math_sdp_enabled",
        "torch._C._get_max_operator_version",
        "torch._C._get_mem_efficient_sdp_enabled",
        "torch._C._get_mkldnn_enabled",
        "torch._C._get_cudnn_sdp_enabled",
        "torch._C._set_sdp_use_cudnn",
        "torch._C._get_mobile_model_contained_types_from_buffer",
        "torch._C._get_mobile_model_contained_types",
        "torch._C._get_model_bytecode_version_from_buffer",
        "torch._C._get_model_bytecode_version",
        "torch._C._get_model_extra_files_from_buffer",
        "torch._C._get_model_extra_files",
        "torch._C._get_model_ops_and_info_from_buffer",
        "torch._C._get_model_ops_and_info",
        "torch._C._get_module_info_from_flatbuffer",
        "torch._C._get_nnpack_enabled",
        "torch._C._get_obj_in_tls",
        "torch._C._get_operation_overload",
        "torch._C._get_operator_version_map",
        "torch._C._get_privateuse1_backend_name",
        "torch._C._get_qengine",
        "torch._C._get_schema",
        "torch._C._get_nested_int",
        "torch._C._get_tensor_metadata",
        "torch._C._get_tracing_state",
        "torch._C._get_upgrader_ranges",
        "torch._C._get_upgraders_entry_map",
        "torch._C._get_upgraders_map_size",
        "torch._C._get_value_trace",
        "torch._C._get_version_calculator_flag",
        "torch._C._get_warnAlways",
        "torch._C._graph_pool_handle",
        "torch._C._group_tensors_by_device_and_dtype",
        "torch._C._hack_do_not_use_clone_module_with_class",
        "torch._C._has_distributed",
        "torch._C._has_Standard_Deleter",
        "torch._C._has_storage",
        "torch._C._has_tensorexpr_cpp_tests",
        "torch._C._run_tensorexpr_cpp_tests",
        "torch._C._has_torch_function_unary",
        "torch._C._has_torch_function_variadic",
        "torch._C._has_torch_function",
        "torch._C._import_ir_module_from_package",
        "torch._C._increment_version",
        "torch._C._infer_size",
        "torch._C._init_names",
        "torch._C._initExtension",
        "torch._C._is_alias_of",
        "torch._C._is_any_autocast_enabled",
        "torch._C._is_cached_tensor",
        "torch._C._is_flash_attention_available",
        "torch._C._is_fwd_grad_enabled",
        "torch._C._is_key_in_tls",
        "torch._C._is_multithreading_enabled",
        "torch._C._is_torch_function_enabled",
        "torch._C._is_torch_function_mode_enabled",
        "torch._C._is_tracing",
        "torch._C._is_view_replay_enabled",
        "torch._C._is_xnnpack_enabled",
        "torch._C._itt.is_available",
        "torch._C._itt.mark",
        "torch._C._itt.rangePop",
        "torch._C._itt.rangePush",
        "torch._C._ivalue_debug_python_object",
        "torch._C._ivalue_tags_match",
        "torch._C._jit_assert_is_instance",
        "torch._C._jit_can_fuse_on_cpu_legacy",
        "torch._C._jit_can_fuse_on_cpu",
        "torch._C._jit_can_fuse_on_gpu",
        "torch._C._jit_cat_wo_conditionals",
        "torch._C._jit_check_alias_annotation",
        "torch._C._jit_clear_class_registry",
        "torch._C._jit_debug_fuser_num_cached_kernel_specs",
        "torch._C._jit_debug_module_iterators",
        "torch._C._jit_decay_packed_param_input_types",
        "torch._C._jit_decomposition_graph_for_node",
        "torch._C._jit_differentiate",
        "torch._C._jit_erase_non_input_shape_information",
        "torch._C._jit_flatten",
        "torch._C._jit_fuser_get_fused_kernel_code",
        "torch._C._jit_get_all_schemas",
        "torch._C._jit_get_custom_class_schemas",
        "torch._C._jit_get_emit_hooks",
        "torch._C._jit_get_inline_everything_mode",
        "torch._C._jit_get_logging_option",
        "torch._C._jit_get_num_profiled_runs",
        "torch._C._jit_get_operation",
        "torch._C._jit_get_schemas_for_operator",
        "torch._C._jit_get_te_cuda_pointwise_block_count",
        "torch._C._jit_get_te_cuda_pointwise_block_size",
        "torch._C._jit_get_te_cuda_pointwise_loop_levels",
        "torch._C._jit_get_te_generate_block_code",
        "torch._C._jit_get_te_must_use_llvm_cpu",
        "torch._C._jit_get_tracer_state_warn",
        "torch._C._jit_has_cpp_tests",
        "torch._C._jit_init",
        "torch._C._jit_interpret_graph",
        "torch._C._jit_is_onnx_log_enabled",
        "torch._C._jit_is_script_object",
        "torch._C._jit_llga_enabled",
        "torch._C._jit_nvfuser_can_be_enabled",
        "torch._C._jit_nvfuser_clear_comparison_callback",
        "torch._C._jit_nvfuser_enabled",
        "torch._C._jit_nvfuser_horizontal_mode",
        "torch._C._jit_nvfuser_set_comparison_callback",
        "torch._C._jit_nvfuser_single_node_mode",
        "torch._C._jit_object_is_non_holding",
        "torch._C._jit_onnx_convert_pattern_from_subblock",
        "torch._C._jit_onnx_create_full_scope_name",
        "torch._C._jit_onnx_list_model_parameters",
        "torch._C._jit_onnx_log",
        "torch._C._jit_opt_conditionals",
        "torch._C._jit_override_can_fuse_on_cpu_legacy",
        "torch._C._jit_override_can_fuse_on_cpu",
        "torch._C._jit_override_can_fuse_on_gpu",
        "torch._C._jit_pass_autocast",
        "torch._C._jit_pass_batch_mm",
        "torch._C._jit_pass_canonicalize_graph_fuser_ops",
        "torch._C._jit_pass_canonicalize",
        "torch._C._jit_pass_complete_shape_analysis",
        "torch._C._jit_pass_concat_frozen_linear",
        "torch._C._jit_pass_constant_loop_unrolling",
        "torch._C._jit_pass_constant_pooling",
        "torch._C._jit_pass_constant_propagation_immutable_types",
        "torch._C._jit_pass_constant_propagation",
        "torch._C._jit_pass_convert_frozen_ops_to_mkldnn",
        "torch._C._jit_pass_create_autodiff_subgraphs",
        "torch._C._jit_pass_create_functional_graphs",
        "torch._C._jit_pass_cse",
        "torch._C._jit_pass_custom_pattern_based_rewrite_graph",
        "torch._C._jit_pass_custom_pattern_based_rewrite",
        "torch._C._jit_pass_dbr_quant_remove_redundant_aliases",
        "torch._C._jit_pass_dce_allow_deleting_nodes_with_side_effects",
        "torch._C._jit_pass_dce",
        "torch._C._jit_pass_decompose_ops",
        "torch._C._jit_pass_dedup_module_uses",
        "torch._C._jit_pass_erase_number_types",
        "torch._C._jit_pass_erase_shape_information",
        "torch._C._jit_pass_filter_non_tensor_arguments",
        "torch._C._jit_pass_fixup_onnx_controlflow_node",
        "torch._C._jit_pass_fold_convbn",
        "torch._C._jit_pass_fold_frozen_conv_add_or_sub",
        "torch._C._jit_pass_fold_frozen_conv_bn",
        "torch._C._jit_pass_fold_frozen_conv_mul_or_div",
        "torch._C._jit_pass_fold_frozen_linear_bn",
        "torch._C._jit_pass_fold_prepacking_ops",
        "torch._C._jit_pass_functional_to_inplace_activation",
        "torch._C._jit_pass_fuse_add_relu",
        "torch._C._jit_pass_fuse_addmm",
        "torch._C._jit_pass_fuse_clamp_w_prepacked_linear_conv",
        "torch._C._jit_pass_fuse_frozen_conv_add_relu",
        "torch._C._jit_pass_fuse_linear",
        "torch._C._jit_pass_fuse_quantized_add_relu",
        "torch._C._jit_pass_fuse_tensorexprs",
        "torch._C._jit_pass_fuse",
        "torch._C._jit_pass_inline_fork_wait",
        "torch._C._jit_pass_inline_functional_graphs",
        "torch._C._jit_pass_inline",
        "torch._C._jit_pass_inplace_to_functional_activation",
        "torch._C._jit_pass_insert_observer_method_for_ondevice_ptq",
        "torch._C._jit_pass_insert_observers",
        "torch._C._jit_pass_insert_prepack_unpack",
        "torch._C._jit_pass_insert_prepacked_ops",
        "torch._C._jit_pass_insert_quant_dequant_for_ondevice_ptq",
        "torch._C._jit_pass_insert_quant_dequant",
        "torch._C._jit_pass_integer_value_refinement",
        "torch._C._jit_pass_lint",
        "torch._C._jit_pass_loop_unrolling",
        "torch._C._jit_pass_lower_all_tuples",
        "torch._C._jit_pass_lower_graph",
        "torch._C._jit_pass_metal_fold_prepacking_ops",
        "torch._C._jit_pass_metal_fuse_clamp_w_prepacked_conv",
        "torch._C._jit_pass_metal_insert_prepacked_ops",
        "torch._C._jit_pass_metal_optimize_for_mobile",
        "torch._C._jit_pass_onnx_assign_output_shape",
        "torch._C._jit_pass_onnx_assign_scoped_names_for_node_and_value",
        "torch._C._jit_pass_onnx_autograd_function_process",
        "torch._C._jit_pass_onnx_block",
        "torch._C._jit_pass_onnx_cast_all_constant_to_floating",
        "torch._C._jit_pass_onnx_clear_scope_records",
        "torch._C._jit_pass_onnx_constant_fold",
        "torch._C._jit_pass_onnx_deduplicate_initializers",
        "torch._C._jit_pass_onnx_eliminate_unused_items",
        "torch._C._jit_pass_onnx_eval_peephole",
        "torch._C._jit_pass_onnx_function_extraction",
        "torch._C._jit_pass_onnx_function_substitution",
        "torch._C._jit_pass_onnx_graph_shape_type_inference",
        "torch._C._jit_pass_onnx_lint",
        "torch._C._jit_pass_onnx_node_shape_type_inference",
        "torch._C._jit_pass_onnx_peephole",
        "torch._C._jit_pass_onnx_preprocess_caffe2",
        "torch._C._jit_pass_onnx_preprocess",
        "torch._C._jit_pass_onnx_quantization_insert_permutes",
        "torch._C._jit_pass_onnx_remove_inplace_ops_for_onnx",
        "torch._C._jit_pass_onnx_remove_print",
        "torch._C._jit_pass_onnx_scalar_type_analysis",
        "torch._C._jit_pass_onnx_set_dynamic_input_shape",
        "torch._C._jit_pass_onnx_track_scope_attributes",
        "torch._C._jit_pass_onnx_unpack_quantized_weights",
        "torch._C._jit_pass_onnx",
        "torch._C._jit_pass_optimize_for_inference",
        "torch._C._jit_pass_optimize_for_mobile",
        "torch._C._jit_pass_optimize_frozen_graph",
        "torch._C._jit_pass_pattern_based_rewrite",
        "torch._C._jit_pass_peephole_list_idioms",
        "torch._C._jit_pass_peephole",
        "torch._C._jit_pass_prepare_division_for_onnx",
        "torch._C._jit_pass_propagate_device",
        "torch._C._jit_pass_propagate_dtype",
        "torch._C._jit_pass_propagate_shapes_on_graph_and_build_compute",
        "torch._C._jit_pass_propagate_shapes_on_graph",
        "torch._C._jit_pass_quant_finalize_for_ondevice_ptq",
        "torch._C._jit_pass_quant_finalize",
        "torch._C._jit_pass_quant_fusion",
        "torch._C._jit_pass_refine_integer_values",
        "torch._C._jit_pass_refine_tuple_types",
        "torch._C._jit_pass_remove_dropout",
        "torch._C._jit_pass_remove_expands",
        "torch._C._jit_pass_remove_inplace_ops",
        "torch._C._jit_pass_remove_mutation",
        "torch._C._jit_pass_replace_old_ops_with_upgraders",
        "torch._C._jit_pass_replicate_dequantize",
        "torch._C._jit_pass_run_decompositions",
        "torch._C._jit_pass_specialize_autogradzero",
        "torch._C._jit_pass_swap_functional_linear",
        "torch._C._jit_pass_transform_conv1d_to_conv2d",
        "torch._C._jit_pass_transpose_frozen_linear",
        "torch._C._jit_pass_vulkan_fold_prepacking_ops",
        "torch._C._jit_pass_vulkan_fuse_clamp_w_prepacked_conv",
        "torch._C._jit_pass_vulkan_insert_prepacked_ops",
        "torch._C._jit_pass_vulkan_optimize_for_mobile",
        "torch._C._jit_register_decomposition_for_schema",
        "torch._C._jit_register_shape_compute_graph_for_node",
        "torch._C._jit_resolve_packet",
        "torch._C._jit_run_cpp_tests",
        "torch._C._jit_script_class_compile",
        "torch._C._jit_script_compile_overload",
        "torch._C._jit_script_compile",
        "torch._C._jit_script_interface_compile",
        "torch._C._jit_set_autocast_mode",
        "torch._C._jit_set_bailout_depth",
        "torch._C._jit_set_emit_hooks",
        "torch._C._jit_set_fusion_strategy",
        "torch._C._jit_set_inline_everything_mode",
        "torch._C._jit_set_llga_enabled",
        "torch._C._jit_set_logging_option",
        "torch._C._jit_set_logging_stream",
        "torch._C._jit_set_num_profiled_runs",
        "torch._C._jit_set_nvfuser_enabled",
        "torch._C._jit_set_nvfuser_guard_mode",
        "torch._C._jit_set_nvfuser_horizontal_mode",
        "torch._C._jit_set_nvfuser_single_node_mode",
        "torch._C._jit_set_nvfuser_skip_node_kind",
        "torch._C._jit_set_onnx_log_enabled",
        "torch._C._jit_set_onnx_log_output_stream",
        "torch._C._jit_set_profiling_executor",
        "torch._C._jit_set_profiling_mode",
        "torch._C._jit_set_symbolic_shapes_test_mode",
        "torch._C._jit_set_te_cuda_pointwise_block_count",
        "torch._C._jit_set_te_cuda_pointwise_block_size",
        "torch._C._jit_set_te_cuda_pointwise_loop_levels",
        "torch._C._jit_set_te_generate_block_code",
        "torch._C._jit_set_te_must_use_llvm_cpu",
        "torch._C._jit_set_texpr_dynamic_shape_enabled",
        "torch._C._jit_set_texpr_fuser_enabled",
        "torch._C._jit_set_texpr_reductions_enabled",
        "torch._C._jit_set_tracer_state_warn",
        "torch._C._jit_set_utf8_decoding_ignore",
        "torch._C._jit_shape_compute_graph_for_node",
        "torch._C._jit_symbolic_shapes_test_mode_enabled",
        "torch._C._jit_texpr_dynamic_shape_enabled",
        "torch._C._jit_texpr_fallback_allowed",
        "torch._C._jit_texpr_fuser_enabled",
        "torch._C._jit_texpr_reductions_enabled",
        "torch._C._jit_texpr_set_fallback_allowed",
        "torch._C._jit_to_backend_selective",
        "torch._C._jit_to_backend",
        "torch._C._jit_to_static_module",
        "torch._C._jit_trace_graph",
        "torch._C._jit_trace_module",
        "torch._C._jit_tree_views.FalseLiteral",
        "torch._C._jit_tree_views.NoneLiteral",
        "torch._C._jit_tree_views.TrueLiteral",
        "torch._C._jit_try_infer_type",
        "torch._C._jit_unflatten",
        "torch._C._last_executed_optimized_graph",
        "torch._C._len_torch_dispatch_stack",
        "torch._C._len_torch_function_stack",
        "torch._C._linalg._linalg_eigvals",
        "torch._C._linalg.linalg_cholesky_ex",
        "torch._C._linalg.linalg_cholesky",
        "torch._C._linalg.linalg_cond",
        "torch._C._linalg.linalg_cross",
        "torch._C._linalg.linalg_det",
        "torch._C._linalg.linalg_diagonal",
        "torch._C._linalg.linalg_eig",
        "torch._C._linalg.linalg_eigh",
        "torch._C._linalg.linalg_eigvals",
        "torch._C._linalg.linalg_eigvalsh",
        "torch._C._linalg.linalg_householder_product",
        "torch._C._linalg.linalg_inv_ex",
        "torch._C._linalg.linalg_inv",
        "torch._C._linalg.linalg_ldl_factor_ex",
        "torch._C._linalg.linalg_ldl_factor",
        "torch._C._linalg.linalg_ldl_solve",
        "torch._C._linalg.linalg_lstsq",
        "torch._C._linalg.linalg_lu_factor_ex",
        "torch._C._linalg.linalg_lu_factor",
        "torch._C._linalg.linalg_lu_solve",
        "torch._C._linalg.linalg_lu",
        "torch._C._linalg.linalg_matmul",
        "torch._C._linalg.linalg_matrix_exp",
        "torch._C._linalg.linalg_matrix_norm",
        "torch._C._linalg.linalg_matrix_power",
        "torch._C._linalg.linalg_matrix_rank",
        "torch._C._linalg.linalg_multi_dot",
        "torch._C._linalg.linalg_norm",
        "torch._C._linalg.linalg_pinv",
        "torch._C._linalg.linalg_qr",
        "torch._C._linalg.linalg_slogdet",
        "torch._C._linalg.linalg_solve_ex",
        "torch._C._linalg.linalg_solve_triangular",
        "torch._C._linalg.linalg_solve",
        "torch._C._linalg.linalg_svd",
        "torch._C._linalg.linalg_svdvals",
        "torch._C._linalg.linalg_tensorinv",
        "torch._C._linalg.linalg_tensorsolve",
        "torch._C._linalg.linalg_vander",
        "torch._C._linalg.linalg_vecdot",
        "torch._C._linalg.linalg_vector_norm",
        "torch._C._llvm_enabled",
        "torch._C._load_for_lite_interpreter_from_buffer",
        "torch._C._load_for_lite_interpreter",
        "torch._C._load_jit_module_from_bytes",
        "torch._C._load_jit_module_from_file",
        "torch._C._load_mobile_module_from_bytes",
        "torch._C._load_mobile_module_from_file",
        "torch._C._log_api_usage_metadata",
        "torch._C._log_api_usage_once",
        "torch._C._logging_set_logger",
        "torch._C._meta_in_tls_dispatch_include",
        "torch._C._mps_acquireEvent",
        "torch._C._mps_currentAllocatedMemory",
        "torch._C._mps_deviceSynchronize",
        "torch._C._mps_driverAllocatedMemory",
        "torch._C._mps_recommendedMaxMemory",
        "torch._C._mps_elapsedTimeOfEvents",
        "torch._C._mps_emptyCache",
        "torch._C._mps_get_default_generator",
        "torch._C._mps_is_available",
        "torch._C._mps_is_in_bad_fork",
        "torch._C._mps_is_on_macos_13_or_newer",
        "torch._C._mps_profilerStartTrace",
        "torch._C._mps_profilerStopTrace",
        "torch._C._mps_queryEvent",
        "torch._C._mps_recordEvent",
        "torch._C._mps_releaseEvent",
        "torch._C._mps_setMemoryFraction",
        "torch._C._mps_synchronizeEvent",
        "torch._C._mps_waitForEvent",
        "torch._C._multiprocessing_init",
        "torch._C._nccl_all_gather",
        "torch._C._nccl_all_reduce",
        "torch._C._nccl_broadcast",
        "torch._C._nccl_init_rank",
        "torch._C._nccl_reduce_scatter",
        "torch._C._nccl_reduce",
        "torch._C._nccl_unique_id",
        "torch._C._nccl_version_suffix",
        "torch._C._nccl_version",
        "torch._C._nested.nested_tensor",
        "torch._C._nested.nested_to_padded_tensor",
        "torch._C._new_symbolic_shape_symbol",
        "torch._C._nn_module_to_mobile",
        "torch._C._nn._conv_depthwise2d",
        "torch._C._nn._pad_circular",
        "torch._C._nn._pad_enum",
        "torch._C._nn._parse_to",
        "torch._C._nn._test_ambiguous_defaults",
        "torch._C._nn._test_optional_filled_intlist",
        "torch._C._nn._test_optional_floatlist",
        "torch._C._nn._test_optional_intlist",
        "torch._C._nn._test_string_default",
        "torch._C._nn._test_warn_in_autograd",
        "torch._C._nn._upsample_bicubic2d_aa",
        "torch._C._nn._upsample_bilinear2d_aa",
        "torch._C._nn._upsample_nearest_exact1d",
        "torch._C._nn._upsample_nearest_exact2d",
        "torch._C._nn._upsample_nearest_exact3d",
        "torch._C._nn.adaptive_avg_pool2d",
        "torch._C._nn.adaptive_avg_pool3d",
        "torch._C._nn.adaptive_max_pool2d",
        "torch._C._nn.adaptive_max_pool3d",
        "torch._C._nn.avg_pool2d",
        "torch._C._nn.avg_pool3d",
        "torch._C._nn.binary_cross_entropy",
        "torch._C._nn.col2im",
        "torch._C._nn.conv_depthwise3d",
        "torch._C._nn.cross_entropy_loss",
        "torch._C._nn.elu_",
        "torch._C._nn.elu",
        "torch._C._nn.flatten_dense_tensors",
        "torch._C._nn.fractional_max_pool2d",
        "torch._C._nn.fractional_max_pool3d",
        "torch._C._nn.gelu_",
        "torch._C._nn.gelu",
        "torch._C._nn.glu",
        "torch._C._nn.hardsigmoid_",
        "torch._C._nn.hardsigmoid",
        "torch._C._nn.hardswish_",
        "torch._C._nn.hardswish",
        "torch._C._nn.hardtanh_",
        "torch._C._nn.hardtanh",
        "torch._C._nn.huber_loss",
        "torch._C._nn.im2col",
        "torch._C._nn.l1_loss",
        "torch._C._nn.leaky_relu_",
        "torch._C._nn.leaky_relu",
        "torch._C._nn.linear",
        "torch._C._nn.log_sigmoid",
        "torch._C._nn.max_pool2d_with_indices",
        "torch._C._nn.max_pool3d_with_indices",
        "torch._C._nn.max_unpool2d",
        "torch._C._nn.max_unpool3d",
        "torch._C._nn.mish_",
        "torch._C._nn.mish",
        "torch._C._nn.mkldnn_linear",
        "torch._C._nn.mkldnn_reorder_conv2d_weight",
        "torch._C._nn.mkldnn_reorder_conv3d_weight",
        "torch._C._nn.mse_loss",
        "torch._C._nn.multi_margin_loss",
        "torch._C._nn.multilabel_margin_loss",
        "torch._C._nn.nll_loss_nd",
        "torch._C._nn.nll_loss",
        "torch._C._nn.nll_loss2d",
        "torch._C._nn.one_hot",
        "torch._C._nn.pad_sequence",
        "torch._C._nn.pad",
        "torch._C._nn.reflection_pad1d",
        "torch._C._nn.reflection_pad2d",
        "torch._C._nn.reflection_pad3d",
        "torch._C._nn.relu6_",
        "torch._C._nn.relu6",
        "torch._C._nn.replication_pad1d",
        "torch._C._nn.replication_pad2d",
        "torch._C._nn.replication_pad3d",
        "torch._C._nn.rrelu_with_noise_",
        "torch._C._nn.rrelu_with_noise",
        "torch._C._nn.scaled_dot_product_attention",
        "torch._C._nn.silu_",
        "torch._C._nn.silu",
        "torch._C._nn.slow_conv_dilated2d",
        "torch._C._nn.slow_conv_dilated3d",
        "torch._C._nn.slow_conv_transpose2d",
        "torch._C._nn.slow_conv_transpose3d",
        "torch._C._nn.slow_conv3d",
        "torch._C._nn.smooth_l1_loss",
        "torch._C._nn.soft_margin_loss",
        "torch._C._nn.softplus",
        "torch._C._nn.softshrink",
        "torch._C._nn.thnn_conv2d",
        "torch._C._nn.unflatten_dense_tensors",
        "torch._C._nn.upsample_bicubic2d",
        "torch._C._nn.upsample_bilinear2d",
        "torch._C._nn.upsample_linear1d",
        "torch._C._nn.upsample_nearest1d",
        "torch._C._nn.upsample_nearest2d",
        "torch._C._nn.upsample_nearest3d",
        "torch._C._nn.upsample_trilinear3d",
        "torch._C._non_sym_sizes",
        "torch._C._overlaps",
        "torch._C._parallel_info",
        "torch._C._parse_dispatch_key",
        "torch._C._parse_source_def",
        "torch._C._pop_torch_dispatch_stack",
        "torch._C._pop_torch_function_stack",
        "torch._C._propagate_and_assign_input_shapes",
        "torch._C._propagate_shapes",
        "torch._C._propagate_xla_data",
        "torch._C._push_on_torch_dispatch_stack",
        "torch._C._push_on_torch_function_stack",
        "torch._C._quantize_ondevice_ptq_dynamic",
        "torch._C._register_py_class_for_device",
        "torch._C._remove_cached_tensor",
        "torch._C._remove_worker_pids",
        "torch._C._rename_privateuse1_backend",
        "torch._C._replace_",
        "torch._C._replace_overloaded_method_decl",
        "torch._C._resolve_type_from_object",
        "torch._C._resolve_type",
        "torch._C._rocm_is_backward_pass",
        "torch._C._rpc_init",
        "torch._C._run_emit_module_hook",
        "torch._C._save_jit_module_to_bytes",
        "torch._C._save_jit_module",
        "torch._C._save_mobile_module_to_bytes",
        "torch._C._save_mobile_module",
        "torch._C._save_parameters",
        "torch._C._scatter_out",
        "torch._C._scatter",
        "torch._C._select_conv_backend",
        "torch._C._select_batch_norm_backend",
        "torch._C._set_autograd_fallback_mode",
        "torch._C._set_backcompat_broadcast_warn",
        "torch._C._set_backcompat_keepdim_warn",
        "torch._C._set_blas_preferred_backend",
        "torch._C._set_cached_tensors_enabled",
        "torch._C._set_check_sparse_tensor_invariants",
        "torch._C._set_conj",
        "torch._C._set_cublas_allow_bf16_reduced_precision_reduction",
        "torch._C._set_cublas_allow_fp16_reduced_precision_reduction",
        "torch._C._set_cublas_allow_tf32",
        "torch._C._set_cudnn_allow_tf32",
        "torch._C._set_cudnn_benchmark",
        "torch._C._set_cudnn_deterministic",
        "torch._C._set_cudnn_enabled",
        "torch._C._set_default_dtype",
        "torch._C._set_default_mobile_cpu_allocator",
        "torch._C._set_default_tensor_type",
        "torch._C._set_deterministic_algorithms",
        "torch._C._set_deterministic_fill_uninitialized_memory",
        "torch._C._set_dispatch_mode",
        "torch._C._set_float32_matmul_precision",
        "torch._C._set_fwd_grad_enabled",
        "torch._C._set_grad_enabled",
        "torch._C._set_graph_executor_optimize",
        "torch._C._set_linalg_preferred_backend",
        "torch._C._set_meta_in_tls_dispatch_include",
        "torch._C._set_mkldnn_enabled",
        "torch._C._set_multithreading_enabled",
        "torch._C._set_neg",
        "torch._C._set_nnpack_enabled",
        "torch._C._set_print_stack_traces_on_fatal_signal",
        "torch._C._set_qengine",
        "torch._C._set_sdp_use_flash",
        "torch._C._set_sdp_use_math",
        "torch._C._set_sdp_use_mem_efficient",
        "torch._C._set_should_use_format_with_string_table",
        "torch._C._set_storage_access_error_msg",
        "torch._C._set_tensor_metadata",
        "torch._C._set_tracing_state",
        "torch._C._set_value_trace",
        "torch._C._set_view_replay_enabled",
        "torch._C._set_warnAlways",
        "torch._C._set_worker_pids",
        "torch._C._set_worker_signal_handlers",
        "torch._C._should_allow_numbers_as_tensors",
        "torch._C._show_config",
        "torch._C._sparse._sparse_addmm",
        "torch._C._sparse._sparse_log_softmax",
        "torch._C._sparse._sparse_mm_reduce_impl",
        "torch._C._sparse._sparse_mm",
        "torch._C._sparse._sparse_softmax",
        "torch._C._sparse._spdiags",
        "torch._C._sparse.sparse_sampled_addmm",
        "torch._C._special.special_airy_ai",
        "torch._C._special.special_bessel_j0",
        "torch._C._special.special_bessel_j1",
        "torch._C._special.special_bessel_y0",
        "torch._C._special.special_bessel_y1",
        "torch._C._special.special_chebyshev_polynomial_t",
        "torch._C._special.special_chebyshev_polynomial_u",
        "torch._C._special.special_chebyshev_polynomial_v",
        "torch._C._special.special_chebyshev_polynomial_w",
        "torch._C._special.special_digamma",
        "torch._C._special.special_entr",
        "torch._C._special.special_erf",
        "torch._C._special.special_erfc",
        "torch._C._special.special_erfcx",
        "torch._C._special.special_erfinv",
        "torch._C._special.special_exp2",
        "torch._C._special.special_expit",
        "torch._C._special.special_expm1",
        "torch._C._special.special_gammainc",
        "torch._C._special.special_gammaincc",
        "torch._C._special.special_gammaln",
        "torch._C._special.special_hermite_polynomial_h",
        "torch._C._special.special_hermite_polynomial_he",
        "torch._C._special.special_i0",
        "torch._C._special.special_i0e",
        "torch._C._special.special_i1",
        "torch._C._special.special_i1e",
        "torch._C._special.special_laguerre_polynomial_l",
        "torch._C._special.special_legendre_polynomial_p",
        "torch._C._special.special_log_ndtr",
        "torch._C._special.special_log_softmax",
        "torch._C._special.special_log1p",
        "torch._C._special.special_logit",
        "torch._C._special.special_logsumexp",
        "torch._C._special.special_modified_bessel_i0",
        "torch._C._special.special_modified_bessel_i1",
        "torch._C._special.special_modified_bessel_k0",
        "torch._C._special.special_modified_bessel_k1",
        "torch._C._special.special_multigammaln",
        "torch._C._special.special_ndtr",
        "torch._C._special.special_ndtri",
        "torch._C._special.special_polygamma",
        "torch._C._special.special_psi",
        "torch._C._special.special_round",
        "torch._C._special.special_scaled_modified_bessel_k0",
        "torch._C._special.special_scaled_modified_bessel_k1",
        "torch._C._special.special_shifted_chebyshev_polynomial_t",
        "torch._C._special.special_shifted_chebyshev_polynomial_u",
        "torch._C._special.special_shifted_chebyshev_polynomial_v",
        "torch._C._special.special_shifted_chebyshev_polynomial_w",
        "torch._C._special.special_sinc",
        "torch._C._special.special_softmax",
        "torch._C._special.special_spherical_bessel_j0",
        "torch._C._special.special_xlog1py",
        "torch._C._special.special_xlogy",
        "torch._C._special.special_zeta",
        "torch._C._stash_obj_in_tls",
        "torch._C._storage_id",
        "torch._C._storage_Use_Count",
        "torch._C._supported_qengines",
        "torch._C._te.abs",
        "torch._C._te.acos",
        "torch._C._te.annotate_input_shapes",
        "torch._C._te.asin",
        "torch._C._te.atan",
        "torch._C._te.atan2",
        "torch._C._te.ceil",
        "torch._C._te.Compute",
        "torch._C._te.Compute2",
        "torch._C._te.construct_codegen",
        "torch._C._te.cos",
        "torch._C._te.cosh",
        "torch._C._te.erf",
        "torch._C._te.erfc",
        "torch._C._te.exp",
        "torch._C._te.expm1",
        "torch._C._te.fixup_missing_shape_info",
        "torch._C._te.floor",
        "torch._C._te.fmod",
        "torch._C._te.frac",
        "torch._C._te.ifThenElse",
        "torch._C._te.is_graph_compilable",
        "torch._C._te.isnan",
        "torch._C._te.lgamma",
        "torch._C._te.log",
        "torch._C._te.log10",
        "torch._C._te.log1p",
        "torch._C._te.log2",
        "torch._C._te.lower",
        "torch._C._te.make_shapes_symbolic",
        "torch._C._te.pow",
        "torch._C._te.Reduce",
        "torch._C._te.remainder",
        "torch._C._te.remove_graph_output",
        "torch._C._te.remove_unused_self_argument",
        "torch._C._te.replace_list_output_with_tuple",
        "torch._C._te.round",
        "torch._C._te.rsqrt",
        "torch._C._te.sigmoid",
        "torch._C._te.simplify",
        "torch._C._te.sin",
        "torch._C._te.sinh",
        "torch._C._te.sqrt",
        "torch._C._te.tan",
        "torch._C._te.tanh",
        "torch._C._te.trim_graph",
        "torch._C._te.trunc",
        "torch._C._tensor_impl_raw_handle",
        "torch._C._test_only_add_entry_to_op_version_map",
        "torch._C._test_only_populate_upgraders",
        "torch._C._test_only_remove_entry_to_op_version_map",
        "torch._C._test_only_remove_upgraders",
        "torch._C._to_functionality_key",
        "torch._C._tracer_set_force_outplace",
        "torch._C._tracer_set_get_unique_name_fn",
        "torch._C._tracer_warn_use_python",
        "torch._C._unset_default_mobile_cpu_allocator",
        "torch._C._unset_dispatch_mode",
        "torch._C._valgrind_supported_platform",
        "torch._C._valgrind_toggle_and_dump_stats",
        "torch._C._valgrind_toggle",
        "torch._C._verbose.mkl_set_verbose",
        "torch._C._verbose.mkldnn_set_verbose",
        "torch._C._vmapmode_decrement_nesting",
        "torch._C._vmapmode_increment_nesting",
        "torch._C._warn_deprecation",
        "torch._C._warn",
        "torch._C._will_engine_execute_node",
        "torch._C._wrap_tensor_impl",
        "torch._C.fork",
        "torch._C.get_autocast_cpu_dtype",
        "torch._C.get_autocast_dtype",
        "torch._C.get_autocast_gpu_dtype",
        "torch._C.get_autocast_ipu_dtype",
        "torch._C.get_autocast_xla_dtype",
        "torch._C.get_default_dtype",
        "torch._C.get_num_interop_threads",
        "torch._C.get_num_threads",
        "torch._C.import_ir_module_from_buffer",
        "torch._C.import_ir_module",
        "torch._C.init_num_threads",
        "torch._C.is_anomaly_check_nan_enabled",
        "torch._C.is_anomaly_enabled",
        "torch._C.is_autocast_cache_enabled",
        "torch._C.is_autocast_cpu_enabled",
        "torch._C.is_autocast_enabled",
        "torch._C.is_autocast_ipu_enabled",
        "torch._C.is_autocast_xla_enabled",
        "torch._C.is_grad_enabled",
        "torch._C.is_inference_mode_enabled",
        "torch._C.merge_type_from_type_comment",
        "torch._C.parse_ir",
        "torch._C.parse_schema",
        "torch._C.parse_type_comment",
        "torch._C.read_vitals",
        "torch._C.set_vital",
        "torch._C.unify_type_list",
        "torch._C.vitals_enabled",
        "torch._C.wait",
        "torch._cast_Byte",
        "torch._cast_Char",
        "torch._cast_Double",
        "torch._cast_Float",
        "torch._cast_Half",
        "torch._cast_Int",
        "torch._cast_Long",
        "torch._cast_Short",
        "torch._choose_qparams_per_tensor",
        "torch._chunk_cat",
        "torch._coalesce",
        "torch._compute_linear_combination",
        "torch._conj_copy",
        "torch._conj_physical",
        "torch._conj",
        "torch._convert_indices_from_coo_to_csr",
        "torch._convert_indices_from_csr_to_coo",
        "torch._convert_weight_to_int4pack",
        "torch._convolution_mode",
        "torch._convolution",
        "torch._copy_from_and_resize",
        "torch._copy_from",
        "torch._cslt_compress",
        "torch._cslt_sparse_mm",
        "torch._ctc_loss",
        "torch._cudnn_ctc_loss",
        "torch._cudnn_init_dropout_state",
        "torch._cudnn_rnn_flatten_weight",
        "torch._cudnn_rnn",
        "torch._cufft_clear_plan_cache",
        "torch._cufft_get_plan_cache_max_size",
        "torch._cufft_get_plan_cache_size",
        "torch._cufft_set_plan_cache_max_size",
        "torch._cummax_helper",
        "torch._cummin_helper",
        "torch._debug_has_internal_overlap",
        "torch._dim_arange",
        "torch._dirichlet_grad",
        "torch._disable_functionalization",
        "torch._efficientzerotensor",
        "torch._embedding_bag_forward_only",
        "torch._embedding_bag",
        "torch._empty_affine_quantized",
        "torch._empty_per_channel_affine_quantized",
        "torch._enable_functionalization",
        "torch._euclidean_dist",
        "torch._fake_quantize_learnable_per_channel_affine",
        "torch._fake_quantize_learnable_per_tensor_affine",
        "torch._fake_quantize_per_tensor_affine_cachemask_tensor_qparams",
        "torch._fft_c2c",
        "torch._fft_c2r",
        "torch._fft_r2c",
        "torch._fill_mem_eff_dropout_mask_",
        "torch._foobar",
        "torch._foreach_abs_",
        "torch._foreach_abs",
        "torch._foreach_acos_",
        "torch._foreach_acos",
        "torch._foreach_add_",
        "torch._foreach_add",
        "torch._foreach_addcdiv_",
        "torch._foreach_addcdiv",
        "torch._foreach_addcmul_",
        "torch._foreach_addcmul",
        "torch._foreach_asin_",
        "torch._foreach_asin",
        "torch._foreach_atan_",
        "torch._foreach_atan",
        "torch._foreach_ceil_",
        "torch._foreach_ceil",
        "torch._foreach_clamp_max_",
        "torch._foreach_clamp_max",
        "torch._foreach_clamp_min_",
        "torch._foreach_clamp_min",
        "torch._foreach_copy_",
        "torch._foreach_cos_",
        "torch._foreach_cos",
        "torch._foreach_cosh_",
        "torch._foreach_cosh",
        "torch._foreach_div_",
        "torch._foreach_div",
        "torch._foreach_erf_",
        "torch._foreach_erf",
        "torch._foreach_erfc_",
        "torch._foreach_erfc",
        "torch._foreach_exp_",
        "torch._foreach_exp",
        "torch._foreach_expm1_",
        "torch._foreach_expm1",
        "torch._foreach_floor_",
        "torch._foreach_floor",
        "torch._foreach_frac_",
        "torch._foreach_frac",
        "torch._foreach_lerp_",
        "torch._foreach_lerp",
        "torch._foreach_lgamma_",
        "torch._foreach_lgamma",
        "torch._foreach_log_",
        "torch._foreach_log",
        "torch._foreach_log10_",
        "torch._foreach_log10",
        "torch._foreach_log1p_",
        "torch._foreach_log1p",
        "torch._foreach_log2_",
        "torch._foreach_log2",
        "torch._foreach_maximum_",
        "torch._foreach_maximum",
        "torch._foreach_minimum_",
        "torch._foreach_minimum",
        "torch._foreach_mul_",
        "torch._foreach_mul",
        "torch._foreach_neg_",
        "torch._foreach_neg",
        "torch._foreach_norm",
        "torch._foreach_pow_",
        "torch._foreach_pow",
        "torch._foreach_reciprocal_",
        "torch._foreach_reciprocal",
        "torch._foreach_round_",
        "torch._foreach_round",
        "torch._foreach_sigmoid_",
        "torch._foreach_sigmoid",
        "torch._foreach_sign_",
        "torch._foreach_sign",
        "torch._foreach_sin_",
        "torch._foreach_sin",
        "torch._foreach_sinh_",
        "torch._foreach_sinh",
        "torch._foreach_sqrt_",
        "torch._foreach_sqrt",
        "torch._foreach_sub_",
        "torch._foreach_sub",
        "torch._foreach_tan_",
        "torch._foreach_tan",
        "torch._foreach_tanh_",
        "torch._foreach_tanh",
        "torch._foreach_trunc_",
        "torch._foreach_trunc",
        "torch._foreach_zero_",
        "torch._freeze_functional_tensor",
        "torch._from_functional_tensor",
        "torch._functional_assert_async",
        "torch._functional_sym_constrain_range_for_size",
        "torch._functional_sym_constrain_range",
        "torch._functionalize_are_all_mutations_hidden_from_autograd",
        "torch._functionalize_commit_update",
        "torch._functionalize_enable_reapply_views",
        "torch._functionalize_has_data_mutation",
        "torch._functionalize_has_metadata_mutation",
        "torch._functionalize_is_multi_output_view",
        "torch._functionalize_mark_mutation_hidden_from_autograd",
        "torch._functionalize_replace",
        "torch._functionalize_sync",
        "torch._functionalize_was_storage_changed",
        "torch._fused_adam_",
        "torch._fused_adamw_",
        "torch._fused_dropout",
        "torch._fused_moving_avg_obs_fq_helper",
        "torch._fused_sdp_choice",
        "torch._fw_primal_copy",
        "torch._grid_sampler_2d_cpu_fallback",
        "torch._has_compatible_shallow_copy_type",
        "torch._histogramdd_bin_edges",
        "torch._histogramdd_from_bin_cts",
        "torch._histogramdd_from_bin_tensors",
        "torch._index_put_impl_",
        "torch._indices_copy",
        "torch._int_mm",
        "torch._is_all_true",
        "torch._is_any_true",
        "torch._is_functional_tensor",
        "torch._is_zerotensor",
        "torch._linalg_check_errors",
        "torch._linalg_det",
        "torch._linalg_eigh",
        "torch._linalg_eigvals",
        "torch._linalg_slogdet",
        "torch._linalg_solve_ex",
        "torch._linalg_svd",
        "torch._log_softmax_backward_data",
        "torch._log_softmax",
        "torch._logcumsumexp",
        "torch._lstm_mps",
        "torch._lu_with_info",
        "torch._make_dep_token",
        "torch._make_dual_copy",
        "torch._make_dual",
        "torch._make_per_channel_quantized_tensor",
        "torch._make_per_tensor_quantized_tensor",
        "torch._masked_scale",
        "torch._masked_softmax",
        "torch._mirror_autograd_meta_to",
        "torch._mixed_dtypes_linear",
        "torch._mkldnn_reshape",
        "torch._mkldnn_transpose_",
        "torch._mkldnn_transpose",
        "torch._mps_convolution_transpose",
        "torch._mps_convolution",
        "torch._native_batch_norm_legit_no_training",
        "torch._native_batch_norm_legit",
        "torch._native_multi_head_attention",
        "torch._neg_view_copy",
        "torch._neg_view",
        "torch._nested_from_padded_and_nested_example",
        "torch._nested_tensor_from_mask_left_aligned",
        "torch._nested_tensor_from_tensor_list",
        "torch._nested_tensor_softmax_with_shape",
        "torch._nested_view_from_buffer_copy",
        "torch._nested_view_from_buffer",
        "torch._nnpack_available",
        "torch._nnpack_spatial_convolution",
        "torch._pack_padded_sequence",
        "torch._pad_packed_sequence",
        "torch._pin_memory",
        "torch._prelu_kernel",
        "torch._propagate_xla_data",
        "torch._remove_batch_dim",
        "torch._reshape_alias_copy",
        "torch._reshape_from_tensor",
        "torch._resize_output_",
        "torch._rowwise_prune",
        "torch._sample_dirichlet",
        "torch._saturate_weight_to_fp16",
        "torch._scaled_dot_product_attention_math",
        "torch._scaled_dot_product_efficient_attention",
        "torch._scaled_dot_product_flash_attention",
        "torch._scaled_dot_product_flash_attention_for_cpu",
        "torch._scaled_dot_product_cudnn_attention",
        "torch._scaled_mm",
        "torch._shape_as_tensor",
        "torch._sobol_engine_draw",
        "torch._sobol_engine_ff_",
        "torch._sobol_engine_initialize_state_",
        "torch._sobol_engine_scramble_",
        "torch._softmax_backward_data",
        "torch._softmax",
        "torch._sparse_broadcast_to_copy",
        "torch._sparse_broadcast_to",
        "torch._sparse_csr_prod",
        "torch._sparse_csr_sum",
        "torch._sparse_log_softmax_backward_data",
        "torch._sparse_semi_structured_addmm",
        "torch._sparse_semi_structured_linear",
        "torch._sparse_semi_structured_mm",
        "torch._sparse_softmax_backward_data",
        "torch._sparse_sparse_matmul",
        "torch._sparse_sum",
        "torch._stack",
        "torch._standard_gamma_grad",
        "torch._standard_gamma",
        "torch._test_autograd_multiple_dispatch_view_copy",
        "torch._test_autograd_multiple_dispatch_view",
        "torch._test_autograd_multiple_dispatch",
        "torch._test_check_tensor",
        "torch._test_functorch_fallback",
        "torch._test_serialization_subcmul",
        "torch._to_cpu",
        "torch._to_functional_tensor",
        "torch._to_sparse_semi_structured",
        "torch._transform_bias_rescale_qkv",
        "torch._transformer_encoder_layer_fwd",
        "torch._trilinear",
        "torch._triton_multi_head_attention",
        "torch._triton_scaled_dot_attention",
        "torch._unique",
        "torch._unique2",
        "torch._unpack_dual",
        "torch._unsafe_index_put",
        "torch._unsafe_index",
        "torch._unsafe_masked_index_put_accumulate",
        "torch._unsafe_masked_index",
        "torch._use_cudnn_ctc_loss",
        "torch._use_cudnn_rnn_flatten_weight",
        "torch._values_copy",
        "torch._weight_int4pack_mm",
        "torch._weight_int8pack_mm",
        "torch._weight_norm_interface",
        "torch._weight_norm",
        "torch.abs_",
        "torch.abs",
        "torch.absolute",
        "torch.acos_",
        "torch.acos",
        "torch.acosh_",
        "torch.acosh",
        "torch.adaptive_avg_pool1d",
        "torch.adaptive_max_pool1d",
        "torch.add",
        "torch.addbmm",
        "torch.addcdiv",
        "torch.addcmul",
        "torch.addmm",
        "torch.addmv_",
        "torch.addmv",
        "torch.addr",
        "torch.adjoint",
        "torch.affine_grid_generator",
        "torch.alias_copy",
        "torch.all",
        "torch.allclose",
        "torch.alpha_dropout_",
        "torch.alpha_dropout",
        "torch.amax",
        "torch.amin",
        "torch.aminmax",
        "torch.angle",
        "torch.any",
        "torch.arange",
        "torch.arccos_",
        "torch.arccos",
        "torch.arccosh_",
        "torch.arccosh",
        "torch.arcsin_",
        "torch.arcsin",
        "torch.arcsinh_",
        "torch.arcsinh",
        "torch.arctan_",
        "torch.arctan",
        "torch.arctan2",
        "torch.arctanh_",
        "torch.arctanh",
        "torch.argmax",
        "torch.argmin",
        "torch.argsort",
        "torch.argwhere",
        "torch.as_strided_",
        "torch.as_strided_copy",
        "torch.as_strided_scatter",
        "torch.as_strided",
        "torch.as_tensor",
        "torch.asarray",
        "torch.asin_",
        "torch.asin",
        "torch.asinh_",
        "torch.asinh",
        "torch.atan_",
        "torch.atan",
        "torch.atan2",
        "torch.atanh_",
        "torch.atanh",
        "torch.avg_pool1d",
        "torch.baddbmm",
        "torch.bartlett_window",
        "torch.batch_norm_backward_elemt",
        "torch.batch_norm_backward_reduce",
        "torch.batch_norm_elemt",
        "torch.batch_norm_gather_stats_with_counts",
        "torch.batch_norm_gather_stats",
        "torch.batch_norm_stats",
        "torch.batch_norm_update_stats",
        "torch.batch_norm",
        "torch.bernoulli",
        "torch.bilinear",
        "torch.binary_cross_entropy_with_logits",
        "torch.bincount",
        "torch.binomial",
        "torch.bitwise_and",
        "torch.bitwise_left_shift",
        "torch.bitwise_not",
        "torch.bitwise_or",
        "torch.bitwise_right_shift",
        "torch.bitwise_xor",
        "torch.blackman_window",
        "torch.bmm",
        "torch.broadcast_to",
        "torch.bucketize",
        "torch.can_cast",
        "torch.cat",
        "torch.ccol_indices_copy",
        "torch.ceil_",
        "torch.ceil",
        "torch.celu_",
        "torch.celu",
        "torch.channel_shuffle",
        "torch.cholesky_inverse",
        "torch.cholesky_solve",
        "torch.cholesky",
        "torch.choose_qparams_optimized",
        "torch.chunk",
        "torch.clamp_",
        "torch.clamp_max_",
        "torch.clamp_max",
        "torch.clamp_min_",
        "torch.clamp_min",
        "torch.clamp",
        "torch.clip_",
        "torch.clip",
        "torch.clone",
        "torch.col_indices_copy",
        "torch.column_stack",
        "torch.combinations",
        "torch.complex",
        "torch.concat",
        "torch.concatenate",
        "torch.conj_physical_",
        "torch.conj_physical",
        "torch.conj",
        "torch.constant_pad_nd",
        "torch.conv_tbc",
        "torch.conv_transpose1d",
        "torch.conv_transpose2d",
        "torch.conv_transpose3d",
        "torch.conv1d",
        "torch.conv2d",
        "torch.conv3d",
        "torch.convolution",
        "torch.copysign",
        "torch.corrcoef",
        "torch.cos_",
        "torch.cos",
        "torch.cosh_",
        "torch.cosh",
        "torch.cosine_embedding_loss",
        "torch.cosine_similarity",
        "torch.count_nonzero",
        "torch.cov",
        "torch.cross",
        "torch.crow_indices_copy",
        "torch.ctc_loss",
        "torch.cudnn_affine_grid_generator",
        "torch.cudnn_batch_norm",
        "torch.cudnn_convolution_add_relu",
        "torch.cudnn_convolution_relu",
        "torch.cudnn_convolution_transpose",
        "torch.cudnn_convolution",
        "torch.cudnn_grid_sampler",
        "torch.cudnn_is_acceptable",
        "torch.cummax",
        "torch.cummin",
        "torch.cumprod",
        "torch.cumsum",
        "torch.cumulative_trapezoid",
        "torch.deg2rad_",
        "torch.deg2rad",
        "torch.dequantize",
        "torch.det",
        "torch.detach_",
        "torch.detach_copy",
        "torch.detach",
        "torch.diag_embed",
        "torch.diag",
        "torch.diagflat",
        "torch.diagonal_copy",
        "torch.diagonal_scatter",
        "torch.diagonal",
        "torch.diff",
        "torch.digamma",
        "torch.dist",
        "torch.div",
        "torch.divide",
        "torch.dot",
        "torch.dropout_",
        "torch.dropout",
        "torch.dsmm",
        "torch.dsplit",
        "torch.dstack",
        "torch.embedding_bag",
        "torch.embedding_renorm_",
        "torch.embedding",
        "torch.empty_like",
        "torch.empty_permuted",
        "torch.empty_quantized",
        "torch.empty_strided",
        "torch.empty",
        "torch.eq",
        "torch.equal",
        "torch.erf_",
        "torch.erf",
        "torch.erfc_",
        "torch.erfc",
        "torch.erfinv",
        "torch.exp_",
        "torch.exp",
        "torch.exp2_",
        "torch.exp2",
        "torch.expand_copy",
        "torch.expm1_",
        "torch.expm1",
        "torch.eye",
        "torch.fake_quantize_per_channel_affine",
        "torch.fake_quantize_per_tensor_affine",
        "torch.fbgemm_linear_fp16_weight_fp32_activation",
        "torch.fbgemm_linear_fp16_weight",
        "torch.fbgemm_linear_int8_weight_fp32_activation",
        "torch.fbgemm_linear_int8_weight",
        "torch.fbgemm_linear_quantize_weight",
        "torch.fbgemm_pack_gemm_matrix_fp16",
        "torch.fbgemm_pack_quantized_matrix",
        "torch.feature_alpha_dropout_",
        "torch.feature_alpha_dropout",
        "torch.feature_dropout_",
        "torch.feature_dropout",
        "torch.fill_",
        "torch.fill",
        "torch.fix_",
        "torch.fix",
        "torch.flatten",
        "torch.flip",
        "torch.fliplr",
        "torch.flipud",
        "torch.float_power",
        "torch.floor_",
        "torch.floor_divide",
        "torch.floor",
        "torch.fmax",
        "torch.fmin",
        "torch.fmod",
        "torch.frac_",
        "torch.frac",
        "torch.frexp",
        "torch.frobenius_norm",
        "torch.from_file",
        "torch.from_numpy",
        "torch.frombuffer",
        "torch.full_like",
        "torch.full",
        "torch.fused_moving_avg_obs_fake_quant",
        "torch.gather",
        "torch.gcd_",
        "torch.gcd",
        "torch.ge",
        "torch.geqrf",
        "torch.ger",
        "torch.get_device",
        "torch.gradient",
        "torch.greater_equal",
        "torch.greater",
        "torch.grid_sampler_2d",
        "torch.grid_sampler_3d",
        "torch.grid_sampler",
        "torch.group_norm",
        "torch.gru_cell",
        "torch.gru",
        "torch.gt",
        "torch.hamming_window",
        "torch.hann_window",
        "torch.hardshrink",
        "torch.heaviside",
        "torch.hinge_embedding_loss",
        "torch.histc",
        "torch.histogram",
        "torch.histogramdd",
        "torch.hsmm",
        "torch.hsplit",
        "torch.hspmm",
        "torch.hstack",
        "torch.hypot",
        "torch.i0_",
        "torch.i0",
        "torch.igamma",
        "torch.igammac",
        "torch.imag",
        "torch.index_add",
        "torch.index_copy",
        "torch.index_fill",
        "torch.index_put_",
        "torch.index_put",
        "torch.index_reduce",
        "torch.index_select",
        "torch.indices_copy",
        "torch.inner",
        "torch.instance_norm",
        "torch.int_repr",
        "torch.inverse",
        "torch.is_complex",
        "torch.is_conj",
        "torch.is_distributed",
        "torch.is_floating_point",
        "torch.is_inference",
        "torch.is_neg",
        "torch.is_nonzero",
        "torch.is_same_size",
        "torch.is_signed",
        "torch.is_vulkan_available",
        "torch.isclose",
        "torch.isfinite",
        "torch.isin",
        "torch.isinf",
        "torch.isnan",
        "torch.isneginf",
        "torch.isposinf",
        "torch.isreal",
        "torch.istft",
        "torch.kaiser_window",
        "torch.kl_div",
        "torch.kron",
        "torch.kthvalue",
        "torch.layer_norm",
        "torch.lcm_",
        "torch.lcm",
        "torch.ldexp_",
        "torch.ldexp",
        "torch.le",
        "torch.lerp",
        "torch.less_equal",
        "torch.less",
        "torch.lgamma",
        "torch.linspace",
        "torch.log_",
        "torch.log_softmax",
        "torch.log",
        "torch.log10_",
        "torch.log10",
        "torch.log1p_",
        "torch.log1p",
        "torch.log2_",
        "torch.log2",
        "torch.logaddexp",
        "torch.logaddexp2",
        "torch.logcumsumexp",
        "torch.logdet",
        "torch.logical_and",
        "torch.logical_not",
        "torch.logical_or",
        "torch.logical_xor",
        "torch.logit_",
        "torch.logit",
        "torch.logspace",
        "torch.logsumexp",
        "torch.lstm_cell",
        "torch.lstm",
        "torch.lt",
        "torch.lu_solve",
        "torch.lu_unpack",
        "torch.margin_ranking_loss",
        "torch.masked_fill",
        "torch.masked_scatter",
        "torch.masked_select",
        "torch.matmul",
        "torch.matrix_exp",
        "torch.matrix_power",
        "torch.max_pool1d_with_indices",
        "torch.max_pool1d",
        "torch.max_pool2d",
        "torch.max_pool3d",
        "torch.max",
        "torch.maximum",
        "torch.mean",
        "torch.median",
        "torch.min",
        "torch.minimum",
        "torch.miopen_batch_norm",
        "torch.miopen_convolution_add_relu",
        "torch.miopen_convolution_relu",
        "torch.miopen_convolution_transpose",
        "torch.miopen_convolution",
        "torch.miopen_depthwise_convolution",
        "torch.miopen_rnn",
        "torch.mkldnn_adaptive_avg_pool2d",
        "torch.mkldnn_convolution",
        "torch.mkldnn_linear_backward_weights",
        "torch.mkldnn_max_pool2d",
        "torch.mkldnn_max_pool3d",
        "torch.mkldnn_rnn_layer",
        "torch.mm",
        "torch.mode",
        "torch.moveaxis",
        "torch.movedim",
        "torch.msort",
        "torch.mul",
        "torch.multinomial",
        "torch.multiply",
        "torch.mv",
        "torch.mvlgamma",
        "torch.nan_to_num_",
        "torch.nan_to_num",
        "torch.nanmean",
        "torch.nanmedian",
        "torch.nanquantile",
        "torch.nansum",
        "torch.narrow_copy",
        "torch.narrow",
        "torch.native_batch_norm",
        "torch.native_channel_shuffle",
        "torch.native_dropout",
        "torch.native_group_norm",
        "torch.native_layer_norm",
        "torch.native_norm",
        "torch.ne",
        "torch.neg_",
        "torch.neg",
        "torch.negative_",
        "torch.negative",
        "torch.nextafter",
        "torch.nonzero_static",
        "torch.nonzero",
        "torch.norm_except_dim",
        "torch.normal",
        "torch.not_equal",
        "torch.nuclear_norm",
        "torch.numel",
        "torch.ones_like",
        "torch.ones",
        "torch.orgqr",
        "torch.ormqr",
        "torch.outer",
        "torch.pairwise_distance",
        "torch.pdist",
        "torch.permute_copy",
        "torch.permute",
        "torch.pinverse",
        "torch.pixel_shuffle",
        "torch.pixel_unshuffle",
        "torch.poisson_nll_loss",
        "torch.poisson",
        "torch.polar",
        "torch.polygamma",
        "torch.positive",
        "torch.pow",
        "torch.prelu",
        "torch._print",
        "torch.prod",
        "torch.promote_types",
        "torch.put",
        "torch.q_per_channel_axis",
        "torch.q_per_channel_scales",
        "torch.q_per_channel_zero_points",
        "torch.q_scale",
        "torch.q_zero_point",
        "torch.qr",
        "torch.quantile",
        "torch.quantize_per_channel",
        "torch.quantize_per_tensor_dynamic",
        "torch.quantize_per_tensor",
        "torch.quantized_batch_norm",
        "torch.quantized_gru_cell",
        "torch.quantized_lstm_cell",
        "torch.quantized_max_pool1d",
        "torch.quantized_max_pool2d",
        "torch.quantized_max_pool3d",
        "torch.quantized_rnn_relu_cell",
        "torch.quantized_rnn_tanh_cell",
        "torch.rad2deg_",
        "torch.rad2deg",
        "torch.rand_like",
        "torch.rand",
        "torch.randint_like",
        "torch.randint",
        "torch.randn_like",
        "torch.randn",
        "torch.randperm",
        "torch.range",
        "torch.ravel",
        "torch.real",
        "torch.reciprocal_",
        "torch.reciprocal",
        "torch.relu_",
        "torch.relu",
        "torch.remainder",
        "torch.renorm",
        "torch.repeat_interleave",
        "torch.reshape",
        "torch.resolve_conj",
        "torch.resolve_neg",
        "torch.result_type",
        "torch.rms_norm",
        "torch.rnn_relu_cell",
        "torch.rnn_relu",
        "torch.rnn_tanh_cell",
        "torch.rnn_tanh",
        "torch.roll",
        "torch.rot90",
        "torch.round_",
        "torch.round",
        "torch.row_indices_copy",
        "torch.row_stack",
        "torch.rrelu_",
        "torch.rrelu",
        "torch.rsqrt_",
        "torch.rsqrt",
        "torch.rsub",
        "torch.saddmm",
        "torch.scalar_tensor",
        "torch.scatter_add",
        "torch.scatter_reduce",
        "torch.scatter",
        "torch.searchsorted",
        "torch.segment_reduce",
        "torch.select_copy",
        "torch.select_scatter",
        "torch.select",
        "torch.selu_",
        "torch.selu",
        "torch.sgn",
        "torch.sigmoid_",
        "torch.sigmoid",
        "torch.sign",
        "torch.signal.windows.windows.sqrt",
        "torch.signbit",
        "torch.sin_",
        "torch.sin",
        "torch.sinc_",
        "torch.sinc",
        "torch.sinh_",
        "torch.sinh",
        "torch.slice_copy",
        "torch.slice_scatter",
        "torch.slogdet",
        "torch.smm",
        "torch.softmax",
        "torch.sort",
        "torch.split_copy",
        "torch.split_with_sizes_copy",
        "torch.split_with_sizes",
        "torch.spmm",
        "torch.sqrt_",
        "torch.sqrt",
        "torch.square_",
        "torch.square",
        "torch.squeeze_copy",
        "torch.squeeze",
        "torch.sspaddmm",
        "torch.stack",
        "torch.std_mean",
        "torch.std",
        "torch.sub",
        "torch.subtract",
        "torch.sum",
        "torch.svd",
        "torch.swapaxes",
        "torch.swapdims",
        "torch.sym_constrain_range_for_size",
        "torch.sym_constrain_range",
        "torch.t_copy",
        "torch.t",
        "torch.take_along_dim",
        "torch.take",
        "torch.tan_",
        "torch.tan",
        "torch.tanh_",
        "torch.tanh",
        "torch.tensor_split",
        "torch.tensor",
        "torch.threshold_",
        "torch.threshold",
        "torch.tile",
        "torch.topk",
        "torch.trace",
        "torch.transpose_copy",
        "torch.transpose",
        "torch.trapezoid",
        "torch.trapz",
        "torch.triangular_solve",
        "torch.tril_indices",
        "torch.tril",
        "torch.triplet_margin_loss",
        "torch.triu_indices",
        "torch.triu",
        "torch.true_divide",
        "torch.trunc_",
        "torch.trunc",
        "torch.unbind_copy",
        "torch.unbind",
        "torch.unflatten",
        "torch.unfold_copy",
        "torch.unsafe_chunk",
        "torch.unsafe_split_with_sizes",
        "torch.unsafe_split",
        "torch.unsqueeze_copy",
        "torch.unsqueeze",
        "torch.values_copy",
        "torch.vander",
        "torch.var_mean",
        "torch.var",
        "torch.vdot",
        "torch.view_as_complex_copy",
        "torch.view_as_complex",
        "torch.view_as_real_copy",
        "torch.view_as_real",
        "torch.view_copy",
        "torch.vsplit",
        "torch.vstack",
        "torch.where",
        "torch.xlogy_",
        "torch.xlogy",
        "torch.zero_",
        "torch.zeros",
        "torch.zeros_like",
        "torch._fused_sgd_",
        "torch.slice_inverse",
        "torch._assert_scalar",
        "torch._functional_assert_scalar",
    ],
    TorchInGraphFunctionVariable,
)


if sys.version_info >= (3, 9):
    torch_c_binding_in_graph_functions["math.lcm"] = TorchInGraphFunctionVariable
if sys.version_info >= (3, 11):
    torch_c_binding_in_graph_functions["math.exp2"] = TorchInGraphFunctionVariable
    torch_c_binding_in_graph_functions["math.cbrt"] = TorchInGraphFunctionVariable


# In graph functions (including constant folding) that are not C bindings
torch_non_c_binding_in_graph_functions = dict.fromkeys(
    [
        "torch.__future__.get_overwrite_module_params_on_conversion",
        "torch.__future__.set_overwrite_module_params_on_conversion",
        "torch.__getattr__",
        "torch._assert",
        "torch._check_index",
        "torch._check_is_size",
        "torch._check_not_implemented",
        "torch._check_tensor_all_with",
        "torch._check_tensor_all",
        "torch._check_type",
        "torch._check_value",
        "torch._check_with",
        "torch._check",
        "torch._compile._disable_dynamo",
        "torch._functorch.apis.chunk_vmap",
        "torch._functorch.autograd_function.custom_function_call_functionalize",
        "torch._functorch.autograd_function.custom_function_call_grad",
        "torch._functorch.autograd_function.custom_function_call_vmap_generate_rule",
        "torch._functorch.autograd_function.custom_function_call_vmap",
        "torch._functorch.autograd_function.generate_single_level_function",
        "torch._functorch.autograd_function.get_tangents_in_dims",
        "torch._functorch.autograd_function.has_overriden_vmap_rule",
        "torch._functorch.autograd_function.reductify_leaf",
        "torch._functorch.autograd_function.reductify",
        "torch._functorch.autograd_function.validate_vmap_returns_tuple_of_two_elements",
        "torch._functorch.autograd_function.vmapify_autograd_function",
        "torch._functorch.autograd_function.wrap_outputs_maintaining_identity",
        "torch._functorch.batch_norm_replacement.batch_norm_without_running_stats",
        "torch._functorch.batch_norm_replacement.replace_all_batch_norm_modules_",
        "torch._functorch.deprecated.combine_state_for_ensemble",
        "torch._functorch.deprecated.functionalize",
        "torch._functorch.deprecated.get_warning",
        "torch._functorch.deprecated.make_functional_with_buffers",
        "torch._functorch.deprecated.make_functional",
        "torch._functorch.deprecated.setup_docs",
        "torch._functorch.deprecated.warn_deprecated",
        "torch._functorch.eager_transforms._any_differentiable",
        "torch._functorch.eager_transforms._autograd_grad",
        "torch._functorch.eager_transforms._vjp_treespec_compare",
        "torch._functorch.eager_transforms._set_tensor_requires_grad",
        "torch._functorch.eager_transforms._jvp_treespec_compare",
        "torch._functorch.eager_transforms._linearize_treespec_compare",
        "torch._functorch.eager_transforms._is_differentiable",
        "torch._functorch.eager_transforms._maybe_unwrap_functional_tensor",
        "torch._functorch.eager_transforms._maybe_wrap_functional_tensor",
        "torch._functorch.eager_transforms._unwrap_all_tensors_from_functional",
        "torch._functorch.eager_transforms._wrap_all_tensors_to_functional",
        "torch._functorch.eager_transforms.assert_flat_tuple_of_tensors",
        "torch._functorch.eager_transforms.functionalize",
        "torch._functorch.eager_transforms.lazy_dynamo_disable",
        "torch._functorch.eager_transforms.noop",
        "torch._functorch.pyfunctorch.coerce_cinterpreter",
        "torch._functorch.pyfunctorch.dispatch_functorch",
        "torch._functorch.pyfunctorch.nested",
        "torch._functorch.pyfunctorch.retrieve_current_functorch_interpreter",
        "torch._functorch.pyfunctorch.temporarily_pop_interpreter_stack",
        "torch._functorch.utils.enable_single_level_autograd_function",
        "torch._functorch.utils.exposed_in",
        "torch._functorch.utils.unwrap_dead_wrappers",
        "torch._functorch.vmap.lazy_load_decompositions",
        "torch._guards.compile_context",
        "torch._guards.detect_fake_mode",
        "torch._guards.tracing",
        "torch._higher_order_ops.map._has_potential_branch_input_alias",
        "torch._higher_order_ops.map._has_potential_branch_input_mutation",
        "torch._higher_order_ops.map._stack_pytree",
        "torch._higher_order_ops.map._unstack_pytree",
        "torch._higher_order_ops.map.create_fw_bw_graph",
        "torch._higher_order_ops.map.map_autograd",
        "torch._higher_order_ops.map.map_dense",
        "torch._higher_order_ops.map.map_fake_tensor_mode",
        "torch._higher_order_ops.map.map_functionalize",
        "torch._higher_order_ops.map.map_proxy_torch_dispatch_mode",
        "torch._higher_order_ops.map.map_wrapper",
        "torch._higher_order_ops.map.trace_map",
        "torch._higher_order_ops.out_dtype.elementwise_dtypes",
        "torch._higher_order_ops.out_dtype.is_int_mm",
        "torch._higher_order_ops.out_dtype.out_dtype_dense",
        "torch._higher_order_ops.out_dtype.out_dtype_fake_tensor_mode",
        "torch._higher_order_ops.out_dtype.out_dtype_fallback",
        "torch._higher_order_ops.out_dtype.out_dtype_func",
        "torch._higher_order_ops.out_dtype.out_dtype_proxy",
        "torch._higher_order_ops.out_dtype.trace_out_dtype",
        "torch._higher_order_ops.utils.autograd_not_implemented_inner",
        "torch._higher_order_ops.utils.autograd_not_implemented",
        "torch._linalg_utils._symeig",
        "torch._linalg_utils.basis",
        "torch._linalg_utils.bform",
        "torch._linalg_utils.eig",
        "torch._linalg_utils.get_floating_dtype",
        "torch._linalg_utils.is_sparse",
        "torch._linalg_utils.lstsq",
        "torch._linalg_utils.matmul",
        "torch._linalg_utils.matrix_rank",
        "torch._linalg_utils.qform",
        "torch._linalg_utils.solve",
        "torch._linalg_utils.symeig",
        "torch._load_global_deps",
        "torch._lowrank._svd_lowrank",
        "torch._lowrank.get_approximate_basis",
        "torch._lowrank.pca_lowrank",
        "torch._lowrank.svd_lowrank",
        "torch._ops._compute_keyset",
        "torch._ops._get_tensors",
        "torch._ops._to_flat_tuple",
        "torch._ops.add_cached_op",
        "torch._ops.dl_open_guard",
        "torch._ops.get_cached_ops",
        "torch._ops.key_extractor",
        "torch._ops.reset_cached_ops",
        "torch._ops.resolve_key",
        "torch._preload_cuda_deps",
        "torch._register_device_module",
        "torch._running_with_deploy",
        "torch._utils._dummy_type",
        "torch._weights_only_unpickler._get_allowed_globals",
        "torch._weights_only_unpickler.load",
        "torch.align_tensors",
        "torch.amp.autocast_mode._enter_autocast",
        "torch.amp.autocast_mode._exit_autocast",
        "torch.amp.autocast_mode.autocast_decorator",
        "torch.amp.autocast_mode.custom_bwd",
        "torch.amp.autocast_mode.custom_fwd",
        "torch.are_deterministic_algorithms_enabled",
        "torch.atleast_1d",
        "torch.atleast_2d",
        "torch.atleast_3d",
        "torch.autograd._calculate_shape",
        "torch.autograd._is_checkpoint_valid",
        "torch.autograd._make_grads",
        "torch.autograd._register_py_tensor_class_for_device",
        "torch.autograd._tensor_or_tensors_to_tuple",
        "torch.autograd.forward_ad._maybe_load_decompositions",
        "torch.autograd.function._iter_filter",
        "torch.autograd.function._iter_jit_values",
        "torch.autograd.function._iter_None_tensors",
        "torch.autograd.function._iter_tensors_permissive",
        "torch.autograd.function._iter_tensors",
        "torch.autograd.function._jit_unwrap_structured",
        "torch.autograd.function._map_tensor_data",
        "torch.autograd.function._nested_map",
        "torch.autograd.function._unflatten",
        "torch.autograd.function.once_differentiable",
        "torch.autograd.function.traceable",
        "torch.autograd.functional._as_tuple_nocheck",
        "torch.autograd.functional._as_tuple",
        "torch.autograd.functional._autograd_grad",
        "torch.autograd.functional._check_requires_grad",
        "torch.autograd.functional._construct_standard_basis_for",
        "torch.autograd.functional._fill_in_zeros",
        "torch.autograd.functional._grad_postprocess",
        "torch.autograd.functional._grad_preprocess",
        "torch.autograd.functional._jacfwd",
        "torch.autograd.functional._tuple_postprocess",
        "torch.autograd.functional._validate_v",
        "torch.autograd.functional.hessian",
        "torch.autograd.functional.hvp",
        "torch.autograd.functional.jacobian",
        "torch.autograd.functional.jvp",
        "torch.autograd.functional.vhp",
        "torch.autograd.functional.vjp",
        "torch.autograd.grad_mode._enter_inference_mode",
        "torch.autograd.grad_mode._exit_inference_mode",
        "torch.autograd.graph._get_sid",
        "torch.autograd.graph._get_tid",
        "torch.autograd.graph.allow_mutation_on_saved_tensors",
        "torch.autograd.graph.get_gradient_edge",
        "torch.autograd.graph.increment_version",
        "torch.autograd.graph.register_multi_grad_hook",
        "torch.autograd.variable",
        "torch.backends.__allow_nonbracketed_mutation",
        "torch.backends.cpu.get_cpu_capability",
        "torch.backends.cuda.can_use_efficient_attention",
        "torch.backends.cuda.can_use_flash_attention",
        "torch.backends.cuda.can_use_cudnn_attention",
        "torch.backends.cuda.enable_flash_sdp",
        "torch.backends.cuda.enable_math_sdp",
        "torch.backends.cuda.enable_mem_efficient_sdp",
        "torch.backends.cuda.flash_sdp_enabled",
        "torch.backends.cuda.is_built",
        "torch.backends.cuda.is_flash_attention_available",
        "torch.backends.cuda.math_sdp_enabled",
        "torch.backends.cuda.mem_efficient_sdp_enabled",
        "torch.backends.cuda.cudnn_sdp_enabled",
        "torch.backends.cuda.enable_cudnn_sdp",
        "torch.backends.cuda.preferred_blas_library",
        "torch.backends.cuda.preferred_linalg_library",
        "torch.backends.cuda.sdp_kernel",
        "torch.backends.cudnn._init",
        "torch.backends.cudnn.flags",
        "torch.backends.cudnn.is_acceptable",
        "torch.backends.cudnn.is_available",
        "torch.backends.cudnn.set_flags",
        "torch.backends.cudnn.version",
        "torch.backends.disable_global_flags",
        "torch.backends.flags_frozen",
        "torch.backends.mkl.is_available",
        "torch.backends.mkldnn.flags",
        "torch.backends.mkldnn.is_available",
        "torch.backends.mkldnn.set_flags",
        "torch.backends.mps._init",
        "torch.backends.mps.is_available",
        "torch.backends.mps.is_built",
        "torch.backends.mps.is_macos13_or_newer",
        "torch.backends.openmp.is_available",
        "torch.backends.quantized._get_qengine_id",
        "torch.backends.quantized._get_qengine_str",
        "torch.block_diag",
        "torch.broadcast_tensors",
        "torch.cartesian_prod",
        "torch.cdist",
        "torch.chain_matmul",
        "torch.compile",
        "torch.compiled_with_cxx11_abi",
        "torch.cpu._is_cpu_support_avx2",
        "torch.cpu._is_cpu_support_avx512",
        "torch.cpu._is_cpu_support_avx512_vnni",
        "torch.cpu._is_cpu_support_amx_tile",
        "torch.cpu._init_amx",
        "torch.cpu.current_device",
        "torch.cpu.current_stream",
        "torch.cpu.device_count",
        "torch.cpu.is_available",
        "torch.cpu.set_device",
        "torch.cpu.stream",
        "torch.cpu.synchronize",
        "torch.cuda._check_capability",
        "torch.cuda._check_cubins",
        "torch.cuda._device_count_amdsmi",
        "torch.cuda._device_count_nvml",
        "torch.cuda._get_amdsmi_handler",
        "torch.cuda._get_amdsmi_device_index",
        "torch.cuda._get_device",
        "torch.cuda._get_generator",
        "torch.cuda._get_nvml_device_index",
        "torch.cuda._get_pynvml_handler",
        "torch.cuda._get_rng_state_offset",
        "torch.cuda._is_compiled",
        "torch.cuda._lazy_call",
        "torch.cuda._lazy_init",
        "torch.cuda._memory_viz._block_extra_legacy",
        "torch.cuda._memory_viz._block_extra",
        "torch.cuda._memory_viz._format_size",
        "torch.cuda._memory_viz._format_viz",
        "torch.cuda._memory_viz._frame_filter",
        "torch.cuda._memory_viz._frame_fmt",
        "torch.cuda._memory_viz._frames_fmt",
        "torch.cuda._memory_viz._profile_to_snapshot",
        "torch.cuda._memory_viz._report_free",
        "torch.cuda._memory_viz._write_blocks",
        "torch.cuda._memory_viz.calc_active",
        "torch.cuda._memory_viz.compare",
        "torch.cuda._memory_viz.format_flamegraph",
        "torch.cuda._memory_viz.memory",
        "torch.cuda._memory_viz.profile_plot",
        "torch.cuda._memory_viz.segment_plot",
        "torch.cuda._memory_viz.segments",
        "torch.cuda._memory_viz.segsum",
        "torch.cuda._memory_viz.trace_plot",
        "torch.cuda._memory_viz.trace",
        "torch.cuda._nvml_based_avail",
        "torch.cuda._parse_visible_devices",
        "torch.cuda._raw_device_count_amdsmi",
        "torch.cuda._raw_device_count_nvml",
        "torch.cuda._raw_device_uuid_amdsmi",
        "torch.cuda._raw_device_uuid_nvml",
        "torch.cuda._register_triton_kernels",
        "torch.cuda._set_rng_state_offset",
        "torch.cuda._set_stream_by_id",
        "torch.cuda._sleep",
        "torch.cuda._transform_uuid_to_ordinals",
        "torch.cuda._utils._get_device_index",
        "torch.cuda.amp.autocast_mode._cast",
        "torch.cuda.amp.autocast_mode.custom_bwd",
        "torch.cuda.amp.autocast_mode.custom_fwd",
        "torch.cuda.amp.common.amp_definitely_not_available",
        "torch.amp.grad_scaler._refresh_per_optimizer_state",
        "torch.cuda.can_device_access_peer",
        "torch.cuda.check_error",
        "torch.cuda.clock_rate",
        "torch.cuda.cudart",
        "torch.cuda.current_blas_handle",
        "torch.cuda.current_stream",
        "torch.cuda.default_stream",
        "torch.cuda.device_count",
        "torch.cuda.get_arch_list",
        "torch.cuda.get_device_capability",
        "torch.cuda.get_device_name",
        "torch.cuda.get_device_properties",
        "torch.cuda.get_gencode_flags",
        "torch.cuda.get_sync_debug_mode",
        "torch.cuda.graphs.graph_pool_handle",
        "torch.cuda.graphs.is_current_stream_capturing",
        "torch.cuda.graphs.make_graphed_callables",
        "torch.cuda.init",
        "torch.cuda.ipc_collect",
        "torch.cuda.is_available",
        "torch.cuda.is_bf16_supported",
        "torch.cuda.is_initialized",
        "torch.cuda.jiterator._create_jit_fn",
        "torch.cuda.jiterator._create_multi_output_jit_fn",
        "torch.cuda.memory_usage",
        "torch.cuda.memory._dump_snapshot",
        "torch.cuda.memory._free_mutex",
        "torch.cuda.memory._get_current_allocator",
        "torch.cuda.memory._host_allocator",
        "torch.cuda.memory._record_memory_history_impl",
        "torch.cuda.memory._record_memory_history_legacy",
        "torch.cuda.memory._record_memory_history",
        "torch.cuda.memory._save_memory_usage",
        "torch.cuda.memory._save_segment_usage",
        "torch.cuda.memory._set_allocator_settings",
        "torch.cuda.memory._snapshot",
        "torch.cuda.memory.caching_allocator_alloc",
        "torch.cuda.memory.caching_allocator_delete",
        "torch.cuda.memory.change_current_allocator",
        "torch.cuda.memory.empty_cache",
        "torch.cuda.memory.get_allocator_backend",
        "torch.cuda.memory.list_gpu_processes",
        "torch.cuda.memory.max_memory_allocated",
        "torch.cuda.memory.max_memory_cached",
        "torch.cuda.memory.max_memory_reserved",
        "torch.cuda.memory.mem_get_info",
        "torch.cuda.memory.memory_allocated",
        "torch.cuda.memory.memory_cached",
        "torch.cuda.memory.memory_reserved",
        "torch.cuda.memory.memory_snapshot",
        "torch.cuda.memory.memory_stats_as_nested_dict",
        "torch.cuda.memory.memory_stats",
        "torch.cuda.memory.memory_summary",
        "torch.cuda.memory.reset_accumulated_memory_stats",
        "torch.cuda.memory.reset_max_memory_allocated",
        "torch.cuda.memory.reset_max_memory_cached",
        "torch.cuda.memory.reset_peak_memory_stats",
        "torch.cuda.memory.set_per_process_memory_fraction",
        "torch.cuda.nccl._check_sequence_type",
        "torch.cuda.nccl.all_gather",
        "torch.cuda.nccl.all_reduce",
        "torch.cuda.nccl.broadcast",
        "torch.cuda.nccl.init_rank",
        "torch.cuda.nccl.is_available",
        "torch.cuda.nccl.reduce_scatter",
        "torch.cuda.nccl.reduce",
        "torch.cuda.nccl.unique_id",
        "torch.cuda.nccl.version",
        "torch.cuda.nvtx.mark",
        "torch.cuda.nvtx.range_end",
        "torch.cuda.nvtx.range_pop",
        "torch.cuda.nvtx.range_push",
        "torch.cuda.nvtx.range_start",
        "torch.cuda.nvtx.range",
        "torch.cuda.power_draw",
        "torch.cuda.profiler.init",
        "torch.cuda.profiler.profile",
        "torch.cuda.profiler.start",
        "torch.cuda.profiler.stop",
        "torch.cuda.random.get_rng_state_all",
        "torch.cuda.random.initial_seed",
        "torch.cuda.random.manual_seed_all",
        "torch.cuda.random.manual_seed",
        "torch.cuda.random.seed_all",
        "torch.cuda.random.seed",
        "torch.cuda.random.set_rng_state_all",
        "torch.cuda.set_stream",
        "torch.cuda.set_sync_debug_mode",
        "torch.cuda.stream",
        "torch.cuda.synchronize",
        "torch.cuda.temperature",
        "torch.cuda.utilization",
        "torch.einsum",
        "torch.functional._check_list_size",
        "torch.functional._consecutive_return_counts",
        "torch.functional._consecutive_return_inverse_false",
        "torch.functional._consecutive_return_inverse_true",
        "torch.functional._consecutive_return_inverse",
        "torch.functional._consecutive_return_output",
        "torch.functional._lu_impl",
        "torch.functional._lu_no_infos",
        "torch.functional._lu_with_infos",
        "torch.functional._meshgrid",
        "torch.functional._return_counts",
        "torch.functional._return_inverse_false",
        "torch.functional._return_inverse_true",
        "torch.functional._return_inverse",
        "torch.functional._return_output",
        "torch.functional._unique_consecutive_impl",
        "torch.functional._unique_impl",
        "torch.functional._unravel_index",
        "torch.functional.broadcast_shapes",
        "torch.functional.lu",
        "torch.functional.unique",
        "torch.functional.unravel_index",
        "torch.futures.collect_all",
        "torch.futures.wait_all",
        "torch.fx.experimental.const_fold.split_const_subgraphs",
        "torch.fx.experimental.proxy_tensor.make_fx",
        "torch.get_deterministic_debug_mode",
        "torch.get_float32_matmul_precision",
        "torch.is_deterministic_algorithms_warn_only_enabled",
        "torch.is_storage",
        "torch.is_tensor",
        "torch.is_warn_always_enabled",
        "torch.masked._ops._any",
        "torch.masked._ops._apply_docstring_templates",
        "torch.masked._ops._canonical_dim",
        "torch.masked._ops._combine_input_and_mask",
        "torch.masked._ops._generate_docstring",
        "torch.masked._ops._input_mask",
        "torch.masked._ops._output_mask",
        "torch.masked._ops._reduction_identity",
        "torch.masked._ops._sparse_coo_flatten_indices",
        "torch.masked._ops._sparse_coo_scatter_reduction_helper",
        "torch.masked._ops._sparse_coo_where",
        "torch.masked._ops._sparse_csr_segment_reduction_helper",
        "torch.masked._ops._sparse_csr_where",
        "torch.masked._ops._std_var",
        "torch.masked._ops._where",
        "torch.masked._ops.amax",
        "torch.masked._ops.amin",
        "torch.masked._ops.argmax",
        "torch.masked._ops.argmin",
        "torch.masked._ops.corresponding_real_dtype",
        "torch.masked._ops.cumprod",
        "torch.masked._ops.cumsum",
        "torch.masked._ops.log_softmax",
        "torch.masked._ops.logaddexp",
        "torch.masked._ops.logsumexp",
        "torch.masked._ops.mean",
        "torch.masked._ops.median",
        "torch.masked._ops.norm",
        "torch.masked._ops.normalize",
        "torch.masked._ops.prod",
        "torch.masked._ops.softmax",
        "torch.masked._ops.softmin",
        "torch.masked._ops.std",
        "torch.masked._ops.sum",
        "torch.masked._ops.var",
        "torch.meshgrid",
        "torch.mps._get_default_mps_generator",
        "torch.mps.current_allocated_memory",
        "torch.mps.driver_allocated_memory",
        "torch.mps.empty_cache",
        "torch.mps.get_rng_state",
        "torch.mps.manual_seed",
        "torch.mps.profiler.profile",
        "torch.mps.profiler.start",
        "torch.mps.profiler.stop",
        "torch.mps.seed",
        "torch.mps.set_per_process_memory_fraction",
        "torch.mps.set_rng_state",
        "torch.mps.synchronize",
        "torch.nested._internal.nested_tensor.buffer_from_jagged",
        "torch.nested._internal.nested_tensor.get_tensor_symint",
        "torch.nested._internal.nested_tensor.is_expandable_to",
        "torch.nested._internal.nested_tensor.jagged_from_list",
        "torch.nested._internal.nested_tensor.jagged_from_tensor_and_lengths",
        "torch.nested._internal.nested_tensor.nested_view_from_values_offsets",
        "torch.nested._internal.nested_tensor.nested_view_from_values_offsets_lengths",
        "torch.nested.as_nested_tensor",
        "torch.nested.narrow",
        "torch.nested.nested_tensor",
        "torch.nn._reduction.get_enum",
        "torch.nn._reduction.legacy_get_enum",
        "torch.nn._reduction.legacy_get_string",
        "torch.nn.factory_kwargs",
        "torch.nn.functional.adaptive_avg_pool2d",
        "torch.nn.functional.adaptive_avg_pool3d",
        "torch.nn.functional.adaptive_max_pool1d_with_indices",
        "torch.nn.functional.adaptive_max_pool1d",
        "torch.nn.functional.adaptive_max_pool2d_with_indices",
        "torch.nn.functional.adaptive_max_pool2d",
        "torch.nn.functional.adaptive_max_pool3d_with_indices",
        "torch.nn.functional.adaptive_max_pool3d",
        "torch.nn.functional.affine_grid",
        "torch.nn.functional.alpha_dropout",
        "torch.nn.functional.assert_int_or_pair",
        "torch.nn.functional.batch_norm",
        "torch.nn.functional.binary_cross_entropy_with_logits",
        "torch.nn.functional.binary_cross_entropy",
        "torch.nn.functional.celu",
        "torch.nn.functional.cosine_embedding_loss",
        "torch.nn.functional.cross_entropy",
        "torch.nn.functional.ctc_loss",
        "torch.nn.functional.dropout",
        "torch.nn.functional.dropout1d",
        "torch.nn.functional.dropout2d",
        "torch.nn.functional.dropout3d",
        "torch.nn.functional.elu",
        "torch.nn.functional.embedding_bag",
        "torch.nn.functional.embedding",
        "torch.nn.functional.feature_alpha_dropout",
        "torch.nn.functional.fold",
        "torch.nn.functional.fractional_max_pool2d_with_indices",
        "torch.nn.functional.fractional_max_pool2d",
        "torch.nn.functional.fractional_max_pool3d_with_indices",
        "torch.nn.functional.fractional_max_pool3d",
        "torch.nn.functional.gaussian_nll_loss",
        "torch.nn.functional.glu",
        "torch.nn.functional.grid_sample",
        "torch.nn.functional.group_norm",
        "torch.nn.functional.gumbel_softmax",
        "torch.nn.functional.hardsigmoid",
        "torch.nn.functional.hardswish",
        "torch.nn.functional.hardtanh",
        "torch.nn.functional.hinge_embedding_loss",
        "torch.nn.functional.huber_loss",
        "torch.nn.functional.instance_norm",
        "torch.nn.functional.interpolate",
        "torch.nn.functional.kl_div",
        "torch.nn.functional.l1_loss",
        "torch.nn.functional.layer_norm",
        "torch.nn.functional.leaky_relu",
        "torch.nn.functional.local_response_norm",
        "torch.nn.functional.log_softmax",
        "torch.nn.functional.lp_pool1d",
        "torch.nn.functional.lp_pool2d",
        "torch.nn.functional.margin_ranking_loss",
        "torch.nn.functional.max_pool1d_with_indices",
        "torch.nn.functional.max_pool1d",
        "torch.nn.functional.max_pool2d_with_indices",
        "torch.nn.functional.max_pool2d",
        "torch.nn.functional.max_pool3d_with_indices",
        "torch.nn.functional.max_pool3d",
        "torch.nn.functional.max_unpool1d",
        "torch.nn.functional.max_unpool2d",
        "torch.nn.functional.max_unpool3d",
        "torch.nn.functional.mish",
        "torch.nn.functional.mse_loss",
        "torch.nn.functional.multi_head_attention_forward",
        "torch.nn.functional.multi_margin_loss",
        "torch.nn.functional.multilabel_margin_loss",
        "torch.nn.functional.multilabel_soft_margin_loss",
        "torch.nn.functional.nll_loss",
        "torch.nn.functional.normalize",
        "torch.nn.functional.poisson_nll_loss",
        "torch.nn.functional.relu",
        "torch.nn.functional.relu6",
        "torch.nn.functional.rrelu",
        "torch.nn.functional.selu",
        "torch.nn.functional.sigmoid",
        "torch.nn.functional.silu",
        "torch.nn.functional.smooth_l1_loss",
        "torch.nn.functional.soft_margin_loss",
        "torch.nn.functional.softmax",
        "torch.nn.functional.softmin",
        "torch.nn.functional.softsign",
        "torch.nn.functional.tanh",
        "torch.nn.functional.tanhshrink",
        "torch.nn.functional.triplet_margin_loss",
        "torch.nn.functional.unfold",
        "torch.nn.functional.upsample_bilinear",
        "torch.nn.functional.upsample_nearest",
        "torch.nn.functional.upsample",
        "torch.nn.grad._pair",
        "torch.nn.grad._single",
        "torch.nn.grad._triple",
        "torch.nn.grad.conv1d_input",
        "torch.nn.grad.conv1d_weight",
        "torch.nn.grad.conv2d_input",
        "torch.nn.grad.conv2d_weight",
        "torch.nn.grad.conv3d_input",
        "torch.nn.grad.conv3d_weight",
        "torch.nn.modules.activation._is_make_fx_tracing",
        "torch.nn.modules.utils._list_with_default",
        "torch.nn.modules.utils._ntuple",
        "torch.nn.modules.utils._quadruple",
        "torch.nn.modules.utils._reverse_repeat_tuple",
        "torch.nn.modules.utils.consume_prefix_in_state_dict_if_present",
        "torch.nn.parameter.is_lazy",
        "torch.norm",
        "torch.quantization.default_eval_fn",
        "torch.random._seed_custom_device",
        "torch.random.fork_rng",
        "torch.random.initial_seed",
        "torch.random.seed",
        "torch.return_types.pytree_register_structseq",
        "torch.set_default_device",
        "torch.set_default_dtype",
        "torch.set_default_tensor_type",
        "torch.set_deterministic_debug_mode",
        "torch.set_float32_matmul_precision",
        "torch.set_warn_always",
        "torch.signal.windows.windows._add_docstr",
        "torch.signal.windows.windows._window_function_checks",
        "torch.signal.windows.windows.bartlett",
        "torch.signal.windows.windows.blackman",
        "torch.signal.windows.windows.cosine",
        "torch.signal.windows.windows.exponential",
        "torch.signal.windows.windows.gaussian",
        "torch.signal.windows.windows.general_cosine",
        "torch.signal.windows.windows.general_hamming",
        "torch.signal.windows.windows.hamming",
        "torch.signal.windows.windows.hann",
        "torch.signal.windows.windows.kaiser",
        "torch.signal.windows.windows.merge_dicts",
        "torch.signal.windows.windows.nuttall",
        "torch.signal.windows.windows.parse_kwargs",
        "torch.sparse.semi_structured.to_sparse_semi_structured",
        "torch.sparse.sum",
        "torch.split",
        "torch.stft",
        "torch.sym_float",
        "torch.sym_int",
        "torch.sym_ite",
        "torch.sym_max",
        "torch.sym_min",
        "torch.sym_not",
        "torch.tensordot",
        "torch.typename",
        "torch.unique_consecutive",
        "torch.use_deterministic_algorithms",
    ],
    TorchInGraphFunctionVariable,
)


torch_name_rule_map = [
    manual_torch_name_rule_map,
    torch_c_binding_in_graph_functions,
    torch_non_c_binding_in_graph_functions,
]


"""
Generate the torch object - Dynamo tracing rule (the wrapping variable) map.
"""


@functools.lru_cache(None)
def get_torch_obj_rule_map():
    d: Dict[Any, VariableTracker] = {}
    for m in torch_name_rule_map:
        for k, v in m.items():  # type: ignore[attr-defined]
            if ".py#" not in k:
                obj = load_object(k)
            else:
                obj = _module_dir(torch) + k[len("torch/") :]
            if obj is not None:
                if obj in d and d[obj] != v:
                    raise AssertionError(
                        f"Duplicate torch object {obj} with different rules: {v}, {d[obj]}"
                    )
                else:
                    d[obj] = v
    return d


def _load_obj_from_str(fully_qualified_name):
    module, obj_name = fully_qualified_name.rsplit(".", maxsplit=1)
    return getattr(importlib.import_module(module), obj_name)


"""
Load string represented torch objects.
"""


def load_object(name):
    try:
        x = name.split("#")
        if len(x) == 2:
            obj = _load_obj_from_str(x[0])
            val = getattr(obj, x[1])
        else:
            assert len(x) == 1, f"Invalid obj name {name}"
            val = _load_obj_from_str(x[0])
        val = unwrap_if_wrapper(val)
    except (AttributeError, ImportError):
        val = None
    return val


"""
Get all torch.Tensor methods which are allowed to be in graph functions.
"""


@functools.lru_cache(None)
def get_tensor_method():
    s = set()
    for name in dir(torch.Tensor):
        method = getattr(torch.Tensor, name)
        if isinstance(
            method, (types.MethodDescriptorType, types.WrapperDescriptorType)
        ):
            s.add(method)
    return frozenset(s)


"""
Return if a torch object is ATen op or torch.Tensor method.
"""


def is_aten_op_or_tensor_method(obj):
    return obj in get_tensor_method() or isinstance(
        obj,
        (torch._ops.OpOverloadPacket, torch._ops.OpOverload),
    )


class FunctionIdSet:
    """
    Track a set of `id()`s of objects which are either allowed or not
    allowed to go into the generated FX graph.  Use to test for torch.*,
    numpy.*, builtins.*, etc.

    Support user modification to permit customization of what can be
    added to the graph and what will cause a graph break.
    """

    function_ids: Optional[Set[int]] = None
    function_names: Optional[Dict[int, str]] = None

    def __init__(
        self, lazy_initializer: Callable[[], Union[Dict[int, str], Set[int]]]
    ) -> None:
        self.lazy_initializer = lazy_initializer

    def __call__(self) -> Set[int]:
        if self.function_ids is None:
            value = self.lazy_initializer()
            if isinstance(value, dict):
                self.function_ids = set(value.keys())
                self.function_names = value
            else:
                assert isinstance(value, set)
                self.function_ids = value
        return self.function_ids

    def get_name(self, idx: int, default: str):
        self()  # lazy init
        assert self.function_names is not None
        return self.function_names.get(idx, default)

    def add(self, idx: int):
        function_ids = self()  # lazy init
        function_ids.add(idx)

    def remove(self, idx: int):
        function_ids = self()
        if idx in function_ids:
            function_ids.remove(idx)

    def __contains__(self, idx: int) -> bool:
        return idx in self()


@FunctionIdSet
def _allowed_callable_ids() -> Dict[int, str]:
    rv: Dict[int, str] = {}
    return rv


@FunctionIdSet
def _disallowed_callable_ids() -> Dict[int, str]:
    rv: Dict[int, str] = {}
    return rv


@FunctionIdSet
def _builtin_function_ids() -> Dict[int, str]:
    rv = {
        id(v): f"builtins.{k}"
        for k, v in builtins.__dict__.items()
        if not k.startswith("_") and callable(v)
    }
    rv.update(
        {
            id(v): f"operator.{k}"
            for k, v in operator.__dict__.items()
            if not k.startswith("_") and callable(v)
        }
    )
    rv.update(
        {id(v): f"itertools.{v.__name__}" for v in (itertools.chain, itertools.islice)}
    )
    rv.update(
        {
            id(cast): "typing.cast",
            id(copy.deepcopy): "copy.deepcopy",
        }
    )
    return rv


@FunctionIdSet
def _numpy_function_ids() -> Dict[int, str]:
    rv = {}
    for mod in NP_SUPPORTED_MODULES:
        rv.update(
            {
                id(v): f"{mod.__name__}.{k}"
                for k, v in mod.__dict__.items()
                if callable(v)
                and (getattr(v, "__module__", None) or mod.__name__) == mod.__name__
            }
        )
    return rv


@FunctionIdSet
def _builtin_constant_ids() -> Dict[int, str]:
    """
    Collects constant builtins by eliminating callable items.
    """
    rv = {
        id(v): f"builtins.{k}"
        for k, v in builtins.__dict__.items()
        if not k.startswith("_") and not callable(v)
    }
    return rv


_lazy_module_init: Dict[str, List[Callable[[], None]]] = defaultdict(list)


def add_module_init_func(name: str, init_func: Callable[[], None]) -> None:
    """Register a module without eagerly importing it"""
    # If the module is already imported, eagerly run init
    assert "." not in name, f"Expected a root module name, but got {name}"
    assert name not in _lazy_module_init
    _lazy_module_init[name].append(init_func)


def _maybe_init_lazy_module(obj: object) -> None:
    module = getattr(obj, "__module__", None)
    if module is None:
        return

    base_module = module.split(".")[0]
    init_funcs = _lazy_module_init.pop(base_module, None)
    if init_funcs is not None:
        for fn in init_funcs:
            fn()


def is_callable_allowed(obj) -> bool:
    _maybe_init_lazy_module(obj)
    return id(obj) in _allowed_callable_ids


def is_callable_disallowed(obj) -> bool:
    _maybe_init_lazy_module(obj)
    return id(obj) in _disallowed_callable_ids


def is_forbidden(obj) -> bool:
    _maybe_init_lazy_module(obj)
    return inspect.getattr_static(obj, "_dynamo_forbidden", False)


def is_builtin_callable(obj) -> bool:
    return id(obj) in _builtin_function_ids


def is_builtin_constant(obj) -> bool:
    return id(obj) in _builtin_constant_ids


def is_numpy(obj) -> bool:
    if np is None:
        return False
    return isinstance(obj, (np.ndarray, np.generic)) or id(obj) in _numpy_function_ids


def is_numpy_dtype(obj) -> bool:
    if np is None:
        return False
    return isinstance(obj, np.dtype)


def is_numpy_type_info(obj) -> bool:
    if np is None:
        return False
    return isinstance(obj, (np.finfo, np.iinfo))


BUILTIN_SKIPLIST = (
    abc,
    collections,
    contextlib,
    copy,
    copyreg,
    dataclasses,
    enum,
    functools,
    importlib,
    inspect,
    linecache,
    logging,
    multiprocessing,
    operator,
    posixpath,
    random,
    re,
    selectors,
    signal,
    tempfile,
    threading,
    tokenize,
    torch,  # torch/* is skipped by default unless specified in FUNC_INLINELIST or MOD_INLINELIST
    traceback,
    types,
    typing,
    unittest,
    weakref,
    _collections_abc,
    _weakrefset,
)

# third party libraries skiplist is defined by str, because users may not use these libraries.
# we should use lazy import & skip in the future.
THIRDPARTY_SKIPLIST = (
    "fx2trt_oss",
    "hypothesis",
    "networkx",
    "numpy",
    "omegaconf",
    "onnx",
    "onnxruntime",
    "onnx_tf",
    "pandas",
    "sklearn",
    "tabulate",
    "tensorflow",
    "tensorrt",
    "torch2trt",
    "tqdm",
    "tree",
    "tvm",
    "xarray",
)


def _as_posix_path(path):
    posix_path = Path(os.path.normpath(path)).as_posix()
    # os.path.normpath and pathlib.Path remove trailing slash, so we need to add it back
    if path.endswith((os.path.sep, "/")):
        posix_path += "/"
    return posix_path


def _strip_init_py(s):
    # TODO: Once we require py3.9 use removesuffix instead.
    suffix = "__init__.py"
    if s.endswith(suffix):
        s = s[: -len(suffix)]
    return _as_posix_path(s)


def _module_dir(m: types.ModuleType):
    # Protect against a module not exporting __file__ - this can happen for
    # frozen modules, for example.
    file = getattr(m, "__file__", None)
    return file and _strip_init_py(file)


# These are legacy workarounds, don't add new modules to this list.
# Please use the MOD_INLINELIST instead to force inline functions under particular modules.
LEGACY_MOD_INLINELIST = {
    "torch._dynamo.external_utils",
    "torch._export.db.examples",
    "torch._export.wrappers",
    "torch._functorch.apis",
    "torch._functorch.deprecated",
    "torch._higher_order_ops.cond",
    "torch._higher_order_ops.while_loop",
    "torch._higher_order_ops.associative_scan",
    "torch.nn.attention.flex_attention",
    "torch.ao.quantization.pt2e.export_utils",
    "torch.ao.quantization.pt2e.qat_utils",
    "torch.ao.quantization.pt2e.representation.rewrite",
    "torch.ao.quantization.pt2e.utils",
    "torch.ao.quantization.quantizer.xnnpack_quantizer",
    "torch.export.unflatten",
    "torch.optim",
}

if torch.distributed.is_available():
    LEGACY_MOD_INLINELIST |= {
        "torch.distributed._tensor.api",
        "torch.distributed._tensor.device_mesh",
        "torch.distributed.device_mesh",
        "torch.distributed.algorithms._checkpoint.checkpoint_wrapper",
        "torch.distributed.tensor.parallel._data_parallel_utils",
        "torch.distributed.tensor.parallel._utils",
        "torch.distributed.tensor.parallel.style",
        # we have to add replicate to LEGACY_MOD_INLINELIST to ensure
        # the forward_hook won't be ignored.
        "torch.distributed._composable.replicate",
        "torch.distributed._composable.fsdp",
    }


# Force inline functions under these modules, even they are in *_SKIPLIST.
# We are using python module name instead of file or directory object to avoid circular dependency.
# Please keep this sorted alphabetically.
MOD_INLINELIST = [
    "torch._decomp",
    "torch._dynamo._trace_wrapped_higher_order_op",
    "torch._dynamo.comptime",
    "torch._dynamo.polyfills",
<<<<<<< HEAD
    "torch._dynamo.polyfills.builtins",
    "torch._dynamo.polyfills.functools",
    "torch._dynamo.polyfills.itertools",
    "torch._functorch.vmap",
=======
>>>>>>> e7d1303f
    "torch._functorch.autograd_function",
    "torch._functorch.eager_transforms",
    "torch._functorch.functional_call",
    "torch._functorch.vmap",
    "torch._higher_order_ops.associative_scan",
    "torch._higher_order_ops.strict_mode",
    "torch._higher_order_ops.while_loop",
    "torch._inductor.test_operators",
    "torch._library.custom_ops",
    "torch._prims",
    "torch._refs",
    "torch._tensor",
    "torch.amp.autocast_mode",
    "torch.ao.nn",
    "torch.autograd.function",
    "torch.backends.cuda",
    "torch.cuda.amp.autocast_mode",
    "torch.distributions",
    "torch.export._tree_utils",
    "torch.fx._pytree",
    "torch.fx.passes.shape_prop",
    "torch.nn",
    "torch.overrides",
    "torch.random",
    "torch.sparse",
    "torch.testing",
    "torch.utils._content_store",
    "torch.utils._contextlib",
    "torch.utils._foreach_utils",
    "torch.utils._python_dispatch",
    "torch.utils._pytree",
    "torch.utils.hooks",
]
assert sorted(set(MOD_INLINELIST)) == MOD_INLINELIST
MOD_INLINELIST = set(MOD_INLINELIST)


if torch.distributed.is_available():
    MOD_INLINELIST.add("torch.distributed")


@functools.lru_cache(None)
def get_legacy_mod_inlinelist():
    inlinelist = {
        _as_posix_path(_module_dir(torch) + m[len("torch.") :].replace(".", "/"))
        for m in LEGACY_MOD_INLINELIST
    }
    return inlinelist


@functools.lru_cache(None)
def get_mod_inlinelist():
    inlinelist = {
        _as_posix_path(_module_dir(torch) + m[len("torch.") :].replace(".", "/"))
        for m in MOD_INLINELIST
    }
    return inlinelist


# skip some standard python builtin libs
SKIP_DIRS = [
    "<frozen importlib",
    "<frozen abc",
    "<__array_function__ internals>",
    _as_posix_path(_config_module.__file__),
    "triton/backends",
]
SKIP_DIRS.extend(map(_as_posix_path, filter(None, map(_module_dir, BUILTIN_SKIPLIST))))

SKIP_DIRS_RE = re.compile(r"match nothing^")

is_fbcode = importlib.import_module("torch._inductor.config").is_fbcode()
# Skip fbcode paths(including torch.package paths) containing
# one of the following strings.
FBCODE_SKIP_DIRS: Set[str] = set()

FBCODE_SKIP_DIRS_RE = re.compile(f".*({'|'.join(map(re.escape, FBCODE_SKIP_DIRS))})")

# Remove this after fbcode is fully migrated to tracing through torchrec.
FBCODE_SKIP_TORCHREC_DIRS = {
    "torchrec/distributed",
    "trochrec/fb/distributed",
    "caffe2/torch/fb/sparsenn/pooled_embeddings_modules.py",
}

FBCODE_SKIP_TORCHREC_DIRS_RE = re.compile(
    f".*({'|'.join(re.escape(_as_posix_path(d)) for d in FBCODE_SKIP_TORCHREC_DIRS)})"
)

# TODO(yanboliang, anijain2305) - There are a few concerns that we should
# resolve
# 1) Audit if torchrec/distributed is even required in FBCODE_SKIPS_DIR
# 2) To inline just one file but skip others in a directory, we could use
# manual_torch_name_rule_map but this one is hard because FBCODE can add unusual
# names like torch_package.
# So, this is a stop gap solution till then.
FBCODE_INLINE_FILES_IN_SKIPPED_DIRS = {
    "torchrec/distributed/types.py",
}
FBCODE_INLINE_FILES_IN_SKIPPED_DIRS_RE = re.compile(
    f".*({'|'.join(re.escape(_as_posix_path(d)) for d in FBCODE_INLINE_FILES_IN_SKIPPED_DIRS)})"
)

# torch.optim is a special case,
# we usually want to inline it, but the directory
# structure does not match the module structure
# and we want to skip the functions in optim/lr_scheduler.py
# this has precedence over all other rules in check_file
FORCE_SKIP_FILES = {f"{_module_dir(torch)}optim/lr_scheduler.py"}


def _recompile_re():
    global SKIP_DIRS_RE
    SKIP_DIRS_RE = re.compile(
        rf"^[^\s<]*({'|'.join(re.escape(_as_posix_path(d)) for d in SKIP_DIRS)})"
    )


def add(import_name: str):
    if isinstance(import_name, types.ModuleType):
        return add(import_name.__name__)
    assert isinstance(import_name, str)
    from importlib.util import find_spec

    module_spec = find_spec(import_name)
    if not module_spec:
        return
    origin = module_spec.origin
    if origin is None:
        return
    SKIP_DIRS.append(_strip_init_py(origin))
    _recompile_re()


@dataclasses.dataclass
class SkipResult:
    skipped: bool
    reason: Optional[str]


def check_file(filename, is_inlined_call=False):
    """Should skip this file?"""
    if filename is None:
        return SkipResult(True, "filename is None")
    filename = _as_posix_path(filename)
    if filename in FORCE_SKIP_FILES:
        return SkipResult(True, "FORCE_SKIP_FILES")
    if any(filename.startswith(d) for d in get_legacy_mod_inlinelist()):
        return SkipResult(
            False,
            "LEGACY_MOD_INLINELIST",
        )
    if is_inlined_call and is_torch_inline_allowed(filename):
        return SkipResult(
            False,
            "MOD_INLINELIST",
        )
    if (
        is_fbcode
        and FBCODE_SKIP_DIRS
        and bool(FBCODE_SKIP_DIRS_RE.match(filename))
        and not bool(FBCODE_INLINE_FILES_IN_SKIPPED_DIRS_RE.match(filename))
    ):
        return SkipResult(
            True,
            "FBCODE_SKIP_DIRS",
        )

    if (
        is_fbcode
        and torch._dynamo.config.skip_torchrec
        and FBCODE_SKIP_TORCHREC_DIRS
        and bool(FBCODE_SKIP_TORCHREC_DIRS_RE.match(filename))
        and not bool(FBCODE_INLINE_FILES_IN_SKIPPED_DIRS_RE.match(filename))
    ):
        return SkipResult(True, "FBCODE_SKIP_TORCHREC_DIRS")

    if bool(SKIP_DIRS_RE.match(filename)):
        return SkipResult(True, "SKIP_DIRS")
    else:
        return SkipResult(False, "inlined by default")


@dataclasses.dataclass
class FunctionInfo:
    py_obj: Optional[object]
    name: Optional[str]
    filename: str
    code: Optional[types.CodeType]


"""
This is the main entry point to determine whether an object (function) should be inlined or skipped.
Let's illustrate the logic with an example:
    @torch.compile
    def f1(x, y):
        ......
        f2(x, y)
        ......

    def f2(x, y):
        ......
        f3(x, y)
        ......

    def f3(x, y):
        ......

There are mainly three call sites of check/check_verbose:
* The compile region entrance (like function f1), the correspoinding code is located at eval_frame.py.
* When tracing the recursively called functions (like function f2 and f3).
    * Dynamo decides inline/skip everytime it encounters a new recursively function call, and the call site
      is in InliningInstructionTranslator.check_inlineable of symbolic_convert.py.
    * If f2 is skipped by Dynamo, when evaluating the frame of f3, Dynamo need the inline/skip check again
      and the call site is in catch_errors_wrapper.catch_errors of convert_frame.py.
* For global variables and function arguments, Dynamo needs to decide if they are wrapped as SkipFunctionVariable in builder.py.

`is_inlined_call` is used to indicate if the current function call is inlined (f2 is inlined call if it passes check)
or not (f3 is not inlined call if f2 is skipped). Inside of the `check_verbose` function, there are more rules
to be checked if this `is_inlined_call`.
The reason to have this flag is that if the upper level function call (e.g, f2) is skipped,
we don't want to inline the lower level function call (e.g, f3) by default.
"""


def check_verbose(obj, is_inlined_call=False):
    if isinstance(
        obj, (UserFunctionVariable, UserMethodVariable, NestedUserFunctionVariable)
    ):
        try:
            py_obj = obj.get_function()
        except NotImplementedError:
            py_obj = None
        fi = FunctionInfo(py_obj, obj.get_name(), obj.get_filename(), obj.get_code())
    elif isinstance(obj, types.CodeType):
        fi = FunctionInfo(None, obj.co_name, obj.co_filename, obj)
    elif isinstance(obj, (types.FunctionType, types.MethodType)):
        fi = FunctionInfo(
            obj, obj.__name__, getfile(obj), obj.__code__  # type: ignore[union-attr] # FIXME Add MethodType.__code__ to typeshed
        )
    else:
        fi = FunctionInfo(obj, None, getfile(obj), None)

    # Consulte the central trace rules defined in torch._dynamo.trace_rules.
    reasons: Set[str] = set()
    rule = torch._dynamo.trace_rules.lookup_inner(
        fi.py_obj, fi.name, fi.filename, is_inlined_call, reasons
    )
    if issubclass(rule, (UserFunctionVariable, PolyfilledFunctionVariable)):
        return SkipResult(
            False,
            f"inlined according trace_rules.lookup {reasons.pop()}",
        )
    else:
        assert rule == SkipFunctionVariable, rule
        return SkipResult(
            True,
            f"skipped according trace_rules.lookup {reasons.pop()}",
        )


def check(obj, is_inlined_call=False):
    return check_verbose(obj, is_inlined_call).skipped


# skip common third party libs
for _name in THIRDPARTY_SKIPLIST:
    add(_name)

_recompile_re()


def is_torch_inline_allowed(filename):
    return any(filename.startswith(d) for d in get_mod_inlinelist())


@functools.lru_cache(None)
def dynamo_dir():
    import torch._dynamo

    return _module_dir(torch._dynamo)


def is_torch(filename):
    if filename.startswith(dynamo_dir()):
        return False
    return filename.startswith(_module_dir(torch))


"""
Main entry point for looking up the trace rule (the Dynamo variable) for a given callable object.
"""


def lookup_callable(obj):
    if not hashable(obj):
        return None
    # Custom allow/disallow in graph takes precedence over the general lookup.
    if is_callable_disallowed(obj):
        return SkipFunctionVariable
    if is_callable_allowed(obj):
        return TorchInGraphFunctionVariable
    if is_builtin_callable(obj):
        return BuiltinVariable
    return None


"""
Main entry point for looking up the trace rule (the Dynamo variable) for a given function object.
E.g, the lookup result of `torch.sin` is `TorchInGraphFunctionVariable`.
"""


def lookup(obj):
    return lookup_inner(obj)


def lookup_inner(
    obj,
    name=None,
    filename=None,
    is_direct_call=True,
    reasons: Union[None, Set[str]] = None,
):
    # Step 1: lookup obj's tracing rule in `torch_name_rule_map`.
    # The rules defined in `torch_name_rule_map` mainly includes two parts:
    # - Manually defined rules for any functions.
    # - The list of torch in graph functions.
    try:
        can_hash = hashable(obj)
    except Exception:
        can_hash = False
    if not can_hash:
        if reasons is not None:
            reasons.add("obj is not hashable")
        return None
    if obj is not None:
        if is_aten_op_or_tensor_method(obj):
            return TorchInGraphFunctionVariable
        rule = get_torch_obj_rule_map().get(obj, None)
        if rule is not None:
            if reasons is not None:
                reasons.add("get_torch_obj_rule_map")
            return rule
    elif name is not None and filename is not None and not is_direct_call:
        if name.startswith(TORCH_DYNAMO_RESUME_IN_PREFIX):
            rule = get_torch_obj_rule_map().get(
                filename + "#" + TORCH_DYNAMO_RESUME_IN_PREFIX, None
            )
        else:
            rule = get_torch_obj_rule_map().get(filename + "#" + name, None)
        if rule is not None:
            if reasons is not None:
                reasons.add("get_torch_obj_rule_map")
            return rule

    # Step 2: lookup obj's tracing rule by function name.
    if is_direct_call:
        if name == "patched_init":
            if reasons is not None:
                reasons.add("func name is patched_init")
            return SkipFunctionVariable
        elif name == "__torch_function__":
            if reasons is not None:
                reasons.add("func name is __torch_function__")
            return UserFunctionVariable

    if not is_direct_call:
        if name == "__getattr__":
            # is_direct_call = False indicates that this is the top-level frame
            # being traced (i.e., it is not inlined and not called from
            # InliningInstructionTranslator).  Tracing __getattr__ at the top
            # level is unlikely because we inline it for
            # UserDefinedObjectVariable. This scenario occurs only for
            # UnspecializedNNModuleVariable, where Dynamo directly calls
            # __getattr__ during trace time, generating LOAD_ATTR bytecode
            # without going through the underlying __getattr__ data structures.
            # When this optimized bytecode is executed, Dynamo is triggered
            # again on the __getattr__ call. Therefore, we skip Dynamo tracing
            # in this case.
            if reasons is not None:
                reasons.add(
                    "Tracing __getattr__ as the top level frame, unsuitable for tracing."
                )
            return SkipFunctionVariable

    # Step 3: lookup obj's tracing rule by filename.
    if filename is None:
        filename = getfile(obj)

    skip_result = check_file(filename, is_direct_call)
    if reasons is not None:
        reasons.add(skip_result.reason)
    if skip_result.skipped:
        return SkipFunctionVariable
    else:
        return UserFunctionVariable


def clear_lru_cache():
    torch._dynamo.trace_rules.get_torch_obj_rule_map.cache_clear()
    torch._dynamo.trace_rules.get_tensor_method.cache_clear()
    torch._dynamo.trace_rules.get_legacy_mod_inlinelist.cache_clear()
    torch._dynamo.trace_rules.get_mod_inlinelist.cache_clear()
    torch._dynamo.trace_rules.dynamo_dir.cache_clear()<|MERGE_RESOLUTION|>--- conflicted
+++ resolved
@@ -3221,13 +3221,6 @@
     "torch._dynamo._trace_wrapped_higher_order_op",
     "torch._dynamo.comptime",
     "torch._dynamo.polyfills",
-<<<<<<< HEAD
-    "torch._dynamo.polyfills.builtins",
-    "torch._dynamo.polyfills.functools",
-    "torch._dynamo.polyfills.itertools",
-    "torch._functorch.vmap",
-=======
->>>>>>> e7d1303f
     "torch._functorch.autograd_function",
     "torch._functorch.eager_transforms",
     "torch._functorch.functional_call",
