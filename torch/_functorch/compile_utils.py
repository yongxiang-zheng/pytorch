--- conflicted
+++ resolved
@@ -66,14 +66,11 @@
             or n.op == "output"
             or n.op == "get_attr"
             or get_aten_target(n) in rand_ops
-<<<<<<< HEAD
-            or n in inputs_to_output_node
-=======
             # aten.empty is non-deterministic, so don't CSE it.
             # Also, aten.empty is almost always fusible into its consumer,
             # so it's not worth CSEing.
             or get_aten_target(n) is aten.empty
->>>>>>> e4aa87f5
+            or n in inputs_to_output_node
         ):
             new_node = new_graph.node_copy(n, lambda x: env[x])
             env[n] = new_node
