# mypy: allow-untyped-defs
"""
The various dataclasses, Enums, namedtuples etc used in AOTAutograd. This includes
input/output types, metadata, config, function signatures etc.
"""

import collections
import functools
from dataclasses import dataclass, field
from enum import Enum
from typing import Any, Callable, Dict, List, NewType, Optional, Set, Union

import torch
import torch.utils._pytree as pytree
from torch._guards import Source
from torch._subclasses import FakeTensor
from torch._subclasses.fake_tensor import is_fake
from torch.utils._python_dispatch import is_traceable_wrapper_subclass

from .. import config

from .functional_utils import (
    _check_if_mutation_can_be_in_graph,
    FunctionalTensorMetadataEq,
)
from .utils import strict_zip

zip = strict_zip

OutputType = Enum(
    "OutputType",
    (
        # output is not an alias
        "non_alias",
        # output aliases an input
        "alias_of_input",
        # output **is** an input tensor
        "is_input",
        # output has a ._base tensor, which is a graph intermediate.
        # We need to return its ._base as a graph output,
        # so its requires_grad info is populated correctly.
        # Instructs the runtime code to regenerate the current output
        # from a base tensor, graph_intermediates[base_idx]
        "alias_of_intermediate_save_as_output",
        # Same as above; but we don't need to explicitly add its ._base
        # as a graph output, because it already **is** a graph output.
        "alias_of_intermediate",
        # Same as above; but the output's ._base is **already** a user output.
        # Instructs the runtime code to regenerate the current output from
        # a base tensor, user_outputs[base_idx]
        "alias_of_intermediate_base_is_user_output",
        # See Note [Intermediate Bases Optimization]
        "unsafe_view_alias",
        # output is an alias, but has a custom autograd.Function backward.
        # In this case, we don't want to do view-replay, since we won't be able to replay the custom function.
        # Instead, we'll treat this output "normally", and trace its backward into the graph.
        "custom_function_view",
    ),
)


# This class stores info about every user output.
@dataclass(frozen=True)
class OutputAliasInfo:
    # Tells us if this output is:
    # (1) a regular (non-aliased) output
    # (2) an alias of a forward input
    # (3) **is** a forward input (special case of "alias_of_input")
    # (4) an alias of an intermediate (aka an alias of an output of the inner traced forward)
    # (5) an alias of an intermediate, that explicitly requires returning the intermediate
    #     as a graph output
    # (6) an alias of an intermediate, where that intermediate is also a user output
    output_type: OutputType
    # The raw type of the output (torch.Tensor, SymInt, etc)
    raw_type: type
    # If (1) above, then
    # - base_idx is None
    # If (2) or (3) above, then
    # - Tells us that the base of this alias is user_fwd_input[base_idx]
    #   (This is an index into the inputs *before* we make synthetic bases)
    # If (4) or (5) above, then
    # - Tells us that the base of this alias is output_graph_intermediates[base_idx]
    #   here, this refers to the index of the *direct* traced
    # If (6) above, then:
    # - Tells us that the base of this alias is output_user_fwds[base_idx]
    #   here, this refers to the index of the *direct* traced
    base_idx: Optional[int]
    # If it is a Tensor, what the dynamic dims are (otherwise is None)
    dynamic_dims: Optional[Set[int]]
    # requires_grad
    requires_grad: bool
    # FunctionalTensorWrapper that represents this output.
    #
    # Provides us the means to replay views from it.
    #
    # We need to wrap the actual FunctionalTensorWrapper with this class so that
    # we only compare the tensor's metadata. That's because with the transformations
    # of the model throughout AOTAutograd, the sequence of ViewMeta and the base
    # tensor might change.
    functional_tensor: Optional[FunctionalTensorMetadataEq] = None


class MutationType(Enum):
    NOT_MUTATED = 1
    MUTATED_IN_GRAPH = 2
    MUTATED_OUT_GRAPH = 3


# This class tells us info about user inputs.
@dataclass(frozen=True)
class InputAliasInfo:
    is_leaf: bool
    mutates_data: bool
    mutates_metadata: bool
    mutations_hidden_from_autograd: bool
    mutations_under_no_grad_or_inference_mode: bool
    mutation_inductor_storage_resize: bool
    mutates_storage_metadata: bool
    requires_grad: bool
    keep_input_mutations: bool

    def __post_init__(self):
        if self.mutates_storage_metadata:
            # For convenience, we guarantee that this is always true.
            # In practice, If we call .set_(), then at runtime there is no need
            # to additionally fix  up the tensor metadata, since our runtime
            # call to inp.set_(updated_inp) will already have the right metadata
            assert self.mutates_metadata

    @functools.cached_property
    def mutation_type(self) -> MutationType:
        if (
            (not self.mutates_data)
            and (not self.mutates_metadata)
            and not (self.mutation_inductor_storage_resize)
        ):
            return MutationType.NOT_MUTATED

        if _check_if_mutation_can_be_in_graph(
            self.keep_input_mutations,
            self.mutates_data,
            self.mutates_metadata,
            self.mutations_hidden_from_autograd,
            self.mutations_under_no_grad_or_inference_mode,
            self.mutates_storage_metadata,
            self.mutation_inductor_storage_resize,
            self.requires_grad,
        ):
            return MutationType.MUTATED_IN_GRAPH

        return MutationType.MUTATED_OUT_GRAPH


@dataclass
class SubclassCreationMeta:
    """
    Used for AOTDispatch.
    This dataclass gives us the information we need to reconstruct a tensor subclass
    from our flat inputs.
    Why is this important? The graph that we'd like to trace out contains flat tensor inputs,
    But the user's original model may have subclass inputs and outputs.
    So we need to wrap/unwrap subclasses as necessary to translate between the user's
    view (subclass inps/outs), and the backend compiler's view (graph with no subclass args).

    Complications arise mostly from the fact that a subclass can hold more than one inner tensor;
    So for a given subclass input/output, we need to carefully track which indices map
    to the subclass tensor in the corresponding "dense-tensor-only" graph.
    """

    # In the inner graph that only takes in dense tensor inputs,
    # this maps to the first index of "tensors that should go in this subclass wrapper"
    flat_tensor_start_idx: int
    # arg_count is inclusive of the arg_counts of any
    # inner tensor subclasses: If I have a TwoTensor and
    # both of its inner elements are TwoTensors, then the
    # arg_count of the outer-most sublass will be 4
    arg_count: int
<<<<<<< HEAD
    # This points to the index of the first size in the list of arguments
    flat_tensor_extra_sizes_offset: int
=======
    # meta and attrs are produced by the subclass's __tensor_flatten__.
    # We need to keep them around along with outer_size / outer_stride to plumb them
    # into __tensor_unflatten__
    attrs: Dict[str, Union["SubclassCreationMeta", None]]
    outer_size: List[int]
    outer_stride: List[int]
    meta: Any
>>>>>>> ff6caad4
    # Stores the original subclass itself.
    # This is needed because we need the autograd metadata on the original subclass
    # (this is guaranteed to be a wrapper subclass that holds a fake tensor,
    #  so holding onto this at runtime shouldn't leak memory)
<<<<<<< HEAD
    original_subclass: torch.Tensor
    # meta and inner_keys are produced by the subclass's __tensor_flatten__.
    # We need to keep them around along with outer_size / outer_stride to plumb them
    # into __tensor_unflatten__.
    meta: Any
    inner_keys: List[Any]
    outer_size: Tuple[Union[int, torch.SymInt], ...]
    outer_stride: Tuple[Union[int, torch.SymInt], ...]

    def creation_fn(
        self,
        all_args,
        *,
        num_fw_outs_saved_for_bw: Optional[int] = None,
        is_runtime: bool,
    ):
        def is_symbolic(xs):
            return pytree.tree_any(lambda x: isinstance(x, torch.SymInt), xs)

        curr_args = all_args[
            self.flat_tensor_start_idx : self.flat_tensor_start_idx + self.arg_count
        ]
        assert len(curr_args) == len(
            self.inner_keys
        ), f"inner_keys: {str(self.inner_keys)}. len(curr_args): {len(curr_args)}"
        # Sometimes we have real inner tensors and symbolic metadata.
        if is_runtime and is_symbolic(self.outer_size):
            start = len(all_args) - self.flat_tensor_extra_sizes_offset
            end = start + len(self.outer_size)
            if num_fw_outs_saved_for_bw:
                start -= num_fw_outs_saved_for_bw
                end -= num_fw_outs_saved_for_bw
            it = iter(all_args[start:end])
            outer_size = pytree.tree_map_only(
                torch.SymInt, lambda _: next(it), self.outer_size
            )
        else:
            outer_size = self.outer_size
        out = type(self.original_subclass).__tensor_unflatten__(  # type: ignore[attr-defined]
            dict(zip(self.inner_keys, curr_args)),
            self.meta,
            outer_size,
            self.outer_stride,
=======
    original_subclass: Any

    def creation_fn(self, all_args, *, is_runtime: bool):
        inner_tensors = {}

        curr_start_idx = self.flat_tensor_start_idx
        for attr, creation_meta in self.attrs.items():
            if creation_meta is None:
                subclass = all_args[curr_start_idx]
                curr_start_idx += 1
            else:
                subclass = creation_meta.creation_fn(all_args, is_runtime=is_runtime)
                curr_start_idx += creation_meta.arg_count
            inner_tensors[attr] = subclass

        rebuilt = type(self.original_subclass).__tensor_unflatten__(
            inner_tensors, self.meta, self.outer_size, self.outer_stride
>>>>>>> ff6caad4
        )

        if not is_runtime:
            # After wrapping up the inner dense tensors into a subclass, we need to make sure that our new wrapper
            # has correct autograd metadata, since we'll be tracing through the autograd engine with the subclass.
            # We don't trace through the autograd engine at runtime though, so no need
            # to compute this extra metadata then!
            torch._mirror_autograd_meta_to(self.original_subclass, rebuilt)  # type: ignore[attr-defined]

        return rebuilt

    def __post_init__(self):
        # sanity assert to make sure we don't leak memory
        assert is_fake(self.original_subclass)

        # This saves the type of subclass nested structure to compare
        # against runtime tangent inputs. We do wanna compute this at AOT
        # time as it is invoked in hot-path
        from .subclass_utils import get_types_for_subclass

        self.subclass_type = get_types_for_subclass(self.original_subclass)


# This class encapsulates all aliasing + mutation info we need about the forward graph
# See a more detailed overview of the edge case handling at
# https://docs.google.com/document/d/19UoIh_SVrMy_b2Sx5ZaeOJttm6P0Qmyss2rdBuyfoic/edit
@dataclass(eq=False)
class ViewAndMutationMeta:
    # length = # user inputs
    # This gives us info about every input, and what sort of mutation happened to it (if any)
    input_info: List[InputAliasInfo]

    # length = # user outputs
    # This gives us info about every output (mostly around whether it aliases other tensors)
    output_info: List[OutputAliasInfo]

    # length = the number of intermediate bases appended as outputs to the end of the forward graph.
    # Note: this is not necessarily the same thing as:
    #   len([x for x in output_info if x.output_type == OutputType.alias_of_intermediate])
    # Because outputs might share a ._base, or an output's ._base might itself be
    # another user output (in both cases, we won't redundantly append bases to the end of the graph)
    num_intermediate_bases: int

    # For inference only: instructs us to keep data-only input mutations directly in the graph
    keep_input_mutations: bool

    # length = (# inputs w data mutations) + (# user outputs that are non_aliasing tensors)
    #        + (# intermediate bases)
    # These are the FakeTensor (or potential SymInt) outputs that we traced from our
    # metadata pass of the user's forward function.
    # Their only use today is to pass them as a best-guess for tangents when tracing the joint.
    # Stashing them as part of our "metadata" makes it simpler if we want to run our analysis
    # pass once, and re-use the output throughout AOTAutograd
    traced_tangents: List[Any]

    # Each of these is a list telling us about subclasses for the inputs/outputs/grad_outs
    # They are used throughout AOTDispatch to tell us how to generate a list of subclass tensors,
    # Given a (potentially larger) list of plain torch tensors.

    # Taking subclass_inp_meta as an example:
    #   subclass_inp_meta[i] = j (an int) tells us:
    #     "The i'th user input is not a subclass, and corresponds to inputs[j] of the plain-tensor graph."
    #   subclass_inp_meta[i] = SubclassCreationMeta(flat_tensor_start_idx=3, arg_count=2)
    #     "The i'th user input is subclass holding two inner tensors, which are
    #      inputs[3] and inputs[4] of the plain-tensor graph".

    # length = # user inputs
    subclass_inp_meta: List[Union[int, SubclassCreationMeta]]
    # So, the full set of outputs to the forward graph looks something like:
    # (*mutated_inps, *user_outs, *intermediate_bases, *saved_for_bw_tensors)
    # where the first 3 of those 4 can be subclasses
    # (but not saved_for_bw tensors, since these are internal to the compiler
    # and not user visible, so there's no point in wrapping/unwrapping them at runtime).
    # This list contains subclass information on all of the fw graph outputs
    # except for saved_for_bw_tensors.
    subclass_fw_graph_out_meta: List[Union[int, SubclassCreationMeta]]
    # length = # backward graph inputs
    subclass_tangent_meta: List[Union[int, SubclassCreationMeta]]
    # TODO: we should kill this
    # (need to default it to not break internal)
    is_train: bool = False

    # length = (# inputs w data mutations) + (# user outputs that are non_aliasing tensors)
    #        + (# intermediate bases)
    # At runtime, we don't keep the traced_tangents around since they're not serializable.
    # Instead, we keep any necessary subclass metadata necessary about each traced_tangent.
    # This list is generated after calling make_runtime_safe().
    traced_tangent_metas: Optional[List[Any]] = None

    num_symints_saved_for_bw: Optional[int] = None

    # The grad_enabled mutation that will be emitted in the runtime_wrapper epilogue
    # NOTE: AOTAutograd will assume that the ambient `is_grad_enabled` is the grad mode
    # that is intended to be in effect prior to running the graph, in keeping with
    # equivalence to eager mode. It is the responsibility of upstream graph acquisition
    # to reset the grad mode to its pre-graph value prior to calling aot_autograd.
    grad_enabled_mutation: Optional[bool] = None

    # Keeps track of whether `torch.use_deterministic_algorithms` was turned on
    # when the forward was run. If deterministic mode was turned off during the
    # forward, but is turned on during the backward call, then an error is
    # raised
    deterministic: Optional[bool] = None

    # Keeps track of which input indices store parameters (which we will treat as static)
    static_parameter_indices: List[int] = field(default_factory=list)

    # Map of effect type (ex. _EffectType.ORDERED) to token.  If there are
    # side-effectful operators, FunctionalTensorMode will populate this
    # dictionary telling us how many tokens we will need during tracing.
    tokens: Dict[Any, torch.Tensor] = field(default_factory=dict)

    # Only filled in if/when we trace the joint function
    # If an input requires grad and is mutated in the backward, it is only safe to keep the mutation
    # in the graph if gradients are disabled while the backward runs
    # (grad mode is disabled by default when users run the backward, but can be turned on with create_graph=True)
    # At runtime during the backward, we use this list of indices to error properly if we find out
    # that it was not safe to include a backward mutation in the graph.
    indices_of_inputs_that_requires_grad_with_mutations_in_bw: List[int] = field(
        default_factory=list
    )

    def __post_init__(self):
        # pre-compute the indices of the inputs that are mutated.
        # When keep_input_mutations is set, we don't need to worry about our epilogue
        # handling data-only mutations, because we keep them directly in the graph.

        mutated_inp_runtime_indices = [
            i
            for i, m in enumerate(self.input_info)
            if (m.mutation_type == MutationType.MUTATED_OUT_GRAPH)
        ]

        mutated_graph_handled_indices = [
            i
            for i, m in enumerate(self.input_info)
            if m.mutation_type == MutationType.MUTATED_IN_GRAPH
        ]
        self.mutated_graph_handled_indices = mutated_graph_handled_indices
        self.num_mutated_graph_handled_indices = len(self.mutated_graph_handled_indices)

        mutated_graph_handled_indices_seen_by_autograd = [
            i
            for i in mutated_graph_handled_indices
            if not self.input_info[i].mutations_hidden_from_autograd
        ]

        self.mutated_graph_handled_indices_seen_by_autograd = (
            mutated_graph_handled_indices_seen_by_autograd
        )
        self.num_mutated_graph_handled_indices_seen_by_autograd = len(
            self.mutated_graph_handled_indices_seen_by_autograd
        )

        aliased_out_indices = [
            i
            for i, m in enumerate(self.output_info)
            if m.output_type
            not in [
                OutputType.non_alias,
                OutputType.unsafe_view_alias,
                OutputType.custom_function_view,
            ]
        ]
        unsafe_view_out_indices = [
            i
            for i, m in enumerate(self.output_info)
            if m.output_type is OutputType.unsafe_view_alias
        ]

        # This is pre-computed in post_init for perf.
        # It contains the index of every element
        # of input_info that corresponds to a mutation (data or metadata or both)
        self.mutated_inp_runtime_indices = mutated_inp_runtime_indices
        self.num_mutated_inp_runtime_indices = len(self.mutated_inp_runtime_indices)

        # This is pre-computed for perf.
        # It contains the index of every element
        # of output_info that corresponds to an alias (either of an input or intermediate)
        self.aliased_out_indices = aliased_out_indices
        self.unsafe_view_out_indices = unsafe_view_out_indices
        self.num_outputs = len(self.output_info)
        self.num_outputs_non_aliased = len(
            [
                x
                for x in self.output_info
                if x.output_type
                in [
                    OutputType.non_alias,
                    OutputType.unsafe_view_alias,
                    OutputType.custom_function_view,
                ]
            ]
        )
        self.num_outputs_aliased_to_inputs = len(
            [
                x
                for x in self.output_info
                if x.output_type
                in [
                    OutputType.alias_of_input,
                    OutputType.is_input,
                ]
            ]
        )
        self.num_unsafe_view_outputs = len(self.unsafe_view_out_indices)
        self.num_outputs_aliased_to_intermediates = len(
            [
                x
                for x in self.output_info
                if x.output_type
                in [
                    OutputType.alias_of_intermediate,
                    OutputType.alias_of_intermediate_save_as_output,
                    OutputType.alias_of_intermediate_base_is_user_output,
                ]
            ]
        )
        self.num_outputs_aliased = (
            self.num_outputs_aliased_to_inputs
            + self.num_outputs_aliased_to_intermediates
        )

        self.dynamic_outputs = any(o.dynamic_dims for o in self.output_info)
        # See Note: [AOTAutograd Backward Guards]
        # This is pre-computed for fast asserts on the types of our grad_outputs in the backward.
        # Eventually, we should kill this and replace with real backward guards.
        # (we want to precompute the "runtime" types, so replace FakeTensor with torch.Tensor)
        self.output_types = [
            torch.Tensor if isinstance(x, FakeTensor) else type(x)
            for x in self.traced_tangents
        ]

        self.is_rng_op_functionalized = config.functionalize_rng_ops
        # All of the above metadata is collected by tracing the fw function.
        # However, extra outputs for rng offsets behave differently. Both fwd
        # and bwd graphs have their own outputs for the total consumed offsets.
        # Unlike mutated inputs, we don't have to worry about sending the right
        # set of tensors between fwd and bwd. Fwd and bwd offsets are
        # independent and simpler to handle. Therefore, we track them
        # separately.
        self.num_outputs_rng_offset = 1 if self.is_rng_op_functionalized else 0

        # Our forward() returns both (tokens, mutated_inputs, outputs, output_intermediate_bases, saved_tensors, saved_symints)
        self.num_forward_returns = (
            self.num_mutated_inp_runtime_indices
            + self.num_outputs
            + self.num_intermediate_bases
            + len(self.tokens)
        )
        # In case of functionalization of rng ops, the fw_module returns one
        # additional output for rng offset. This rng offset is used right
        # away to advance the rng state, and is not passed on to the raw
        # outputs. However, we need to know the exact boundary to identify
        # which tensors to be saved for the bwd graph.  num_forward captures
        # this information.
        self.num_forward = self.num_forward_returns + self.num_outputs_rng_offset

    def make_runtime_safe(self):
        """
        There are various fields in ViewAndMutationMeta that aren't serializable. This function is called after all tracing
        is completed to simplify certain fields in the metadata so that they can be safely cached.

        Doing so may lose information (in the case of traced_tangents), but none of the information is needed at runtime.
        """
        # TODO: This function is only a best effort: there are other fields that may not be cache safe
        # (i.e., there's no guarantee that tensor_flatten() returns a serializable result), or that
        # SubclassCreationMeta is cache safe.
        assert self.traced_tangent_metas is None

        def extract_metadata(t):
            if isinstance(t, torch.Tensor) and is_traceable_wrapper_subclass(t):
                (inner_tensors, flatten_spec) = t.__tensor_flatten__()  # type: ignore[attr-defined]
                # Technically, we only need the flatten_spec, not the inner tensors.
                # However, some Tensor subclasses (like TwoTensor) may have flatten_spec = None.
                # And we want to be able to assert that this metadata is non-None,
                # to distinguish between "this was a tensor subclass with no metadata" vs.
                # "this wasn't a tensor subclass at all".
                return (inner_tensors, flatten_spec)
            else:
                return None

        self.traced_tangent_metas = [extract_metadata(t) for t in self.traced_tangents]
        # Clear traced tangents at runtime
        self.traced_tangents = []

    @property
    def tensors_saved_for_backwards_slice(self):
        assert self.num_symints_saved_for_bw is not None
        if self.num_symints_saved_for_bw > 0:
            return slice(self.num_forward, -self.num_symints_saved_for_bw)
        else:
            return slice(self.num_forward, None)

    @property
    def symints_saved_for_backwards_slice(self):
        assert self.num_symints_saved_for_bw is not None
        if self.num_symints_saved_for_bw > 0:
            return slice(-self.num_symints_saved_for_bw, None)
        else:
            return slice(0, 0)  # empty slice

    def __eq__(self, other):
        if not isinstance(other, ViewAndMutationMeta):
            return NotImplemented
        return (
            self.input_info == other.input_info
            and self.output_info == other.output_info
            and self.num_intermediate_bases == other.num_intermediate_bases
            and self.keep_input_mutations == other.keep_input_mutations
            and self.is_rng_op_functionalized == other.is_rng_op_functionalized
            and self.num_outputs_rng_offset == other.num_outputs_rng_offset
            and len(self.traced_tangents) == len(other.traced_tangents)
            and all(
                x.shape == y.shape and x.dtype == y.dtype
                for x, y, in zip(self.traced_tangents, other.traced_tangents)
            )
        )


@dataclass(eq=False)
class SubclassMeta:
    # A copy of all forward metadata, but computed on the *dense* tensor forward (after desugaring subclasses)
    # So for example, if the user had a model containing two `TwoTensor` inputs,
    # Then `SubclassMeta.fw_metadata.input_infos` would have length 4 here.
    fw_metadata: ViewAndMutationMeta

    # Note: [Computing Subclass Metadata about grad_inputs]
    # Given a list of flattened, plain tensor grad_inputs, this tells us how to reconstruct the grad_input subclasses
    #
    # You might think: why not just assume that all grad_inputs will have the same subclass-ness as the original inputs?
    # (AOTAutograd generally assumes other properties, e.g. that grad_outputs are contiguous)
    #
    # This doesn't really work though. take this example:
    #
    # def f(DoubleTensor, DenseTensor):
    #     return DoubleTensor  * DenseTensor
    #
    # In the above example, the .grad field of *both* DoubleTensor and DenseTensor will be a DoubleTensor.
    # When we trace out a joint fw-bw graph, we'll end up returning two subclasses for the two grad_inputs.
    # This means that our backward graph will return 4 outputs (two dense tensors for each DoubleTensor grad_input)
    # and we need to properly store the metadata that tells us how to turn these 4 outputs back into DoubleTensors.
    #
    # Note that this info **cannot** easily be figured out from ViewAndMutationMeta.
    # We can only compute this info by tracing the entire joint and examining the grad_inputs that we computed.
    #
    # See Note: [AOTAutograd Backward Guards]
    # This will also eventually require us to install backward guards,
    # in case we made incorrect assumptions about the subclass-ness of our grad_outputs
    #
    # Optional field because we don't compute for inference graphs
    grad_input_metas: Optional[List[Union[int, SubclassCreationMeta]]] = None

    def __init__(self):
        # The fields in this class get set after its construction.
        pass


# This class exists because:
# - the autograd.Function.forward() in aot autograd returns outputs that might alias inputs
# - we only care about the metadata on those aliases, so we can regenerate them.
#   We do not want them to participate in the autograd.Function.
# We do that by wrapping them in an opaque class, so the autograd.Function
# does not know to treat them as tensors.
@dataclass(frozen=True)
class TensorAlias:
    alias: torch.Tensor


@dataclass
class BackwardSignature:
    """
    Provides information about the backward section of an exported
    joint forward-backward graph.
    For a particular fx GraphModule, this class contains information on:
    (1) A mapping from each gradient (backwards output) to the parameter
        it corresponds to (forward input)
    (2) A mapping from each gradient (backwards output) to the user input
        it corresponds to (forward input)
    (3) Which of the forward outputs corresponds to the loss, that we backprop on.

    Each string name is the `node.name` of the corresponding node in the fx graph.
    """

    gradients_to_parameters: Dict[str, str]
    gradients_to_user_inputs: Dict[str, str]
    loss_output: str


GraphOutputName = NewType("GraphOutputName", str)
GraphInputName = NewType("GraphInputName", str)
FQN = NewType("FQN", str)


@dataclass
class GraphSignature:
    """
    Provides information about an exported module.
    For a particular fx GraphModule, this class contains information on:
    (1) Which graph inputs are parameters, buffers, or user inputs
    (2) (for params/buffers) a mapping from the name of each graph argument
        to its parameter/buffer FQN in the original nn.Module.
    (3) If there are input mutations, these are represented as extra outputs
        in the fx GraphModule. We provide a mapping from these
        extra output names to the names of the actual inputs.
    (4) The pytree metadata on how to flatten/unflatten inputs and outputs.
        The corresponding FX GraphModule only accepts and returns
        pytree-flattened inputs/outputs.
    (5) (Optionally) if the FX is a joint forward-backward graph, we provide
        a signature on the backward section of the joint graph.
    """

    parameters: List[FQN]
    buffers: List[FQN]

    user_inputs: List[GraphInputName]
    user_outputs: List[GraphOutputName]
    inputs_to_parameters: Dict[GraphInputName, FQN]
    inputs_to_buffers: Dict[GraphInputName, FQN]

    # If the user's module mutates a buffer,
    # it's represented in the graph as an extra graph output.
    # This dict is a mapping from
    # "graph outputs that correspond to updated buffers"
    # to the FQN names of those mutated buffers.
    buffers_to_mutate: Dict[GraphOutputName, FQN]
    user_inputs_to_mutate: Dict[GraphOutputName, GraphInputName]

    in_spec: pytree.TreeSpec
    out_spec: pytree.TreeSpec

    backward_signature: Optional[BackwardSignature]

    input_tokens: List[GraphInputName]
    output_tokens: List[GraphOutputName]

    @classmethod
    def from_tracing_metadata(
        cls,
        *,
        in_spec: pytree.TreeSpec,
        out_spec: pytree.TreeSpec,
        graph_input_names: List[str],
        graph_output_names: List[str],
        view_mutation_metadata: ViewAndMutationMeta,
        named_parameters: List[str],
        named_buffers: List[str],
        num_user_inputs: int,
        num_user_outputs: int,
        loss_index: Optional[int],
        backward_signature: Optional[BackwardSignature],
    ) -> "GraphSignature":
        graph_inputs = graph_input_names
        graph_outputs = graph_output_names
        parameters = list(named_parameters)
        buffers = list(named_buffers)
        num_tokens = len(view_mutation_metadata.tokens)

        # Calling convention assumptions:
        # (1) graph inputs = (input_tokens, params, buffers, user_inputs)
        # (2) graph outputs = (output_tokens, mutated_inputs, user_outs, param_gradients)
        # (If we are capturing an inference graph, this convention is identical
        #  except that param_gradients is empty)
        # See Note [Side-Effectful Tokens in AOTAutograd] for information on tokens

        # Address input calling conventions:
        start, stop = 0, num_tokens
        input_tokens = graph_inputs[start:stop]

        start, stop = stop, stop + len(parameters)
        inputs_to_parameters = dict(zip(graph_inputs[start:stop], parameters))

        start, stop = stop, stop + len(buffers)
        inputs_to_buffers = dict(
            zip(
                graph_inputs[start:stop],
                buffers,
            )
        )

        start, stop = stop, stop + num_user_inputs
        user_inputs = graph_inputs[start:stop]

        # We should've gone through all the inputs now
        assert len(graph_inputs) - stop == 0

        # Address output calling conventions:
        start, stop = 0, num_tokens
        output_tokens = graph_outputs[start:stop]

        names = [*input_tokens, *parameters, *buffers, *user_inputs]
        mutations = []
        for idx, input_info in enumerate(view_mutation_metadata.input_info):
            if input_info.mutates_data:
                # Only buffers can be mutated, not parameters
                assert idx >= len(parameters)
                mutations.append(names[idx + num_tokens])

        assert len(mutations) == view_mutation_metadata.num_mutated_inp_runtime_indices

        start, stop = (
            stop,
            stop + view_mutation_metadata.num_mutated_inp_runtime_indices,
        )
        outputs_to_mutations = dict(zip(graph_outputs[start:stop], mutations))

        user_inputs_to_mutate = {}
        buffers_to_mutate = {}
        for output_name, mutation_name in outputs_to_mutations.items():
            if mutation_name in user_inputs:
                user_inputs_to_mutate[output_name] = mutation_name
            else:
                assert mutation_name in buffers
                buffers_to_mutate[output_name] = mutation_name

        start, stop = stop, stop + num_user_outputs
        user_outputs = graph_outputs[start:stop]

        unused_outputs = len(graph_outputs) - stop
        if backward_signature is not None:
            unused_outputs -= len(backward_signature.gradients_to_parameters) + len(
                backward_signature.gradients_to_user_inputs
            )
        assert unused_outputs == 0

        return GraphSignature(
            parameters=parameters,  # type: ignore[arg-type]
            buffers=buffers,  # type: ignore[arg-type]
            user_inputs=user_inputs,  # type: ignore[arg-type]
            user_outputs=user_outputs,  # type: ignore[arg-type]
            inputs_to_buffers=inputs_to_buffers,  # type: ignore[arg-type]
            inputs_to_parameters=inputs_to_parameters,  # type: ignore[arg-type]
            user_inputs_to_mutate=user_inputs_to_mutate,
            buffers_to_mutate=buffers_to_mutate,  # type: ignore[arg-type]
            in_spec=in_spec,
            out_spec=out_spec,
            backward_signature=backward_signature,
            input_tokens=input_tokens,  # type: ignore[arg-type]
            output_tokens=output_tokens,  # type: ignore[arg-type]
        )


@dataclass
class AOTConfig:
    """
    Configuration for AOTDispatcher
    """

    fw_compiler: Callable
    bw_compiler: Callable
    partition_fn: Callable
    decompositions: Dict[Callable, Callable]
    num_params_buffers: int
    aot_id: int
    keep_inference_input_mutations: bool
    is_export: bool = False
    no_tangents: bool = False
    dynamic_shapes: bool = False
    aot_autograd_arg_pos_to_source: Optional[List[Source]] = None
    inference_compiler: Optional[Callable] = None
    enable_log: bool = True
    # this is always false outside of export.
    pre_dispatch: bool = False

    # Key to use for AOTAutogradCache
    cache_key: Optional[str] = None

    def __post_init__(self):
        if self.pre_dispatch:
            assert self.is_export, "Can only have pre_dispatch IR for export."


SubclassTracingInfo = collections.namedtuple(
    "SubclassTracingInfo",
    ["plain_tensor_trace_fn", "plain_tensor_args", "maybe_subclass_meta"],
)<|MERGE_RESOLUTION|>--- conflicted
+++ resolved
@@ -175,31 +175,20 @@
     # both of its inner elements are TwoTensors, then the
     # arg_count of the outer-most sublass will be 4
     arg_count: int
-<<<<<<< HEAD
-    # This points to the index of the first size in the list of arguments
-    flat_tensor_extra_sizes_offset: int
-=======
     # meta and attrs are produced by the subclass's __tensor_flatten__.
     # We need to keep them around along with outer_size / outer_stride to plumb them
     # into __tensor_unflatten__
     attrs: Dict[str, Union["SubclassCreationMeta", None]]
-    outer_size: List[int]
-    outer_stride: List[int]
+    outer_size: List[Union[int, torch.SymInt]]
+    outer_stride: List[Union[int, torch.SymInt]]
     meta: Any
->>>>>>> ff6caad4
+    # This points to the index of the first size in the list of arguments
+    flat_tensor_extra_sizes_offset: int
     # Stores the original subclass itself.
     # This is needed because we need the autograd metadata on the original subclass
     # (this is guaranteed to be a wrapper subclass that holds a fake tensor,
     #  so holding onto this at runtime shouldn't leak memory)
-<<<<<<< HEAD
-    original_subclass: torch.Tensor
-    # meta and inner_keys are produced by the subclass's __tensor_flatten__.
-    # We need to keep them around along with outer_size / outer_stride to plumb them
-    # into __tensor_unflatten__.
-    meta: Any
-    inner_keys: List[Any]
-    outer_size: Tuple[Union[int, torch.SymInt], ...]
-    outer_stride: Tuple[Union[int, torch.SymInt], ...]
+    original_subclass: Any
 
     def creation_fn(
         self,
@@ -211,13 +200,18 @@
         def is_symbolic(xs):
             return pytree.tree_any(lambda x: isinstance(x, torch.SymInt), xs)
 
-        curr_args = all_args[
-            self.flat_tensor_start_idx : self.flat_tensor_start_idx + self.arg_count
-        ]
-        assert len(curr_args) == len(
-            self.inner_keys
-        ), f"inner_keys: {str(self.inner_keys)}. len(curr_args): {len(curr_args)}"
-        # Sometimes we have real inner tensors and symbolic metadata.
+        inner_tensors = {}
+
+        curr_start_idx = self.flat_tensor_start_idx
+        for attr, creation_meta in self.attrs.items():
+            if creation_meta is None:
+                subclass = all_args[curr_start_idx]
+                curr_start_idx += 1
+            else:
+                subclass = creation_meta.creation_fn(all_args, is_runtime=is_runtime)
+                curr_start_idx += creation_meta.arg_count
+            inner_tensors[attr] = subclass
+
         if is_runtime and is_symbolic(self.outer_size):
             start = len(all_args) - self.flat_tensor_extra_sizes_offset
             end = start + len(self.outer_size)
@@ -230,30 +224,9 @@
             )
         else:
             outer_size = self.outer_size
-        out = type(self.original_subclass).__tensor_unflatten__(  # type: ignore[attr-defined]
-            dict(zip(self.inner_keys, curr_args)),
-            self.meta,
-            outer_size,
-            self.outer_stride,
-=======
-    original_subclass: Any
-
-    def creation_fn(self, all_args, *, is_runtime: bool):
-        inner_tensors = {}
-
-        curr_start_idx = self.flat_tensor_start_idx
-        for attr, creation_meta in self.attrs.items():
-            if creation_meta is None:
-                subclass = all_args[curr_start_idx]
-                curr_start_idx += 1
-            else:
-                subclass = creation_meta.creation_fn(all_args, is_runtime=is_runtime)
-                curr_start_idx += creation_meta.arg_count
-            inner_tensors[attr] = subclass
 
         rebuilt = type(self.original_subclass).__tensor_unflatten__(
-            inner_tensors, self.meta, self.outer_size, self.outer_stride
->>>>>>> ff6caad4
+            inner_tensors, self.meta, outer_size, self.outer_stride
         )
 
         if not is_runtime:
