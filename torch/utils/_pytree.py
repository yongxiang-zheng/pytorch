"""
Contains utility functions for working with nested python data structures.

A *pytree* is Python nested data structure. It is a tree in the sense that
nodes are Python collections (e.g., list, tuple, dict) and the leaves are
Python values. Furthermore, a pytree should not contain reference cycles.

pytrees are useful for working with nested collections of Tensors. For example,
one can use `tree_map` to map a function over all Tensors inside some nested
collection of Tensors and `tree_leaves` to get a flat list of all Tensors
inside some nested collection. pytrees are helpful for implementing nested
collection support for PyTorch APIs.

This pytree implementation is not very performant due to Python overhead
To improve the performance we can move parts of the implementation to C++.
"""

import dataclasses
import importlib
import json
import threading
import warnings
from collections import defaultdict, deque, namedtuple, OrderedDict
from typing import (
    Any,
    Callable,
    cast,
    DefaultDict,
    Deque,
    Dict,
    FrozenSet,
    Iterable,
    List,
    NamedTuple,
    Optional,
    OrderedDict as GenericOrderedDict,
    overload,
    Tuple,
    Type,
    TypeVar,
    Union,
)


__all__ = [
    "PyTree",
    "Context",
    "FlattenFunc",
    "UnflattenFunc",
    "DumpableContext",
    "ToDumpableContextFn",
    "FromDumpableContextFn",
    "TreeSpec",
    "LeafSpec",
    "register_pytree_node",
    "tree_flatten",
    "tree_unflatten",
    "tree_leaves",
    "tree_structure",
    "tree_map",
    "tree_map_",
    "tree_map_only",
    "tree_map_only_",
    "tree_all",
    "tree_any",
    "tree_all_only",
    "tree_any_only",
    "treespec_dumps",
    "treespec_loads",
    "treespec_pprint",
]


T = TypeVar("T")
S = TypeVar("S")
U = TypeVar("U")
R = TypeVar("R")


DEFAULT_TREESPEC_SERIALIZATION_PROTOCOL = 1
NO_SERIALIZED_TYPE_NAME_FOUND = "NO_SERIALIZED_TYPE_NAME_FOUND"

Context = Any
PyTree = Any
FlattenFunc = Callable[[PyTree], Tuple[List[Any], Context]]
UnflattenFunc = Callable[[Iterable[Any], Context], PyTree]
DumpableContext = Any  # Any json dumpable text
ToDumpableContextFn = Callable[[Context], DumpableContext]
FromDumpableContextFn = Callable[[DumpableContext], Context]
ToStrFunc = Callable[["TreeSpec", List[str]], str]
MaybeFromStrFunc = Callable[[str], Optional[Tuple[Any, Context, str]]]


# A NodeDef holds two callables:
# - flatten_fn should take the collection and return a flat list of values.
#   It can also return some context that is used in reconstructing the
#   collection.
# - unflatten_fn should take a flat list of values and some context
#   (returned by flatten_fn). It returns the collection by reconstructing
#   it from the list and the context.
class NodeDef(NamedTuple):
    type: Type[Any]
    flatten_fn: FlattenFunc
    unflatten_fn: UnflattenFunc


_NODE_REGISTRY_LOCK = threading.Lock()
SUPPORTED_NODES: Dict[Type[Any], NodeDef] = {}


# _SerializeNodeDef holds the following:
# - typ: the type of the node (e.g., "Dict", "List", etc)
# - serialized_type_name: the fully qualified name of the type, e.g. "collections.OrderedDict"
# - to_dumpable_context takes a TreeSpec, and returns a serialized string format of the
#   context, and the version number
# - from_dumpable_context takes in a string representation of the context, and the
#   version, and returns the deserialized context
class _SerializeNodeDef(NamedTuple):
    typ: Type[Any]
    serialized_type_name: str
    to_dumpable_context: Optional[ToDumpableContextFn]
    from_dumpable_context: Optional[FromDumpableContextFn]


SUPPORTED_SERIALIZED_TYPES: Dict[Type[Any], _SerializeNodeDef] = {}
SERIALIZED_TYPE_TO_PYTHON_TYPE: Dict[str, Type[Any]] = {}


def register_pytree_node(
    cls: Type[Any],
    flatten_fn: FlattenFunc,
    unflatten_fn: UnflattenFunc,
    *,
    serialized_type_name: Optional[str] = None,
    to_dumpable_context: Optional[ToDumpableContextFn] = None,
    from_dumpable_context: Optional[FromDumpableContextFn] = None,
) -> None:
    """Register a container-like type as pytree node.

    Args:
        cls: the type to register
        flatten_fn: A callable that takes a pytree and returns a flattened
            representation of the pytree and additional context to represent the
            flattened pytree.
        unflatten_fn: A callable that takes a flattened version of the pytree,
            additional context, and returns an unflattened pytree.
        serialized_type_name: A keyword argument used to specify the fully qualified
            name used when serializing the tree spec.
        to_dumpable_context: An optional keyword argument to custom specify how
            to convert the context of the pytree to a custom json dumpable
            representation. This is used for json serialization, which is being
            used in torch.export right now.
        from_dumpable_context: An optional keyword argument to custom specify how
            to convert the custom json dumpable representation of the context
            back to the original context. This is used for json deserialization,
            which is being used in torch.export right now.
    """
    with _NODE_REGISTRY_LOCK:
        if cls in SUPPORTED_NODES:
            raise ValueError(f"{cls} is already registered as pytree node.")

    _private_register_pytree_node(
        cls,
        flatten_fn,
        unflatten_fn,
        serialized_type_name=serialized_type_name,
        to_dumpable_context=to_dumpable_context,
        from_dumpable_context=from_dumpable_context,
    )

    try:
        from . import _cxx_pytree as cxx
    except ImportError:
        pass
    else:
        cxx._private_register_pytree_node(
            cls,
            flatten_fn,
            unflatten_fn,
            serialized_type_name=serialized_type_name,
            to_dumpable_context=to_dumpable_context,
            from_dumpable_context=from_dumpable_context,
        )


def _register_pytree_node(
    cls: Type[Any],
    flatten_fn: FlattenFunc,
    unflatten_fn: UnflattenFunc,
    to_str_fn: Optional[ToStrFunc] = None,  # deprecated
    maybe_from_str_fn: Optional[MaybeFromStrFunc] = None,  # deprecated
    *,
    serialized_type_name: Optional[str] = None,
    to_dumpable_context: Optional[ToDumpableContextFn] = None,
    from_dumpable_context: Optional[FromDumpableContextFn] = None,
) -> None:
    """Register a container-like type as pytree node for the Python pytree only.

    Args:
        cls: the type to register
        flatten_fn: A callable that takes a pytree and returns a flattened
            representation of the pytree and additional context to represent the
            flattened pytree.
        unflatten_fn: A callable that takes a flattened version of the pytree,
            additional context, and returns an unflattened pytree.
        serialized_type_name: A keyword argument used to specify the fully qualified
            name used when serializing the tree spec.
        to_dumpable_context: An optional keyword argument to custom specify how
            to convert the context of the pytree to a custom json dumpable
            representation. This is used for json serialization, which is being
            used in torch.export right now.
        from_dumpable_context: An optional keyword argument to custom specify how
            to convert the custom json dumpable representation of the context
            back to the original context. This is used for json deserialization,
            which is being used in torch.export right now.
    """
    warnings.warn(
        "torch.utils._pytree._register_pytree_node is deprecated. "
        "Please use torch.utils._pytree.register_pytree_node instead.",
        stacklevel=2,
    )

    if to_str_fn is not None or maybe_from_str_fn is not None:
        warnings.warn(
            "to_str_fn and maybe_from_str_fn is deprecated. "
            "Please use to_dumpable_context and from_dumpable_context instead."
        )

    _private_register_pytree_node(
        cls,
        flatten_fn,
        unflatten_fn,
        serialized_type_name=serialized_type_name,
        to_dumpable_context=to_dumpable_context,
        from_dumpable_context=from_dumpable_context,
    )


def _private_register_pytree_node(
    cls: Type[Any],
    flatten_fn: FlattenFunc,
    unflatten_fn: UnflattenFunc,
    *,
    serialized_type_name: Optional[str] = None,
    to_dumpable_context: Optional[ToDumpableContextFn] = None,
    from_dumpable_context: Optional[FromDumpableContextFn] = None,
) -> None:
    """This is an internal function that is used to register a pytree node type
    for the Python pytree only. End-users should use :func:`register_pytree_node`
    instead.
    """
    with _NODE_REGISTRY_LOCK:
        if cls in SUPPORTED_NODES:
            # TODO: change this warning to an error after OSS/internal stabilize
            warnings.warn(
                f"{cls} is already registered as pytree node. "
                "Overwriting the previous registration.",
            )

        node_def = NodeDef(
            cls,
            flatten_fn,
            unflatten_fn,
        )
        SUPPORTED_NODES[cls] = node_def

        if (to_dumpable_context is None) ^ (from_dumpable_context is None):
            raise ValueError(
                f"Both to_dumpable_context and from_dumpable_context for {cls} must "
                "be None or registered."
            )

        if serialized_type_name is None:
            serialized_type_name = f"{cls.__module__}.{cls.__qualname__}"

        serialize_node_def = _SerializeNodeDef(
            cls,
            serialized_type_name,
            to_dumpable_context,
            from_dumpable_context,
        )
        SUPPORTED_SERIALIZED_TYPES[cls] = serialize_node_def
        SERIALIZED_TYPE_TO_PYTHON_TYPE[serialized_type_name] = cls


def _dict_flatten(d: Dict[Any, Any]) -> Tuple[List[Any], Context]:
    sorted_keys = sorted(d)
    sorted_values = [d[key] for key in sorted_keys]
    return sorted_values, [sorted_keys, dict.fromkeys(d)]


def _dict_unflatten(values: Iterable[Any], context: Context) -> Dict[Any, Any]:
    sorted_keys, original_copy = context
    d: Dict[Any, Any] = original_copy.copy()
    d.update(zip(sorted_keys, values))
    return d


def _dict_serialize(context: Context) -> DumpableContext:
    sorted_keys, original_copy = context
    json_dict = {
        "sorted_keys": sorted_keys,
        # We do not serialize the original copy (a dict) to JSON directly. Because
        # all keys will be converted to strings when serialized to JSON, we will
        # lose the original types of the keys (e.g., they might be `int`s).
        "original_keys": list(original_copy),
    }
    return json_dict


def _dict_deserialize(dumpable_context: DumpableContext) -> Context:
    assert isinstance(dumpable_context, dict)
    assert set(dumpable_context) == {
        "sorted_keys",
        "original_keys",
    }

    sorted_keys = dumpable_context["sorted_keys"]
    original_keys = dumpable_context["original_keys"]
    assert isinstance(sorted_keys, list)
    assert isinstance(original_keys, list)
    assert len(sorted_keys) == len(original_keys)
    original_copy = dict.fromkeys(original_keys)
    return [sorted_keys, original_copy]


def _list_flatten(d: List[Any]) -> Tuple[List[Any], Context]:
    return d, None


def _list_unflatten(values: Iterable[Any], context: Context) -> List[Any]:
    return list(values)


def _tuple_flatten(d: Tuple[Any, ...]) -> Tuple[List[Any], Context]:
    return list(d), None


def _tuple_unflatten(values: Iterable[Any], context: Context) -> Tuple[Any, ...]:
    return tuple(values)


def _namedtuple_flatten(d: NamedTuple) -> Tuple[List[Any], Context]:
    return list(d), type(d)


def _namedtuple_unflatten(values: Iterable[Any], context: Context) -> NamedTuple:
    return cast(NamedTuple, context(*values))


def _namedtuple_serialize(context: Context) -> DumpableContext:
    json_namedtuple = {
        "class_name": context.__name__,
        "fields": context._fields,
    }
    return json_namedtuple


def _namedtuple_deserialize(dumpable_context: DumpableContext) -> Context:
    class_name = dumpable_context["class_name"]
    assert isinstance(class_name, str)
    context = namedtuple(class_name, dumpable_context["fields"])  # type: ignore[misc]
    return context


def _ordereddict_flatten(d: GenericOrderedDict[Any, Any]) -> Tuple[List[Any], Context]:
    return list(d.values()), list(d.keys())


def _ordereddict_unflatten(
    values: Iterable[Any],
    context: Context,
) -> GenericOrderedDict[Any, Any]:
    return OrderedDict((key, value) for key, value in zip(context, values))


_odict_flatten = _ordereddict_flatten
_odict_unflatten = _ordereddict_unflatten


def _defaultdict_flatten(d: DefaultDict[Any, Any]) -> Tuple[List[Any], Context]:
    values, dict_context = _dict_flatten(d)
    return values, [d.default_factory, dict_context]


def _defaultdict_unflatten(
    values: Iterable[Any],
    context: Context,
) -> DefaultDict[Any, Any]:
    default_factory, dict_context = context
    return defaultdict(default_factory, _dict_unflatten(values, dict_context))


def _defaultdict_serialize(context: Context) -> DumpableContext:
    default_factory, dict_context = context
    json_defaultdict = {
        "default_factory_module": default_factory.__module__,
        "default_factory_name": default_factory.__qualname__,
        "dict_context": _dict_serialize(dict_context),
    }
    return json_defaultdict


def _defaultdict_deserialize(dumpable_context: DumpableContext) -> Context:
    assert isinstance(dumpable_context, dict)
    assert set(dumpable_context) == {
        "default_factory_module",
        "default_factory_name",
        "dict_context",
    }

    default_factory_module = dumpable_context["default_factory_module"]
    default_factory_name = dumpable_context["default_factory_name"]
    assert isinstance(default_factory_module, str)
    assert isinstance(default_factory_name, str)
    module = importlib.import_module(default_factory_module)
    default_factory = getattr(module, default_factory_name)

    dict_context = _dict_deserialize(dumpable_context["dict_context"])
    return [default_factory, dict_context]


def _deque_flatten(deq: Deque[Any]) -> Tuple[List[Any], Context]:
    return list(deq), deq.maxlen


def _deque_unflatten(values: Iterable[Any], context: Context) -> Deque[Any]:
    return deque(values, maxlen=context)


_private_register_pytree_node(
    tuple,
    _tuple_flatten,
    _tuple_unflatten,
    serialized_type_name="builtins.tuple",
)
_private_register_pytree_node(
    list,
    _list_flatten,
    _list_unflatten,
    serialized_type_name="builtins.list",
)
_private_register_pytree_node(
    dict,
    _dict_flatten,
    _dict_unflatten,
    serialized_type_name="builtins.dict",
    to_dumpable_context=_dict_serialize,
    from_dumpable_context=_dict_deserialize,
)
_private_register_pytree_node(
    namedtuple,  # type: ignore[arg-type]
    _namedtuple_flatten,
    _namedtuple_unflatten,
    serialized_type_name="collections.namedtuple",
    to_dumpable_context=_namedtuple_serialize,
    from_dumpable_context=_namedtuple_deserialize,
)
_private_register_pytree_node(
    OrderedDict,
    _ordereddict_flatten,
    _ordereddict_unflatten,
    serialized_type_name="collections.OrderedDict",
)
_private_register_pytree_node(
    defaultdict,
    _defaultdict_flatten,
    _defaultdict_unflatten,
    serialized_type_name="collections.defaultdict",
    to_dumpable_context=_defaultdict_serialize,
    from_dumpable_context=_defaultdict_deserialize,
)
_private_register_pytree_node(
    deque,
    _deque_flatten,
    _deque_unflatten,
    serialized_type_name="collections.deque",
)


STANDARD_DICT_TYPES: FrozenSet[type] = frozenset(
    {dict, OrderedDict, defaultdict},
)
BUILTIN_TYPES: FrozenSet[type] = frozenset(
    {tuple, list, dict, namedtuple, OrderedDict, defaultdict, deque},  # type: ignore[arg-type]
)


# h/t https://stackoverflow.com/questions/2166818/how-to-check-if-an-object-is-an-instance-of-a-namedtuple
def _is_namedtuple_instance(tree: Any) -> bool:
    typ = type(tree)
    bases = typ.__bases__
    if len(bases) != 1 or bases[0] != tuple:
        return False
    fields = getattr(typ, "_fields", None)
    if not isinstance(fields, tuple):
        return False
    return all(type(entry) == str for entry in fields)


def _get_node_type(tree: Any) -> Any:
    if _is_namedtuple_instance(tree):
        return namedtuple
    return type(tree)


# A leaf is defined as anything that is not a Node.
def _is_leaf(tree: PyTree) -> bool:
    return _get_node_type(tree) not in SUPPORTED_NODES


# A TreeSpec represents the structure of a pytree. It holds:
# "type": the type of root Node of the pytree
# context: some context that is useful in unflattening the pytree
# children_specs: specs for each child of the root Node
# num_leaves: the number of leaves
@dataclasses.dataclass
class TreeSpec:
    type: Any
    _context: Context
    _children_specs: List["TreeSpec"]

    num_nodes: int = dataclasses.field(init=False)
    num_leaves: int = dataclasses.field(init=False)
    num_children: int = dataclasses.field(init=False)

    def __post_init__(self) -> None:
        self.num_nodes = 1 + sum(spec.num_nodes for spec in self._children_specs)
        self.num_leaves = sum(spec.num_leaves for spec in self._children_specs)
        self.num_children = len(self._children_specs)

    def __repr__(self, indent: int = 0) -> str:
        repr_prefix: str = f"TreeSpec({self.type.__name__}, {self._context}, ["
        children_specs_str: str = ""
        if self.num_children > 0:
            indent += 2
            children_specs_str += self._children_specs[0].__repr__(indent)
            children_specs_str += "," if self.num_children > 1 else ""
            children_specs_str += ",".join(
                [
                    "\n" + " " * indent + child.__repr__(indent)
                    for child in self._children_specs[1:]
                ]
            )
        repr_suffix: str = f"{children_specs_str}])"
        return repr_prefix + repr_suffix

    @property
    def context(self):
        warnings.warn(
            "treespec.context is private implementation detail. "
            "It might be changed in the future.",
            stacklevel=2,
        )
        return self._context

    @property
    def children_specs(self):
        warnings.warn(
            "treespec.children_specs is private implementation detail. "
            "It might be changed in the future.",
            stacklevel=2,
        )
        return self._children_specs

    def is_leaf(self) -> bool:
        return self.num_nodes == 1 and self.num_leaves == 1

    def children(self) -> List["TreeSpec"]:
        return self._children_specs.copy()

    def child(self, index: int) -> "TreeSpec":
        return self._children_specs[index]

    def entries(self) -> List[Any]:
        if self.type in STANDARD_DICT_TYPES:
            dict_context = (
                self._context if self.type is not defaultdict else self._context[1]
            )
            return dict_context[0]  # type: ignore[no-any-return]
        return list(range(self.num_children))

    def entry(self, index: int) -> Any:
        return self.entries()[index]

    def _flatten_up_to_helper(self, tree: PyTree, subtrees: List[PyTree]) -> None:
        if self.is_leaf():
            subtrees.append(tree)
            return

        node_type = _get_node_type(tree)
        if self.type not in BUILTIN_TYPES:
            # Always require custom node types to match exactly
            if node_type != self.type:
                raise ValueError(
                    f"Type mismatch; "
                    f"expected {self.type!r}, but got {node_type!r}.",
                )
            flatten_fn = SUPPORTED_NODES[node_type].flatten_fn
            child_pytrees, context = flatten_fn(tree)
            if len(child_pytrees) != self.num_children:
                raise ValueError(
                    f"Node arity mismatch; "
                    f"expected {self.num_children}, but got {len(child_pytrees)}.",
                )
            if context != self._context:
                raise ValueError(
                    f"Node context mismatch for custom node type {self.type!r}.",
                )
        else:
            # For builtin dictionary types, we allow some flexibility
            # Otherwise, we require exact matches
            both_standard_dict = (
                self.type in STANDARD_DICT_TYPES and node_type in STANDARD_DICT_TYPES
            )
            if node_type != self.type and not both_standard_dict:
                raise ValueError(
                    f"Node type mismatch; "
                    f"expected {self.type!r}, but got {node_type!r}.",
                )
            if len(tree) != self.num_children:
                raise ValueError(
                    f"Node arity mismatch; "
                    f"expected {self.num_children}, but got {len(tree)}.",
                )

            if both_standard_dict:  # dictionary types are compatible with each other
<<<<<<< HEAD
                # Only compare the keys
                # - ignore the key ordering
                # - ignore mismatch of `default_factory` for defaultdict
                expected_keys = self.entries()
=======
                dict_context = (
                    self._context
                    if self.type is not defaultdict
                    # ignore mismatch of `default_factory` for defaultdict
                    else self._context[1]
                )
                expected_keys = dict_context
>>>>>>> 0e9260fd
                got_key_set = set(tree)
                expected_key_set = set(expected_keys)
                if got_key_set != expected_key_set:
                    missing_keys = expected_key_set.difference(got_key_set)
                    extra_keys = got_key_set.difference(expected_key_set)
                    message = ""
                    if missing_keys:
                        message += f"; missing key(s): {missing_keys}"
                    if extra_keys:
                        message += f"; extra key(s): {extra_keys}"
                    raise ValueError(f"Node keys mismatch{message}.")
                child_pytrees = [tree[key] for key in expected_keys]
            else:
                flatten_fn = SUPPORTED_NODES[node_type].flatten_fn
                child_pytrees, context = flatten_fn(tree)
                if (
                    context != self._context
                    and self.type is not deque  # ignore mismatch of `maxlen` for deque
                ):
                    raise ValueError(
                        f"Node context mismatch for node type {self.type!r}; "
                        f"expected {self._context!r}, but got {context!r}.",  # namedtuple type mismatch
                    )

        for child_pytree, child_spec in zip(child_pytrees, self._children_specs):
            child_spec._flatten_up_to_helper(child_pytree, subtrees)

    def flatten_up_to(self, tree: PyTree) -> List[PyTree]:
        subtrees: List[PyTree] = []
        self._flatten_up_to_helper(tree, subtrees)
        return subtrees

    def unflatten(self, leaves: Iterable[Any]) -> PyTree:
        if not isinstance(leaves, (list, tuple)):
            leaves = list(leaves)
        if len(leaves) != self.num_leaves:
            raise ValueError(
                f"treespec.unflatten(leaves): `leaves` has length {len(leaves)} "
                f"but the spec refers to a pytree that holds {self.num_leaves} "
                f"items ({self}).",
            )
        if self.is_leaf():
            return leaves[0]

        unflatten_fn = SUPPORTED_NODES[self.type].unflatten_fn

        # Recursively unflatten the children
        start = 0
        end = 0
        child_pytrees = []
        for child_spec in self._children_specs:
            end += child_spec.num_leaves
            child_pytrees.append(child_spec.unflatten(leaves[start:end]))
            start = end

        return unflatten_fn(child_pytrees, self._context)


class LeafSpec(TreeSpec):
    def __init__(self) -> None:
        super().__init__(None, None, [])
        self.num_nodes = 1
        self.num_leaves = 1
        self.num_children = 0

    def __repr__(self, indent: int = 0) -> str:
        return "*"


# All leaves are equivalent, so represent with a single object to save on
# object construction time
_LEAF_SPEC = LeafSpec()


def _tree_flatten_helper(tree: PyTree, leaves: List[Any]) -> TreeSpec:
    if _is_leaf(tree):
        leaves.append(tree)
        return _LEAF_SPEC

    node_type = _get_node_type(tree)
    flatten_fn = SUPPORTED_NODES[node_type].flatten_fn
    child_pytrees, context = flatten_fn(tree)

    # Recursively flatten the children
    children_specs = [_tree_flatten_helper(child, leaves) for child in child_pytrees]

    return TreeSpec(node_type, context, children_specs)


def tree_flatten(tree: PyTree) -> Tuple[List[Any], TreeSpec]:
    """Flattens a pytree into a list of values and a TreeSpec that can be used
    to reconstruct the pytree.
    """
    leaves: List[Any] = []
    spec = _tree_flatten_helper(tree, leaves)
    return leaves, spec


def tree_unflatten(leaves: Iterable[Any], treespec: TreeSpec) -> PyTree:
    """Given a list of values and a TreeSpec, builds a pytree.
    This is the inverse operation of `tree_flatten`.
    """
    if not isinstance(treespec, TreeSpec):
        raise TypeError(
            f"tree_unflatten(leaves, treespec): Expected `treespec` to be "
            f"instance of TreeSpec but got item of type {type(treespec)}.",
        )
    return treespec.unflatten(leaves)


def _tree_leaves_helper(tree: PyTree, leaves: List[Any]) -> None:
    if _is_leaf(tree):
        leaves.append(tree)
        return

    node_type = _get_node_type(tree)
    flatten_fn = SUPPORTED_NODES[node_type].flatten_fn
    child_pytrees, _ = flatten_fn(tree)

    # Recursively flatten the children
    for child in child_pytrees:
        _tree_leaves_helper(child, leaves)


def tree_leaves(tree: PyTree) -> List[Any]:
    """Get a list of leaves of a pytree."""
    leaves: List[Any] = []
    _tree_leaves_helper(tree, leaves)
    return leaves


def tree_structure(tree: PyTree) -> TreeSpec:
    """Get the TreeSpec for a pytree."""
    return tree_flatten(tree)[1]


def tree_map(func: Callable[..., Any], tree: PyTree, *rests: PyTree) -> PyTree:
    """Map a multi-input function over pytree args to produce a new pytree.

    See also :func:`tree_map_`.

    >>> tree_map(lambda x: x + 1, {'x': 7, 'y': (42, 64)})
    {'x': 8, 'y': (43, 65)}
    >>> tree_map(lambda x: x is None, {'x': 7, 'y': (42, 64), 'z': None})
    {'x': False, 'y': (False, False), 'z': True}

    If multiple inputs are given, the structure of the tree is taken from the first input;
    subsequent inputs need only have ``tree`` as a prefix:

    >>> tree_map(lambda x, y: [x] + y, [5, 6], [[7, 9], [1, 2]])
    [[5, 7, 9], [6, 1, 2]]

    Args:
        func (callable): A function that takes ``1 + len(rests)`` arguments, to be applied at the
            corresponding leaves of the pytrees.
        tree (pytree): A pytree to be mapped over, with each leaf providing the first positional
            argument to function ``func``.
        rests (tuple of pytree): A tuple of pytrees, each of which has the same structure as
            ``tree`` or has ``tree`` as a prefix.

    Returns:
        A new pytree with the same structure as ``tree`` but with the value at each leaf given by
        ``func(x, *xs)`` where ``x`` is the value at the corresponding leaf in ``tree`` and ``xs``
        is the tuple of values at corresponding nodes in ``rests``.
    """
    leaves, treespec = tree_flatten(tree)
    flat_args = [leaves] + [treespec.flatten_up_to(r) for r in rests]
    return treespec.unflatten(map(func, *flat_args))


def tree_map_(func: Callable[..., Any], tree: PyTree, *rests: PyTree) -> PyTree:
    """Like :func:`tree_map`, but do an inplace call on each leaf and return the original tree.

    See also :func:`tree_map`.

    Args:
        func (callable): A function that takes ``1 + len(rests)`` arguments, to be applied at the
            corresponding leaves of the pytrees.
        tree (pytree): A pytree to be mapped over, with each leaf providing the first positional
            argument to function ``func``.
        rests (tuple of pytree): A tuple of pytrees, each of which has the same structure as
            ``tree`` or has ``tree`` as a prefix.

    Returns:
        The original ``tree`` with the value at each leaf is given by the side-effect of function
        ``func(x, *xs)`` (not the return value) where ``x`` is the value at the corresponding leaf
        in ``tree`` and ``xs`` is the tuple of values at values at corresponding nodes in ``rests``.
    """
    leaves, treespec = tree_flatten(tree)
    flat_args = [leaves] + [treespec.flatten_up_to(r) for r in rests]
    deque(map(func, *flat_args), maxlen=0)  # consume and exhaust the iterable
    return tree


Type2 = Tuple[Type[T], Type[S]]
Type3 = Tuple[Type[T], Type[S], Type[U]]
TypeAny = Union[Type[Any], Tuple[Type[Any], ...]]

Fn2 = Callable[[Union[T, S]], R]
Fn3 = Callable[[Union[T, S, U]], R]
Fn = Callable[[T], R]
FnAny = Callable[[Any], R]

MapOnlyFn = Callable[[T], Callable[[Any], Any]]


# These specializations help with type inference on the lambda passed to this
# function
@overload
def map_only(__type_or_types: Type2[T, S]) -> MapOnlyFn[Fn2[T, S, Any]]:
    ...


@overload
def map_only(__type_or_types: Type3[T, S, U]) -> MapOnlyFn[Fn3[T, S, U, Any]]:
    ...


@overload
def map_only(__type_or_types: Type[T]) -> MapOnlyFn[Fn[T, Any]]:
    ...


# This specialization is needed for the implementations below that call
@overload
def map_only(__type_or_types: TypeAny) -> MapOnlyFn[FnAny[Any]]:
    ...


def map_only(__type_or_types: TypeAny) -> MapOnlyFn[FnAny[Any]]:
    """
    Suppose you are writing a tree_map over tensors, leaving everything
    else unchanged.  Ordinarily you would have to write:

        def go(t):
            if isinstance(t, Tensor):
                return ...
            else:
                return t

    With this function, you only need to write:

        @map_only(Tensor)
        def go(t):
            return ...

    You can also directly use 'tree_map_only'
    """

    def wrapper(func: Callable[[T], Any]) -> Callable[[Any], Any]:
        # @functools.wraps(func)  # torch dynamo doesn't support this yet
        def wrapped(x: T) -> Any:
            if isinstance(x, __type_or_types):
                return func(x)
            return x

        return wrapped

    return wrapper


@overload
def tree_map_only(
    __type_or_types: Type[T],
    func: Fn[T, Any],
    tree: PyTree,
) -> PyTree:
    ...


@overload
def tree_map_only(
    __type_or_types: Type2[T, S],
    func: Fn2[T, S, Any],
    tree: PyTree,
) -> PyTree:
    ...


@overload
def tree_map_only(
    __type_or_types: Type3[T, S, U],
    func: Fn3[T, S, U, Any],
    tree: PyTree,
) -> PyTree:
    ...


def tree_map_only(
    __type_or_types: TypeAny,
    func: FnAny[Any],
    tree: PyTree,
) -> PyTree:
    return tree_map(map_only(__type_or_types)(func), tree)


@overload
def tree_map_only_(
    __type_or_types: Type[T],
    func: Fn[T, Any],
    tree: PyTree,
) -> PyTree:
    ...


@overload
def tree_map_only_(
    __type_or_types: Type2[T, S],
    func: Fn2[T, S, Any],
    tree: PyTree,
) -> PyTree:
    ...


@overload
def tree_map_only_(
    __type_or_types: Type3[T, S, U],
    func: Fn3[T, S, U, Any],
    tree: PyTree,
) -> PyTree:
    ...


def tree_map_only_(
    __type_or_types: TypeAny,
    func: FnAny[Any],
    tree: PyTree,
) -> PyTree:
    return tree_map_(map_only(__type_or_types)(func), tree)


def tree_all(pred: Callable[[Any], bool], tree: PyTree) -> bool:
    flat_args = tree_leaves(tree)
    return all(map(pred, flat_args))


def tree_any(pred: Callable[[Any], bool], tree: PyTree) -> bool:
    flat_args = tree_leaves(tree)
    return any(map(pred, flat_args))


@overload
def tree_all_only(
    __type_or_types: Type[T],
    pred: Fn[T, bool],
    tree: PyTree,
) -> bool:
    ...


@overload
def tree_all_only(
    __type_or_types: Type2[T, S],
    pred: Fn2[T, S, bool],
    tree: PyTree,
) -> bool:
    ...


@overload
def tree_all_only(
    __type_or_types: Type3[T, S, U],
    pred: Fn3[T, S, U, bool],
    tree: PyTree,
) -> bool:
    ...


def tree_all_only(
    __type_or_types: TypeAny,
    pred: FnAny[bool],
    tree: PyTree,
) -> bool:
    flat_args = tree_leaves(tree)
    return all(pred(x) for x in flat_args if isinstance(x, __type_or_types))


@overload
def tree_any_only(
    __type_or_types: Type[T],
    pred: Fn[T, bool],
    tree: PyTree,
) -> bool:
    ...


@overload
def tree_any_only(
    __type_or_types: Type2[T, S],
    pred: Fn2[T, S, bool],
    tree: PyTree,
) -> bool:
    ...


@overload
def tree_any_only(
    __type_or_types: Type3[T, S, U],
    pred: Fn3[T, S, U, bool],
    tree: PyTree,
) -> bool:
    ...


def tree_any_only(
    __type_or_types: TypeAny,
    pred: FnAny[bool],
    tree: PyTree,
) -> bool:
    flat_args = tree_leaves(tree)
    return any(pred(x) for x in flat_args if isinstance(x, __type_or_types))


# Broadcasts a pytree to the provided TreeSpec and returns the flattened
# values. If this is not possible, then this function returns None.
#
# For example, given pytree=0 and spec=TreeSpec(list, None, [LeafSpec(), LeafSpec()]),
# would return [0, 0]. This is useful for part of the vmap implementation:
# a user can pass in vmap(fn, in_dims)(*inputs). `in_dims` should be
# broadcastable to the tree structure of `inputs` and we use
# _broadcast_to_and_flatten to check this.
def _broadcast_to_and_flatten(tree: PyTree, treespec: TreeSpec) -> Optional[List[Any]]:
    assert isinstance(treespec, TreeSpec)

    if _is_leaf(tree):
        return [tree] * treespec.num_leaves
    if treespec.is_leaf():
        return None
    node_type = _get_node_type(tree)
    if node_type != treespec.type:
        return None

    flatten_fn = SUPPORTED_NODES[node_type].flatten_fn
    child_pytrees, ctx = flatten_fn(tree)

    # Check if the Node is different from the spec
    if len(child_pytrees) != treespec.num_children or ctx != treespec._context:
        return None

    # Recursively flatten the children
    result: List[Any] = []
    for child, child_spec in zip(child_pytrees, treespec.children()):
        flat = _broadcast_to_and_flatten(child, child_spec)
        if flat is not None:
            result += flat
        else:
            return None

    return result


@dataclasses.dataclass
class _TreeSpecSchema:
    """
    _TreeSpecSchema is the schema used to serialize the TreeSpec
    It contains the following fields:
    - type: A string name of the type. null for the case of a LeafSpec.
    - context: Any format which is json dumpable
    - children_spec: A list of children serialized specs.
    """

    type: Optional[str]
    context: DumpableContext
    children_spec: List["_TreeSpecSchema"]


class _ProtocolFn(NamedTuple):
    treespec_to_json: Callable[[TreeSpec], DumpableContext]
    json_to_treespec: Callable[[DumpableContext], TreeSpec]


_SUPPORTED_PROTOCOLS: Dict[int, _ProtocolFn] = {}


def _treespec_to_json(treespec: TreeSpec) -> _TreeSpecSchema:
    if treespec.is_leaf():
        return _TreeSpecSchema(None, None, [])

    if treespec.type not in SUPPORTED_SERIALIZED_TYPES:
        raise NotImplementedError(
            f"Serializing {treespec.type} in pytree is not registered.",
        )

    serialize_node_def = SUPPORTED_SERIALIZED_TYPES[treespec.type]

    serialized_type_name = serialize_node_def.serialized_type_name

    if serialized_type_name == NO_SERIALIZED_TYPE_NAME_FOUND:
        raise NotImplementedError(
            f"No registered serialization name for {treespec.type} found. "
            "Please update your _register_pytree_node call with a `serialized_type_name` kwarg."
        )

    if serialize_node_def.to_dumpable_context is None:
        try:
            serialized_context = json.dumps(treespec._context)
        except TypeError as e:
            raise TypeError(
                "Unable to serialize context. "
                "Please make the context json dump-able, or register a "
                "custom serializer using _register_pytree_node."
            ) from e
    else:
        serialized_context = serialize_node_def.to_dumpable_context(treespec._context)

    child_schemas = [_treespec_to_json(child) for child in treespec.children()]

    return _TreeSpecSchema(serialized_type_name, serialized_context, child_schemas)


def _json_to_treespec(json_schema: DumpableContext) -> TreeSpec:
    if (
        json_schema["type"] is None
        and json_schema["context"] is None
        and len(json_schema["children_spec"]) == 0
    ):
        return _LEAF_SPEC

    if json_schema["type"] not in SERIALIZED_TYPE_TO_PYTHON_TYPE:
        raise NotImplementedError(
            f'Deserializing {json_schema["type"]} in pytree is not registered.',
        )

    typ = SERIALIZED_TYPE_TO_PYTHON_TYPE[json_schema["type"]]
    serialize_node_def = SUPPORTED_SERIALIZED_TYPES[typ]

    if serialize_node_def.from_dumpable_context is None:
        try:
            context = json.loads(json_schema["context"])
        except TypeError as ex:
            raise TypeError(
                "Unable to deserialize context. "
                "Please make the context json load-able, or register a "
                "custom serializer using _register_pytree_node.",
            ) from ex
    else:
        context = serialize_node_def.from_dumpable_context(json_schema["context"])

    children_specs = []
    for child_string in json_schema["children_spec"]:
        children_specs.append(_json_to_treespec(child_string))

    return TreeSpec(typ, context, children_specs)


_SUPPORTED_PROTOCOLS[1] = _ProtocolFn(_treespec_to_json, _json_to_treespec)


def treespec_dumps(treespec: TreeSpec, protocol: Optional[int] = None) -> str:
    if not isinstance(treespec, TreeSpec):
        raise TypeError(
            f"treespec_dumps(treespec, protocol): Expected `treespec` to be instance of "
            f"TreeSpec but got item of type {type(treespec)}.",
        )

    if protocol is None:
        protocol = DEFAULT_TREESPEC_SERIALIZATION_PROTOCOL

    if protocol in _SUPPORTED_PROTOCOLS:
        json_spec = _SUPPORTED_PROTOCOLS[protocol].treespec_to_json(treespec)
    else:
        raise ValueError(
            f"Unknown protocol {protocol}. "
            f"Available protocols: {list(_SUPPORTED_PROTOCOLS.keys())}",
        )

    str_spec = json.dumps((protocol, dataclasses.asdict(json_spec)))
    return str_spec


def treespec_loads(serialized: str) -> TreeSpec:
    protocol, json_schema = json.loads(serialized)

    if protocol in _SUPPORTED_PROTOCOLS:
        return _SUPPORTED_PROTOCOLS[protocol].json_to_treespec(json_schema)
    raise ValueError(
        f"Unknown protocol {protocol}. "
        f"Available protocols: {list(_SUPPORTED_PROTOCOLS.keys())}",
    )


class _DummyLeaf:
    def __repr__(self) -> str:
        return "*"


def treespec_pprint(treespec: TreeSpec) -> str:
    dummy_tree = tree_unflatten(
        [_DummyLeaf() for _ in range(treespec.num_leaves)],
        treespec,
    )
    return repr(dummy_tree)


# TODO(angelayi): remove this function after OSS/internal stabilize
def pytree_to_str(treespec: TreeSpec) -> str:
    warnings.warn("pytree_to_str is deprecated. Please use treespec_dumps")
    return treespec_dumps(treespec)


# TODO(angelayi): remove this function after OSS/internal stabilize
def str_to_pytree(json: str) -> TreeSpec:
    warnings.warn("str_to_pytree is deprecated. Please use treespec_loads")
    return treespec_loads(json)


def arg_tree_leaves(*args: PyTree, **kwargs: PyTree) -> List[Any]:
    """Get a flat list of arguments to this function

    A slightly faster version of tree_leaves((args, kwargs))
    """
    leaves: List[Any] = []
    for a in args:
        _tree_leaves_helper(a, leaves)
    for a in kwargs.values():
        _tree_leaves_helper(a, leaves)
    return leaves<|MERGE_RESOLUTION|>--- conflicted
+++ resolved
@@ -625,20 +625,10 @@
                 )
 
             if both_standard_dict:  # dictionary types are compatible with each other
-<<<<<<< HEAD
                 # Only compare the keys
                 # - ignore the key ordering
                 # - ignore mismatch of `default_factory` for defaultdict
                 expected_keys = self.entries()
-=======
-                dict_context = (
-                    self._context
-                    if self.type is not defaultdict
-                    # ignore mismatch of `default_factory` for defaultdict
-                    else self._context[1]
-                )
-                expected_keys = dict_context
->>>>>>> 0e9260fd
                 got_key_set = set(tree)
                 expected_key_set = set(expected_keys)
                 if got_key_set != expected_key_set:
