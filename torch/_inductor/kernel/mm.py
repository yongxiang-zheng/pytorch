# mypy: allow-untyped-defs
import functools
import logging
from typing import Any, Dict, List, Optional

import torch
from torch._inductor.autoheuristic.autoheuristic import AutoHeuristicSelectAlgorithm
from torch._inductor.autoheuristic.autoheuristic_utils import (
    AHContext,
    context_add_strides,
    context_add_using_tf32,
    get_mixedmm_precondition,
    mixed_mm_operations,
    mm_operations,
)
from torch._inductor.codegen.cpp_gemm_template import CppPackedGemmTemplate
from torch._inductor.virtualized import V

from .. import config as inductor_config
from ..codegen.common import BackendFeature
from ..codegen.cuda.gemm_template import CUTLASS2xGemmTemplate, CUTLASS3xGemmTemplate
from ..codegen.rocm.ck_universal_gemm_template import CKGemmTemplate
from ..codegen.wrapper import WrapperCodeGen
from ..ir import FlexibleLayout, is_triton
from ..lowering import register_lowering
from ..select_algorithm import (
    autotune_select_algorithm,
    ExternKernelChoice,
    NoValidChoicesError,
    TritonTemplate,
)
from ..utils import (
    get_gpu_shared_memory,
    use_aten_gemm_kernels,
    use_ck_template,
    use_cpp_packed_gemm_template,
    use_cutlass_template,
    use_max_autotune,
    use_triton_template,
)
from .mm_common import (
    addmm_epilogue,
    extra_mm_configs,
    int8_mm_configs,
    mixed_mm_configs,
    mm_args,
    mm_configs,
    mm_grid,
    mm_options,
    triton_config,
)


log = logging.getLogger(__name__)
aten = torch.ops.aten

mm_template = TritonTemplate(
    name="mm",
    grid=mm_grid,
    source=r"""
{{def_kernel("A", "B")}}
    M = {{size("A", 0)}}
    N = {{size("B", 1)}}
    K = {{size("A", 1)}}
    if M * N == 0:
        # early exit due to zero-size input(s)
        return
    stride_am = {{stride("A", 0)}}
    stride_ak = {{stride("A", 1)}}
    stride_bk = {{stride("B", 0)}}
    stride_bn = {{stride("B", 1)}}

    # based on triton.ops.matmul
    pid = tl.program_id(0)
    grid_m = (M + BLOCK_M - 1) // BLOCK_M
    grid_n = (N + BLOCK_N - 1) // BLOCK_N

    # re-order program ID for better L2 performance
    width = GROUP_M * grid_n
    group_id = pid // width
    group_size = min(grid_m - group_id * GROUP_M, GROUP_M)
    pid_m = group_id * GROUP_M + (pid % group_size)
    pid_n = (pid % width) // (group_size)

    rm = pid_m * BLOCK_M + tl.arange(0, BLOCK_M)
    rn = pid_n * BLOCK_N + tl.arange(0, BLOCK_N)
    if (stride_am == 1 and stride_ak == M) or (stride_am == K and stride_ak == 1):
        ram = tl.max_contiguous(tl.multiple_of(rm % M, BLOCK_M), BLOCK_M)
    else:
        ram = rm % M
    if (stride_bk == 1 and stride_bn == K) or (stride_bk == N and stride_bn == 1):
        rbn = tl.max_contiguous(tl.multiple_of(rn % N, BLOCK_N), BLOCK_N)
    else:
        rbn = rn % N
    rk = tl.arange(0, BLOCK_K)
    A = A + (ram[:, None] * stride_am + rk[None, :] * stride_ak)
    B = B + (rk[:, None] * stride_bk + rbn[None, :] * stride_bn)

    acc = tl.zeros((BLOCK_M, BLOCK_N), dtype=ACC_TYPE)
    for k in range(K, 0, -BLOCK_K):
        if EVEN_K:
            a = tl.load(A)
            b = tl.load(B)
        else:
            a = tl.load(A, mask=rk[None, :] < k, other=0.)
            b = tl.load(B, mask=rk[:, None] < k, other=0.)
        if B_PROLOGUE_CAST_TYPE is not None:
            b = b.to(B_PROLOGUE_CAST_TYPE)
        acc += tl.dot(a, b, allow_tf32=ALLOW_TF32)
        A += BLOCK_K * stride_ak
        B += BLOCK_K * stride_bk

    # rematerialize rm and rn to save registers
    rm = pid_m * BLOCK_M + tl.arange(0, BLOCK_M)
    rn = pid_n * BLOCK_N + tl.arange(0, BLOCK_N)
    idx_m = rm[:, None]
    idx_n = rn[None, :]
    mask = (idx_m < M) & (idx_n < N)

    # inductor generates a suffix
    {{store_output(("idx_m", "idx_n"), "acc", "mask")}}
""",
)

aten_mm = ExternKernelChoice(torch.mm, "at::mm_out")


aten_addmm = ExternKernelChoice(
    torch.addmm, "at::addmm_out", op_overload=aten.addmm.default
)

aten__int_mm = ExternKernelChoice(torch._int_mm, "at::_int_mm")


def _is_int8_mat(mat):
    return mat.get_dtype() in (torch.int8, torch.uint8)


def bias_addmm(inp, mat1, mat2, *, out=None, alpha=1, beta=1):
    """
    Giving torch.addmm a 1D tensor calls a different (faster) cublasLt
    kernel under the hood.  There are a few shapes where this is slower,
    but they are rare.
    """
    if inp.stride(0) == 0 or inp.size(0) == 1:
        return torch.addmm(inp[0], mat1, mat2, out=out, alpha=alpha, beta=beta)
    return torch.addmm(inp, mat1, mat2, out=out, alpha=alpha, beta=beta)


aten_bias_addmm = ExternKernelChoice(bias_addmm, None)


@register_lowering(aten.mm, type_promotion_kind=None)
def tuned_mm(mat1, mat2, *, layout=None):
    m, n, k, layout, mat1, mat2 = mm_args(mat1, mat2, layout=layout)
    name = "mm"

    aten_layout = layout
    if not use_max_autotune():
        aten_layout = FlexibleLayout(
            device=layout.device, dtype=layout.dtype, size=layout.size
        )

    # options to tune from
    choices = (
        [aten_mm.bind((mat1, mat2), aten_layout)] if use_aten_gemm_kernels() else []
    )
    static_shape, is_nonzero = _is_static_problem([mat1, mat2], layout)
    if is_nonzero and use_triton_template(layout):
        for config in mm_configs(m, n, k):
            mm_template.maybe_append_choice(
                choices,
                input_nodes=(mat1, mat2),
                layout=layout,
                **mm_options(config, m, n, k, layout),
            )
    if static_shape and is_nonzero and use_cutlass_template(layout, m, n, k):
        CUTLASS3xGemmTemplate.add_cutlass_gemm_choices(choices, layout, [mat1, mat2])

    if static_shape and is_nonzero and use_ck_template(layout, m, n, k):
        CKGemmTemplate.add_ck_gemm_choices(choices, layout, [mat1, mat2])

    if use_cpp_packed_gemm_template(layout, mat1, mat2):
        CppPackedGemmTemplate.add_choices(
            choices,
            layout,
            [mat1, mat2],
        )

    input_nodes = [mat1, mat2]
    if (
        is_nonzero
        and use_triton_template(layout)
        and torch._inductor.config.run_autoheuristic(name)
        and is_triton(mat1)
    ):
        always_included = []
        if use_aten_gemm_kernels():
            always_included.append("extern_mm")
        num_choices_before_extra_configs = len(choices)
        for config in extra_mm_configs(m, n, k):
            mm_template.maybe_append_choice(
                choices,
                input_nodes=(mat1, mat2),
                layout=layout,
                **mm_options(config, m, n, k, layout),
            )

        # using AutoHeuristic for ranking
        ah_choices = mm_autoheuristic(
            mat1,
            mat2,
            m,
            n,
            k,
            choices,
            name,
            input_nodes,
            mm_operations(),
            None,
            top_k=10,
            always_included=always_included,
        )
        if not torch._inductor.config.collect_autoheuristic(name):
            # if we are collecting data, we do not want to modify choices
            if ah_choices is not None and len(ah_choices) > 0:
                # the order in which autoheuristic returns choices is not the same as
                # as the order of choices, which affects things like epilogue fusion.
                # once epilogue fusion benchmarks choices in sorted order, I think we can
                # just use the order returned by autoheuristic
                choices = [choice for choice in choices if choice in ah_choices]
            else:
                choices = choices[:num_choices_before_extra_configs]

    if (
        len(choices) == 0
        and not use_aten_gemm_kernels()
        and inductor_config.autotune_fallback_to_aten
    ):
        log.warning("No choices for GEMM, using ATen backend as fallback")
        return aten_mm.bind((mat1, mat2), aten_layout).output_node()

    try:
        return autotune_select_algorithm(name, choices, [mat1, mat2], layout)
    except NoValidChoicesError:
        if not inductor_config.autotune_fallback_to_aten:
            raise
        log.warning("All choices for GEMM were invalid, using ATen backend as fallback")
        return aten_mm.bind((mat1, mat2), aten_layout).output_node()


def _is_static_problem(inputs_tensors, layout):
    # checks whether all input tensors and the output layout
    # have a static shape by attempting to convert the dimensions
    # to int
    static_shape = True
    static_size = WrapperCodeGen.statically_known_list_of_ints_or_none(layout.size)
    if static_size is None:
        nonzero = True
        for s in layout.size:
            sz = WrapperCodeGen.statically_known_int_or_none(s)
            if sz is not None and sz == 0:
                nonzero = False
                break
        return False, nonzero
    numel = 1
    for dim in static_size:
        numel *= dim
    nonzero = numel > 0
    return static_shape, nonzero


@register_lowering(aten._int_mm, type_promotion_kind=None)
def tuned_int_mm(mat1, mat2, *, layout=None):
    m, n, k, layout, mat1, mat2 = mm_args(
        mat1, mat2, layout=layout, out_dtype=torch.int32
    )
    static_shape, is_nonzero = _is_static_problem([mat1, mat2], layout)
    use_cutlass = static_shape and is_nonzero and use_cutlass_template(layout, m, n, k)

    choices = (
        [aten__int_mm.bind((mat1, mat2), layout)] if use_aten_gemm_kernels() else []
    )

    # TODO: Re-enable eager mode implementation once cuBLAS is fixed
    if use_cutlass or use_triton_template(layout, enable_int32=True):
        choices = []

    if use_cutlass:
        CUTLASS3xGemmTemplate.add_cutlass_gemm_choices(
            choices, layout, [mat1, mat2], fuseable=True, non_fuseable=True
        )
    if is_nonzero and use_triton_template(layout, enable_int32=True):
        for config in int8_mm_configs(m, n, k):
            mm_template.maybe_append_choice(
                choices,
                input_nodes=(mat1, mat2),
                layout=layout,
                **mm_options(config, m, n, k, layout),
            )
    if len(choices) == 0:
        log.warning(
            "No choices for integer GEMM avaialbe using configured backends, using ATen backend as fallback"
        )
        choices = [aten__int_mm.bind((mat1, mat2), layout)]

    try:
        return autotune_select_algorithm("int_mm", choices, [mat1, mat2], layout)
    except NoValidChoicesError:
        if not inductor_config.autotune_fallback_to_aten:
            raise
        log.warning("All choices for GEMM were invalid, using ATen backend as fallback")
        choices = [aten__int_mm.bind((mat1, mat2), layout)]
        return autotune_select_algorithm("int_mm", choices, [mat1, mat2], layout)


@register_lowering(aten.addmm, type_promotion_kind=None)
def tuned_addmm(inp, mat1, mat2, *, alpha=1, beta=1, layout=None):
    ordered_kwargs_for_cpp_kernel = ("beta", "alpha")
    m, n, k, layout, mat1, mat2, inp_expanded = mm_args(mat1, mat2, inp, layout=layout)
    static_shape, is_nonzero = _is_static_problem([inp, mat1, mat2], layout)
    if (not is_nonzero) or (not use_max_autotune()):
        # Use a FlexibleLayout if we are not autotuning.
        # This allows padding strides for the output.
        from torch._inductor.ir import FixedLayout, FlexibleLayout

        if isinstance(layout, FixedLayout):
            layout = FlexibleLayout(
                device=layout.device, dtype=layout.dtype, size=layout.size
            )
        choices = (
            [
                aten_addmm.bind(
                    (inp, mat1, mat2),
                    layout,
                    alpha=alpha,
                    beta=beta,
                )
            ]
            if use_aten_gemm_kernels()
            else []
        )
        return autotune_select_algorithm("addmm", choices, [inp, mat1, mat2], layout)

    choices = (
        [
            aten_addmm.bind(
                (inp_expanded, mat1, mat2),
                layout,
                alpha=alpha,
                beta=beta,
            )
        ]
        if use_aten_gemm_kernels()
        else []
    )

    if (
        use_aten_gemm_kernels()
        and inp_expanded.get_stride()[0] == 0
        and inp_expanded.get_device().type == "cuda"
        and inductor_config.triton.autotune_cublasLt
    ):
        # unexpand inp to make sure fused addmm from cublasLt is used
        choices.insert(
            0,
            aten_bias_addmm.bind(
                (inp_expanded, mat1, mat2), layout, alpha=alpha, beta=beta
            ),
        )

    if is_nonzero and use_triton_template(layout):
        for config in mm_configs(m, n, k):
            mm_template.maybe_append_choice(
                choices,
                input_nodes=(inp_expanded, mat1, mat2),
                layout=layout,
                **mm_options(config, m, n, k, layout),
                prefix_args=1,
                epilogue_fn=addmm_epilogue(layout.dtype, alpha, beta),
            )

    if static_shape and is_nonzero and use_cutlass_template(layout, m, n, k):
        # Filter out a known cause of CUDA illegal memory access errors
        # broadcasting on the last dim of the bias term seems not to be working
        # in the linear GEMM epilogue used by addmm.
        if (
            WrapperCodeGen.statically_known_int_or_none(inp_expanded.layout.stride[-1])
            != 0
        ):
            CUTLASS3xGemmTemplate.add_cutlass_gemm_choices(
                choices,
                layout,
                [mat1, mat2, inp_expanded],
                alpha=alpha,
                beta=beta,
            )

    if static_shape and is_nonzero and use_ck_template(layout, m, n, k):
        CKGemmTemplate.add_ck_gemm_choices(
            choices,
            layout,
            [mat1, mat2, inp_expanded],
            alpha=alpha,
            beta=beta,
        )

    if use_cpp_packed_gemm_template(layout, mat1, mat2):
        CppPackedGemmTemplate.add_choices(
            choices,
            layout,
            [inp_expanded, mat1, mat2],
            alpha=alpha,
            beta=beta,
            has_bias=True,
        )

    add_aten_fallback = False
    if len(choices) == 0:
        log.warning("No choices for GEMM, using ATen backend as fallback")
        add_aten_fallback = True

    if add_aten_fallback:
        choices.append(
            aten_addmm.bind(
                (inp_expanded, mat1, mat2),
                layout,
                ordered_kwargs_for_cpp_kernel,
                alpha=alpha,
                beta=beta,
            )
        )

        if (
            inp_expanded.get_stride()[0] == 0
            and inp_expanded.get_device().type == "cuda"
            and inductor_config.triton.autotune_cublasLt
        ):
            # unexpand inp to make sure fused addmm from cublasLt is used
            choices.insert(
                0,
                aten_bias_addmm.bind(
                    (inp_expanded, mat1, mat2), layout, alpha=alpha, beta=beta
                ),
            )
    try:
        return autotune_select_algorithm(
            "addmm", choices, [inp_expanded, mat1, mat2], layout
        )
    except NoValidChoicesError:
        if not inductor_config.autotune_fallback_to_aten:
            raise
        log.warning("All choices for GEMM were invalid, using ATen backend as fallback")
        fallback_choice = aten_addmm.bind(
            (inp, mat1, mat2),
            layout,
            ordered_kwargs_for_cpp_kernel,
            alpha=alpha,
            beta=beta,
        )
        return fallback_choice.output_node()


def fallback_mixed_mm(mat1, mat2, *, out):
    return torch.mm(mat1, mat2.to(mat1.dtype), out=out)


aten_fallback_mixed_mm = ExternKernelChoice(fallback_mixed_mm, None)


@functools.lru_cache(None)
def _is_sm7x_or_older_gpu(index: Optional[int]) -> bool:
    props = torch.cuda.get_device_properties(index or 0)
    return props.major <= 7


def dims_are_int(dims):
    return all(isinstance(dim, int) for dim in dims)


def try_heuristic(m, n, k, choices, mat1, mat2, mat2_dtype, layout):
    m, n, k = get_size_hints(mat1, mat2, m, n, k)
    if not dims_are_int([m, n, k]):
        return None

    if mat1.dtype != torch.float16:
        return None

    # only use heuristic if we are running on an A100
    # torch.cuda.get_device_capability() >= (8, 0) returns true for A10G
    # which does not have enough shared memory for one of the configs
    if (
        not torch.cuda.get_device_capability() >= (8, 0)
    ) or get_gpu_shared_memory() != 166912:
        return None

    if m == 1 and (n % 16 != 0 or k % 16 != 0):
        return None

    if m <= 16 and n >= 4096 and k >= 4096:
        return triton_config(
            BLOCK_M=16,
            BLOCK_N=64,
            BLOCK_K=128,
            num_stages=5,
            num_warps=4,
        )
    elif m > 16 and m <= 32 and n >= 4096 and k >= 4096:
        return triton_config(
            BLOCK_M=32,
            BLOCK_N=32,
            BLOCK_K=128,
            num_stages=5,
            num_warps=4,
        )
    elif m > 32 and m <= 64 and n >= 4096 and k >= 4096:
        return triton_config(
            BLOCK_M=64,
            BLOCK_N=32,
            BLOCK_K=128,
            num_stages=5,
            num_warps=4,
        )
    return None


def mm_autoheuristic(
    mat1,
    mat2,
    m,
    n,
    k,
    choices,
    name,
    input_nodes,
    ops,
    precondition,
<<<<<<< HEAD
    top_k=-1,
    always_included=None,
=======
    top_k: Optional[int] = None,
>>>>>>> 842015bd
):
    m, n, k = get_size_hints(mat1, mat2, m, n, k)
    if not dims_are_int([m, n, k]):
        return None
    mat1_stride, mat2_stride = get_size_hints_strides(mat1, mat2)

    def get_context(m, k, n, mat1, mat2, mat1_stride, mat2_stride):
        context = AHContext()
        context.add_feature("m", m)
        context.add_feature("k", k)
        context.add_feature("n", n)
        context.add_feature("mat1_dtype", mat1.layout.dtype, is_categorical=True)
        context.add_feature("mat2_dtype", mat2.layout.dtype, is_categorical=True)
        context_add_strides(context, "mat1", mat1_stride)
        context_add_strides(context, "mat2", mat2_stride)
        context.add_feature(
            "mat1_iscontig", mat1.layout.is_contiguous(), is_categorical=True
        )
        context.add_feature(
            "mat2_iscontig", mat2.layout.is_contiguous(), is_categorical=True
        )
        if name == "mm":
            # for mixed_mm, we only consider fp16
            context_add_using_tf32(context, mat1.layout.dtype)
        return context

    def fallback():
        return None

    context = get_context(m, k, n, mat1, mat2, mat1_stride, mat2_stride)
    autoheuristic = AutoHeuristicSelectAlgorithm(
        fallback=fallback,
        choices=choices,
        input_nodes=input_nodes,
        context=context,
        name=name,
        augment_context=ops,
        precondition=precondition,
    )
<<<<<<< HEAD
    if top_k != -1:
        # TODO: is there a cleaner way to ensure aten.mm is always included?
        return autoheuristic.get_top_k_choices_caller(
            top_k, always_included=always_included
        )
=======
    if top_k is not None:
        return autoheuristic.get_top_k_choices_caller(top_k)
>>>>>>> 842015bd
    return autoheuristic.get_choice_caller()


def get_size_hints(mat1, mat2, m, n, k):
    if not isinstance(m, int) or not isinstance(k, int):
        (m, k) = V.graph.sizevars.size_hints(
            mat1.get_size(),
            fallback=torch._inductor.config.unbacked_symint_fallback,
        )

    if not isinstance(n, int) or not isinstance(k, int):
        (k, n) = V.graph.sizevars.size_hints(
            mat2.get_size(),
            fallback=torch._inductor.config.unbacked_symint_fallback,
        )
    return m, n, k


def get_size_hints_strides(mat1, mat2):
    mat1_stride = mat1.layout.stride
    mat2_stride = mat2.layout.stride
    strides = [mat1_stride, mat2_stride]
    strides_hints = []
    for stride in strides:
        if not isinstance(stride, int):
            stride = V.graph.sizevars.size_hints(
                stride,
                fallback=torch._inductor.config.unbacked_symint_fallback,
            )
        strides_hints.append(stride)
    return strides_hints[0], strides_hints[1]


def tuned_mixed_mm(mat1, mat2, mat2_dtype):
    m, n, k, layout, mat1, mat2 = mm_args(mat1, mat2, layout=None)
    static_shape, is_nonzero = _is_static_problem([mat1, mat2], layout)

    fallback = aten_fallback_mixed_mm.bind((mat1, mat2), layout)

    choices = [fallback]

    # can't use triton kernel unless one of these is true or if running on v100 (numerical issues)
    skip_triton = (
        (
            mat1.layout.dtype != torch.float32
            and not (mat2.layout.is_contiguous() or mat2.layout.is_transposed())
        )
        or _is_sm7x_or_older_gpu(layout.device.index)
        or inductor_config.mixed_mm_choice == "aten"
        or not V.graph.has_feature(layout.device, BackendFeature.TRITON_TEMPLATES)
        or (
            mat1.layout.dtype == torch.float32 and torch.backends.cuda.matmul.allow_tf32
        )
    )

    if inductor_config.mixed_mm_choice == "triton":
        choices = []

    if not skip_triton:
        b_prologue_cast_type = f"tl.{mat2_dtype}".replace("torch.", "")
        if static_shape and inductor_config.mixed_mm_choice == "heuristic":
            choices = []
            config = try_heuristic(m, n, k, choices, mat1, mat2, mat2_dtype, layout)
            if config is not None:
                mm_template.maybe_append_choice(
                    choices,
                    input_nodes=(mat1, mat2),
                    layout=layout,
                    **mm_options(config, m, n, k, layout, b_prologue_cast_type),
                )
            choices.append(fallback)

        has_int8_tensor = _is_int8_mat(mat1) or _is_int8_mat(mat2)
        for config in mixed_mm_configs(m, n, k, has_int8_tensor=has_int8_tensor):
            mm_template.maybe_append_choice(
                choices,
                input_nodes=(mat1, mat2),
                layout=layout,
                **mm_options(config, m, n, k, layout, b_prologue_cast_type),
            )

    if static_shape and is_nonzero and use_cutlass_template(layout, m, n, k):
        CUTLASS3xGemmTemplate.add_cutlass_gemm_choices(
            choices, layout, [mat1, mat2], fuseable=True, non_fuseable=True
        )
        CUTLASS2xGemmTemplate.add_cutlass_gemm_choices(
            choices, layout, [mat1, mat2], fuseable=True, non_fuseable=True
        )

    if skip_triton and not choices:
        choices = [fallback]

    name = "mixed_mm"
    input_nodes = [mat1, mat2]
    if torch._inductor.config.run_autoheuristic(name):
        choice = mm_autoheuristic(
            mat1,
            mat2,
            m,
            n,
            k,
            choices,
            name,
            input_nodes,
            mixed_mm_operations(),
            get_mixedmm_precondition,
        )
        if (
            not skip_triton
            and inductor_config.mixed_mm_choice == "heuristic"
            and choice is not None
        ):
            choices.insert(0, choice)
    return autotune_select_algorithm(name, choices, input_nodes, layout)


# This op is a special case of the int_mm op which we use based on the pattern
# _int_mm -> mul (defined in ../fx_passes/post_grad.py) in order to prevent
# realization of the int32 _int_mm output by forcing fusion with the mul op.
# This is only used when config.force_fuse_int_mm_with_mul = True
def tuned_fused_int_mm_mul(mat1, mat2, mat3, out_dtype, *, layout=None):
    out_dtype = (
        torch.promote_types(mat3.get_dtype(), torch.int32)
        if out_dtype is None
        else out_dtype
    )
    m, n, k, layout, mat1, mat2, mat3 = mm_args(
        mat1, mat2, mat3, layout=layout, out_dtype=out_dtype
    )
    choices: List[Dict[Any, Any]] = []
    for config in int8_mm_configs(m, n, k):
        mm_template.maybe_append_choice(
            choices,
            input_nodes=(mat1, mat2, mat3),
            layout=layout,
            **dict(mm_options(config, m, n, k, layout), ACC_TYPE="tl.int32"),
            suffix_args=1,
            epilogue_fn=V.ops.mul,
        )
    return autotune_select_algorithm("int_mm", choices, [mat1, mat2, mat3], layout)<|MERGE_RESOLUTION|>--- conflicted
+++ resolved
@@ -535,12 +535,8 @@
     input_nodes,
     ops,
     precondition,
-<<<<<<< HEAD
-    top_k=-1,
+    top_k: Optional[int] = None,
     always_included=None,
-=======
-    top_k: Optional[int] = None,
->>>>>>> 842015bd
 ):
     m, n, k = get_size_hints(mat1, mat2, m, n, k)
     if not dims_are_int([m, n, k]):
@@ -580,16 +576,13 @@
         augment_context=ops,
         precondition=precondition,
     )
-<<<<<<< HEAD
-    if top_k != -1:
+
+    if top_k is not None:
         # TODO: is there a cleaner way to ensure aten.mm is always included?
         return autoheuristic.get_top_k_choices_caller(
             top_k, always_included=always_included
         )
-=======
-    if top_k is not None:
-        return autoheuristic.get_top_k_choices_caller(top_k)
->>>>>>> 842015bd
+
     return autoheuristic.get_choice_caller()
 
 
