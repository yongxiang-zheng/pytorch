# mypy: allow-untyped-decorators
# mypy: allow-untyped-defs
import contextlib
import functools
import io
import itertools
import logging
import os
import sys
import time
import warnings
from itertools import count
from typing import Any, Callable, Dict, List, Optional, Sequence, Tuple, Union
from unittest import mock

import torch._inductor.async_compile  # noqa: F401 required to warm up AsyncCompile pools
import torch.fx
import torch.utils._pytree as pytree
from functorch.compile import min_cut_rematerialization_partition
from torch._dynamo import (
    compiled_autograd,
    config as dynamo_config,
    logging as dynamo_logging,
    utils as dynamo_utils,
)
from torch._dynamo.repro.after_aot import wrap_compiler_debug
from torch._dynamo.utils import (
    counters,
    detect_fake_mode,
    flatten_graph_inputs,
    lazy_format_graph_code,
)
from torch._functorch import config as functorch_config
from torch._functorch.aot_autograd import aot_export_module, make_boxed_func
from torch._inductor.codecache import (
    _StrideExprStr,
    code_hash,
    CompiledFxGraph,
    FxGraphCache,
)
from torch._inductor.cudagraph_utils import (
    BoxedDeviceIndex,
    CudagraphCachedInfo,
    get_placeholder_info,
    log_cudagraph_skip_and_bump_counter,
    PlaceholderInfo,
)
from torch._inductor.debug import save_args_for_compile_fx_inner
from torch._inductor.runtime.runtime_utils import cache_dir
from torch._inductor.utils import (
    BoxedBool,
    count_tangents,
    fresh_inductor_cache,
    InputType,
    should_assume_input_aligned,
    tensor_is_aligned,
)
from torch._logging import trace_structured
from torch._ops import OpOverload
from torch.fx.experimental.symbolic_shapes import free_unbacked_symbols, SymExprPrinter
from torch.fx.passes.fake_tensor_prop import FakeTensorProp

from .._dynamo.backends.common import aot_autograd
from ..fx._lazy_graph_module import _use_lazy_graph_module  # type: ignore[attr-defined]
from ..fx.graph import _PyTreeCodeGen
from . import config, metrics
from .debug import DebugContext
from .decomposition import select_decomp_table
from .fx_passes.joint_graph import joint_graph_passes
from .fx_passes.post_grad import post_grad_passes, view_to_reshape
from .fx_passes.pre_grad import pre_grad_passes
from .graph import GraphLowering
from .ir import ExternKernelNode
from .utils import (
    align_inputs_from_check_idxs,
    clone_preserve_strides,
    copy_misaligned_inputs,
    get_cloned_parameter_buffer_name,
    has_incompatible_cudagraph_ops,
    maybe_get_suppress_shape_guards_ctx,
    output_node,
    remove_unaligned_input_idxs,
    shape_env_from_inputs,
)
from .virtualized import V


if config.is_fbcode():
    from torch._inductor.fb.utils import log_optimus_to_scuba, time_and_log
else:
    # no-op decorator
    def time_and_log(attr: str):
        return dynamo_utils.identity


log = logging.getLogger(__name__)
perf_hint_log = torch._logging.getArtifactLogger(__name__, "perf_hints")
post_grad_graphs_log = torch._logging.getArtifactLogger(__name__, "post_grad_graphs")
static_inputs_log = torch._logging.getArtifactLogger(
    __name__, "cudagraph_static_inputs"
)


# copy_ fails when trying to write to tensors with memory overlap,
# for expanded dimensions (a dimension which used to have size 1 -> ?)
# we can select one element from that dimension and write to it
# to achieve writing to all values of that dimension of the input tensor
def get_expanded_dims(t):
    if not isinstance(t, torch.Tensor):
        return None
    return [i for i in range(t.ndim) if t.stride(i) == 0 and t.size(i) != 1]


def index_expanded_dims(t: torch.Tensor, expanded_dims: List[int]) -> torch.Tensor:
    for expanded_dim in expanded_dims:
        t = torch.ops.aten.slice(t, expanded_dim, 0, 1)
    return t


def complex_memory_overlap(t: torch.Tensor) -> bool:
    # if torch._debug_has_internal_overlap thinks this tensor potentially has
    # memory overlap internally, let's dig deeper to find out whether it's true.
    #
    # Call squeeze() so that dimension with size 1 does not cause false positive.
    t = index_expanded_dims(t, get_expanded_dims(t)).squeeze()
    if torch._debug_has_internal_overlap(t) != 0:
        strides = t.stride()
        sizes = t.shape
        indices = list(range(len(strides)))
        indices = [x for _, x in sorted(zip(strides, indices))]
        for i in range(len(strides)):
            prev_stride = 1 if i == 0 else strides[indices[i - 1]]
            prev_size = 1 if i == 0 else sizes[indices[i - 1]]
            if strides[indices[i]] < prev_stride * prev_size:
                return True
    return False


def get_static_input_idxs(num_fixed):
    # If we are inlining NNModules, we treat all torch.nn.Parameters as static for the purposes
    # of cudagraphs. Rather than copying these into cudagraph-owned memory
    # like we do for normal inputs on each run, we will re-record a cudagraph if these
    # parameter locations change.
    context = torch._guards.TracingContext.try_get()
    fixed = list(range(num_fixed))
    if not context or not context.fw_metadata:
        return fixed

    return fixed + context.fw_metadata.static_input_indices


@functools.lru_cache(None)
def _step_logger():
    return dynamo_logging.get_step_logger(log)


@functools.lru_cache(None)
def _warn_tf32_disabled():
    if (
        torch.cuda.is_available()
        and not torch.backends.cuda.matmul.allow_tf32
        and torch.cuda.get_device_capability() >= (8, 0)
    ):
        warnings.warn(
            "TensorFloat32 tensor cores for float32 matrix multiplication available but not enabled. "
            "Consider setting `torch.set_float32_matmul_precision('high')` for better performance."
        )


def _unlift_graph(mod, gm, graph_signature):
    from torch.export.unflatten import _assign_attr, _AttrKind

    state_dict = {}
    for name, param in mod.named_parameters(remove_duplicate=False):
        state_dict[name] = param
        _assign_attr(
            param,
            gm,
            name,
            attr_kind=_AttrKind.PARAMETER,
        )
    for name, buffer in mod.named_buffers(remove_duplicate=False):
        state_dict[name] = buffer
        _assign_attr(
            buffer,
            gm,
            name,
            attr_kind=_AttrKind.BUFFER,
        )

    placeholder_nodes = gm.graph.find_nodes(op="placeholder")
    lifted_inputs = []

    # In AOTI, module parameters and buffers are not lifted as graph inputs.
    # As a result, mutation to buffers has side effect which makes their initial
    # values different from Eager. So we clone them here as a copy.
    # We are not cloning for parameters, although it will be needed if we want to
    # support training.
    for node in placeholder_nodes:
        node_name = node.name
        if node_name in graph_signature.inputs_to_parameters:
            parameter_name = graph_signature.inputs_to_parameters[node_name]
            lifted_inputs.append(parameter_name)
        elif node_name in graph_signature.inputs_to_buffers:
            buffer_name = graph_signature.inputs_to_buffers[node_name]
            lifted_inputs.append(buffer_name)
            gm.meta[
                get_cloned_parameter_buffer_name(buffer_name)
            ] = clone_preserve_strides(state_dict[buffer_name])
        else:
            assert node_name in graph_signature.user_inputs
            lifted_inputs.append(None)

    from torch.export._unlift import _unlift

    outputs = list(gm.graph.nodes)[-1].args[0]
    mutated_outputs = []
    buffer_mutations = graph_signature.buffers_to_mutate
    user_input_mutations = graph_signature.user_inputs_to_mutate
    output_tokens = graph_signature.output_tokens
    for idx, out in enumerate(outputs):
        value = None

        if idx < len(buffer_mutations) + len(user_input_mutations) + len(output_tokens):
            if out.name in buffer_mutations:
                value = buffer_mutations[out.name]
            elif out.name in user_input_mutations:
                value = user_input_mutations[out.name]

        mutated_outputs.append(value)

    unlifted_gm = _unlift(
        gm,
        lifted_inputs,
        mutated_outputs,
        pytree.LeafSpec(),
        None,
        state_dict,
        {},
    )
    return unlifted_gm


def _get_subgraph_names(gm):
    for node in sorted(
        itertools.chain(
            gm.graph.find_nodes(op="call_function", target=torch.ops.higher_order.cond),
            gm.graph.find_nodes(
                op="call_function", target=torch.ops.higher_order.while_loop
            ),
        )
    ):
        if node.target == torch.ops.higher_order.cond:
            true_subgraph_name = node.args[1].name
            false_subgraph_name = node.args[2].name
            yield true_subgraph_name
            yield false_subgraph_name
        elif node.target == torch.ops.higher_order.while_loop:
            cond_subgraph_name = node.args[0].name
            body_subgraph_name = node.args[1].name
            yield cond_subgraph_name
            yield body_subgraph_name


def _recursive_pre_grad_passes(gm, example_inputs):
    for subgraph_name in _get_subgraph_names(gm):
        subgraph = getattr(gm, subgraph_name)
        # as we don't have recursive example inputs, passing None here
        new_subgraph = _recursive_pre_grad_passes(subgraph, example_inputs=None)
        setattr(gm, subgraph_name, new_subgraph)
    return pre_grad_passes(gm, example_inputs)


def _recursive_joint_graph_passes(gm):
    for subgraph_name in _get_subgraph_names(gm):
        subgraph = getattr(gm, subgraph_name)
        _recursive_joint_graph_passes(subgraph)
    joint_graph_passes(gm)


def _recursive_post_grad_passes(gm, is_inference: bool = False):
    for subgraph_name in _get_subgraph_names(gm):
        subgraph = getattr(gm, subgraph_name)
        _recursive_post_grad_passes(subgraph, is_inference)
    post_grad_passes(gm, is_inference)


def split_const_gm(
    gm: torch.fx.GraphModule,
    lifted_constants: Optional[Dict[str, Any]] = None,
    skip_folding_node_fn: Optional[Callable[[torch.fx.Node], bool]] = None,
) -> Tuple[torch.fx.GraphModule, Dict[str, int]]:
    """
    This function takes an GraphModule input "gm".
    The gm will be split into 2 components,
      1) const_gm, which consists the subgraph of gm that can be constant folded.
      2) gm (being inplace modified,) which returns the graph after constant folding.

    If an additional "lifted_constants" argument is passed in, we will assume the gm has
    been lifted and run the transformation accordingly.

    When a "skip_folding_node_fn" callback is passed, we will skip constant folding on
    the nodes for which the callback returns True.

    const_output_index is a mapping of corresponding node name from gm to the
    output index of const_gm.
    Returns (const_gm, const_output_index)
    """
    from torch._inductor.constant_folding import (
        CONST_MODULE_TAG,
        META_TAG,
        MODULE_TAG,
        replace_node_with_constant,
        run_and_get_constant_graph,
    )

    const_gm, const_result = run_and_get_constant_graph(
        gm, lifted_constants, skip_folding_node_fn
    )

    const_outputs = {
        x.name: idx for idx, x in enumerate(tuple(const_gm.graph.nodes)[-1].args[0])
    }

    to_erase_node = []
    to_replace_node = []
    const_output_index = {}
    for node in gm.graph.nodes:
        if node.name in const_outputs:
            to_replace_node.append(node)
        elif node.meta[META_TAG] == CONST_MODULE_TAG and node.op != "placeholder":
            to_erase_node.append(node)

    for node in to_replace_node:
        new_const_name = "_FOLDED_CONST_" + node.name
        replace_node_with_constant(
            gm,
            node,
            const_result[const_outputs[node.name]],
            new_const_name,
        )
        const_output_index[new_const_name] = const_outputs[node.name]
    for node in to_erase_node[::-1]:
        if node.users:
            for n in node.users:
                assert n.meta[META_TAG] == MODULE_TAG, f"node: {node} user not empty."
        else:
            gm.graph.erase_node(node)
    gm.recompile()

    return const_gm, const_output_index


def is_tf32_warning_applicable(gm: torch.fx.GraphModule):
    aten = torch.ops.aten
    tf32_ops = {
        aten.mm.default,
        aten.addmm.default,
        aten.bmm.default,
        aten.baddbmm.default,
    }
    for target in tf32_ops:
        for node in gm.graph.find_nodes(op="call_function", target=target):
            if (
                isinstance(node.meta.get("val", None), torch.Tensor)
                and node.meta["val"].dtype == torch.float32
                and node.meta["val"].device.type == "cuda"
            ):
                return True
    return False


def maybe_disable_comprehensive_padding(example_inputs: List[torch.Tensor]):
    """
    For CPU backend, enable comprehensive padding causes some unit tests
    fail due to changing number of generated kernels. Skip for now.
    """
    has_cuda = any(
        t.device.type == "cuda" for t in example_inputs if isinstance(t, torch.Tensor)
    )

    if config.comprehensive_padding and not has_cuda:
        perf_hint_log.info("Skip comprehensive padding on CPU")
        return config.patch(comprehensive_padding=False)
    else:
        return contextlib.nullcontext()


def fake_tensor_prop(
    gm: torch.fx.GraphModule,
    example_inputs: List[torch.Tensor],
    force_allow_non_fake_inputs: bool = False,
):
    """
    If we can not detect fake mode from the context of inputs, create one.

    The created fake mode will be returned.
    """
    fake_mode = detect_fake_mode(example_inputs)
    if not fake_mode:
        fake_mode = torch._subclasses.FakeTensorMode(allow_non_fake_inputs=True)
        FakeTensorProp(gm, mode=fake_mode).propagate(*example_inputs)
    else:
        ctx = (
            contextlib.nullcontext()
            if not force_allow_non_fake_inputs
            else mock.patch.object(fake_mode, "allow_non_fake_inputs", True)
        )
        with ctx:  # type: ignore[attr-defined]
            FakeTensorProp(gm, mode=fake_mode).propagate_dont_convert_inputs(
                *example_inputs
            )

    return fake_mode


def should_use_remote_fx_graph_cache():
    if config.fx_graph_remote_cache is not None:
        return config.fx_graph_remote_cache
    if not config.is_fbcode():
        return False
    try:
        from torch._inductor.fb.remote_cache import REMOTE_CACHE_VERSION
    except ModuleNotFoundError:
        return False

    jk_name = "pytorch/remote_cache:fx_graph_memcache_version"
    if torch.version.hip is not None:
        jk_name = "pytorch/remote_cache:fx_graph_memcache_version_amd"

    return REMOTE_CACHE_VERSION >= torch._utils_internal.justknobs_getval_int(jk_name)


# pass config dict back to user
def get_patched_config_dict(config_patches=None) -> Dict[str, Any]:
    with config.patch(config_patches):
        return config.get_config_copy()


@contextlib.contextmanager
def with_fresh_cache_if_config():
    if config.force_disable_caches:
        # Don't delete the cache dir because it has to survive beyond the
        # compile_fx call. Let's put the temp dirs under the default cache
        # dir so they're easier to locate.
        with fresh_inductor_cache(dir=cache_dir(), delete=False):
            yield
    else:
        yield


def compile_fx_inner(*args, **kwargs):
    # Need with_fresh_cache_if_config for compile_fx_inner even if we already have one for
    # compile_fx. The reason is the compilation for backward graph may happen after
    # compile_fx return and we may want to use the _LazyGraphModule for compiling
    # the backward graph as well.
    with contextlib.ExitStack() as stack:
        stack.enter_context(torch.utils._python_dispatch._disable_current_modes())
        stack.enter_context(_use_lazy_graph_module(dynamo_config.use_lazy_graph_module))
        stack.enter_context(
            dynamo_utils.dynamo_timed(
                "compile_fx_inner", phase_name="inductor_compile", fwd_only=False
            )
        )
        stack.enter_context(with_fresh_cache_if_config())
        stack.enter_context(DebugContext())

        return wrap_compiler_debug(_compile_fx_inner, compiler_name="inductor")(
            *args, **kwargs
        )


@time_and_log(attr="compilation time (in seconds)")
def _compile_fx_inner(
    gm: torch.fx.GraphModule,
    example_inputs: List[torch.Tensor],
    cudagraphs: Optional[BoxedBool] = None,
    static_input_idxs: Optional[List[int]] = None,
    is_backward: bool = False,
    graph_id: Optional[int] = None,
    cpp_wrapper: bool = False,
    aot_mode: bool = False,
    is_inference: bool = False,
    boxed_forward_device_index: Optional[BoxedDeviceIndex] = None,
    user_visible_outputs: Optional[Dict[str, None]] = None,
    layout_opt: Optional[bool] = None,
    extern_node_serializer: Optional[Callable[[List[ExternKernelNode]], Any]] = None,
) -> Union[CompiledFxGraph, str]:
    """
    Inductor API that compiles a single graph.

    If you change the argument list for this function, make sure you
    also update the call to save_args_for_compile_fx_inner below accordingly.
    """
    if dynamo_utils.count_calls(gm.graph) == 0 and not aot_mode:
        # trigger the real recompilation for _LazyGraphModule before returning
        # the forward method.
        from torch.fx._lazy_graph_module import _LazyGraphModule

        _LazyGraphModule.force_recompile(gm)
        return make_boxed_func(gm.forward)

    if static_input_idxs is None:
        static_input_idxs = []

    static_inputs_log.debug("static input idxs compile_fx_inner: %s", static_input_idxs)

    assert isinstance(
        next(iter(reversed(gm.graph.nodes))).args[0], (tuple, list)
    ), f"inductor can only compile FX graphs which return a tuple/list, but got {gm.graph}"

    if config.save_args:
        save_args_for_compile_fx_inner(
            gm,
            example_inputs,
            cudagraphs=cudagraphs,
            static_input_idxs=static_input_idxs,
            is_backward=is_backward,
            graph_id=graph_id,
            cpp_wrapper=cpp_wrapper,
            aot_mode=aot_mode,
            is_inference=is_inference,
            boxed_forward_device_index=boxed_forward_device_index,
            user_visible_outputs=user_visible_outputs,
            layout_opt=layout_opt,
        )

    if cudagraphs is None:
        cudagraphs = BoxedBool(config.triton.cudagraphs)

    # Inputs to fx_codegen_and_compile
    # Anything that affects codegen should go here, so if the signature
    # of fx_codegen_and_compile changes, the dict should be updated accordingly
    graph_kwargs = {
        "cudagraphs": cudagraphs,
        "static_input_idxs": static_input_idxs,
        "is_backward": is_backward,
        "graph_id": graph_id,
        "cpp_wrapper": cpp_wrapper,
        "aot_mode": aot_mode,
        "is_inference": is_inference,
        "user_visible_outputs": user_visible_outputs,
        "layout_opt": layout_opt,
        "extern_node_serializer": extern_node_serializer,
    }

    start = time.time()

    fx_graph_remote_cache = should_use_remote_fx_graph_cache()

    inputs_to_check = get_input_idxs_to_check(example_inputs, static_input_idxs)  # type: ignore[arg-type]

    def codegen_and_compile(
        gm,
        example_inputs,
        inputs_to_check,
        fx_kwargs,
    ):
        """
        This function calls fx_codegen_and_compile and also adds some extra metadata to the resulting
        compiled fx graph. The metadata is saved to FXGraphCache.
        """
        compiled_graph = fx_codegen_and_compile(gm, example_inputs, **fx_kwargs)
        if isinstance(compiled_graph, str):
            # We only return a string in aot mode, in which case we don't
            # need to do any post-compilation steps: we just return the string,
            # which is the filename of the compiled code.
            return compiled_graph
        cudagraph_info = None
        if cudagraphs:
            # check cudagraph disabling reasons from inductor lowering
            if compiled_graph.disabled_cudagraphs_reason:
                if "cuda" in compiled_graph.device_types:
                    log_cudagraph_skip_and_bump_counter(
                        f"skipping cudagraphs due to {compiled_graph.disabled_cudagraphs_reason}"
                    )
                else:
                    counters["inductor"]["cudagraph_skips"] += 1
                BoxedBool.disable(cudagraphs)
            else:
                complex_memory_overlap_inputs = any(
                    complex_memory_overlap(t)
                    for t in example_inputs
                    if isinstance(t, torch.Tensor)
                )

                if not config.triton.cudagraph_support_input_mutation:
                    # Skip supports for cudagraph-managed tensors
                    from torch._inductor.cudagraph_utils import (
                        check_for_mutation_ignore_cuda_graph_managed_tensor,
                    )

                    has_mutation_str = (
                        check_for_mutation_ignore_cuda_graph_managed_tensor(
                            gm,
                            compiled_graph,
                            static_input_idxs,  # type:ignore[arg-type]
                        )
                    )
                    has_mutation = has_mutation_str is not None

                    if has_mutation:
                        compiled_graph.disabled_cudagraphs_reason = has_mutation_str
                else:
                    # Check mutation later to support cudagraph-managed tensors
                    has_mutation = None

                cudagraph_tests = [
                    (not has_mutation, "mutated inputs"),
                    (not has_incompatible_cudagraph_ops(gm), "incompatible ops"),
                    (not complex_memory_overlap_inputs, "complex memory overlap"),
                    (
                        all(
                            isinstance(t, (torch.Tensor, torch.SymInt))
                            for t in example_inputs
                        ),
                        "non-Tensor inputs",
                    ),
                ]
                output = output_node(gm)
                # output args are tuple of first argument
                assert len(output.args) == 1
                stack_traces = [
                    (arg.stack_trace if isinstance(arg, torch.fx.node.Node) else None)
                    for arg in output.args[0]
                ]
                cudagraph_fail_reasons = [s for b, s in cudagraph_tests if not b]
                placeholders = tuple(get_placeholder_info(gm.graph))
                cudagraph_info = CudagraphCachedInfo(
                    placeholders, stack_traces, cudagraph_fail_reasons
                )

        compiled_graph.cudagraph_info = cudagraph_info
        compiled_graph.inputs_to_check = inputs_to_check
        compiled_graph.fx_kwargs = fx_kwargs
        # TODO: should this be part of fx_kwargs
        compiled_graph.boxed_forward_device_index = boxed_forward_device_index
        return compiled_graph

    if (
        not config.force_disable_caches
        and (config.fx_graph_cache or fx_graph_remote_cache)
        and not aot_mode
    ):
        for i, input in enumerate(example_inputs):
            if (
                isinstance(input, torch.Tensor)
                and input.device.type == "cuda"
                and i in static_input_idxs
            ):
                input._is_inductor_static = True  # type: ignore[attr-defined]

        compiled_graph = FxGraphCache.load(
            codegen_and_compile,
            gm,
            example_inputs,
            graph_kwargs,
            inputs_to_check,
            local=config.fx_graph_cache,
            remote=fx_graph_remote_cache,
        )
    else:
        compiled_graph = codegen_and_compile(
            gm, example_inputs, inputs_to_check, graph_kwargs  # type: ignore[arg-type]
        )
        if aot_mode:
            # AOT mode is special because codegen_and_compile returns a string.
            # In that case, we don't need to run all post compilation steps, we just need
            # to return the string directly.
            return compiled_graph
        compiled_graph = FxGraphCache.post_compile(
            compiled_graph, example_inputs, cudagraphs
        )

    log.debug("FX codegen and compilation took %.3fs", time.time() - start)

    _step_logger()(
        logging.INFO,
        "torchinductor done compiling "
        f"{'BACKWARDS' if is_backward else 'FORWARDS'} "
        f"graph {graph_id}",
    )
    # aot autograd needs to know to pass in inputs as a list
    compiled_graph._boxed_call = True
    return compiled_graph


def fx_codegen_and_compile(
    gm: torch.fx.GraphModule,
    example_inputs: List[torch.Tensor],
    cudagraphs: Optional[BoxedBool] = None,
    static_input_idxs: Optional[List[int]] = None,
    is_backward: bool = False,
    graph_id: Optional[int] = None,
    cpp_wrapper: bool = False,
    aot_mode: bool = False,
    is_inference: bool = False,
    # Use a dict with None value rather than a set for deterministic
    # iteration order just in case.
    user_visible_outputs: Optional[Dict[str, None]] = None,
    layout_opt: Optional[bool] = None,
    extern_node_serializer: Optional[Callable[[List[ExternKernelNode]], Any]] = None,
) -> Union[CompiledFxGraph, str]:
    with dynamo_utils.preserve_rng_state():
        if is_tf32_warning_applicable(gm):
            _warn_tf32_disabled()

        inductor_counters = counters["inductor"].copy()

        # lift the maximum depth of the Python interpreter stack
        # to adapt large/deep models
        sys.setrecursionlimit(max(sys.getrecursionlimit(), 2000))

        _step_logger()(
            logging.INFO,
            "torchinductor compiling "
            f"{'BACKWARDS' if is_backward else 'FORWARDS'} "
            f"graph {graph_id}",
        )

        def log_graph_runnable():
            fd = io.StringIO()
            torch._dynamo.repro.after_aot.save_graph_repro(
                fd, gm, example_inputs, "inductor", save_dir=None
            )
            return fd.getvalue()

        torch._logging.trace_structured(
            "artifact",
            metadata_fn=lambda: {
                "name": "fx_graph_runnable",
                "encoding": "string",
            },
            payload_fn=lambda: log_graph_runnable(),
        )

        V.debug.fx_graph(gm, example_inputs)
        # TODO: Should we actually dump this?  It should be redundant with the aot
        # structured logs...
        # trace_structured("inductor_input_graph", payload_fn=lambda: gm.print_readable(print_output=False))

        shape_env = shape_env_from_inputs(example_inputs)

        # Convert view to reshape in the graph. This is necessary primarily for
        # layout optimization. Do it unconditionally for uniformity.
        #
        # It's needed because when we do layout optimization, an contiguous tensor
        # in eager mode may becomes a channels last tensor. A view op previously
        # can be applied to the contiguous tensor may not be able to be applied
        # on the channels tensor any more. An error like
        #   RuntimeError: view size is not compatible with input tensor's size and stride
        #   (at least one dimension spans across two contiguous subspaces). Use .reshape(...) instead.
        # will be printed.
        #
        # Replace view op to reshape op in this case.
        # As an example, timm_resnest/botnet26t_256/convnext_base etc. will fail if we don't do this.
        #
        # Also this has to be done before FakeTensorProp below to avoid the failed
        # .view() call.
        view_to_reshape(gm)

        # It is safe to run FakeTensorProp under no_grad because by the time
        # we're in inductor, we assume that AOTAutograd has already "taken care"
        # of autograd, so there should be no more autograd-related API's in the
        # graph.
        with torch.no_grad():
            fake_mode = fake_tensor_prop(gm, example_inputs)

        # pattern matcher passes might not preserve striding information
        # on node.meta["val"]. if in the future we rely on these being
        # correct we will need to fix.

        with V.set_fake_mode(fake_mode):
            # has some issues with memory in training
            _recursive_post_grad_passes(gm, is_inference=is_inference)
            V.debug.fx_graph_transformed(gm, example_inputs)
            post_grad_graphs_log.debug(
                "%s",
                lazy_format_graph_code(
                    "AFTER POST GRAD",
                    gm,
                    include_stride=True,
                    include_device=True,
                    colored=True,
                ),
            )
            trace_structured(
                "inductor_post_grad_graph",
                payload_fn=lambda: gm.print_readable(
                    print_output=False, include_stride=True, include_device=True
                ),
            )
            if config.is_fbcode():
                log_optimus_to_scuba(
                    extra_logging={"pt2_configs": str(get_patched_config_dict())}
                )

        with V.set_fake_mode(fake_mode), maybe_disable_comprehensive_padding(
            example_inputs
        ):
            const_output_index = None
            const_graph = None
            const_code = None

            if aot_mode and config.aot_inductor.use_runtime_constant_folding:
                const_gm, const_output_index = split_const_gm(gm)

                const_graph = GraphLowering(
                    const_gm,
                    example_inputs=[],
                    shape_env=shape_env,
                    graph_id=graph_id,
                    cpp_wrapper=cpp_wrapper,
                    aot_mode=aot_mode,
                    user_visible_outputs=user_visible_outputs,
                    extern_node_serializer=extern_node_serializer,
                    is_inference=is_inference,
                    is_const_graph=True,
                )
                with V.set_graph_handler(const_graph):
                    assert cpp_wrapper, "AOT mode only supports C++ wrapper"
                    const_graph.run()

                    const_code, _ = const_graph.codegen_with_cpp_wrapper()

            graph = GraphLowering(
                gm,
                # example_inputs will be used by AOTInductor to dry-run the generated code for Triton kernel tuning.
                # For the forward pass, we have the real inputs to be used as example_inputs. For the backward pass,
                # we currently use fake tensors and defake them later.
                example_inputs=example_inputs,
                shape_env=shape_env,
                graph_id=graph_id,
                cpp_wrapper=cpp_wrapper,
                aot_mode=aot_mode,
                user_visible_outputs=user_visible_outputs,
                extern_node_serializer=extern_node_serializer,
                is_inference=is_inference,
                const_output_index=const_output_index,
                const_code=const_code,
                const_module=const_graph,
            )
            metrics_helper = metrics.CachedMetricsHelper()
            with V.set_graph_handler(graph):
                graph.run(*example_inputs)
                output_strides: List[Optional[Tuple[_StrideExprStr, ...]]] = []
                if graph.graph_outputs is not None:
                    # We'll put the output strides in the compiled graph so we
                    # can later return them to the caller via TracingContext
                    p = SymExprPrinter()
                    for out in graph.graph_outputs:
                        if (
                            hasattr(out, "layout")
                            and len(free_unbacked_symbols(out.layout.stride)) == 0
                        ):
                            # Convert to string for eval on the load path
                            output_strides.append(
                                tuple(p.doprint(s) for s in out.layout.stride)
                            )
                        else:
                            output_strides.append(None)

                _check_triton_bf16_support(graph)
                compiled_fn = graph.compile_to_fn()
                num_bytes, nodes_num_elem, node_runtimes = graph.count_bytes()
                metrics.num_bytes_accessed += num_bytes
                metrics.node_runtimes += node_runtimes
                metrics.nodes_num_elem += nodes_num_elem

                if (
                    cudagraphs
                    and config.triton.cudagraph_skip_dynamic_graphs
                    and not V.graph.disable_cudagraphs_reason
                    and torch._inductor.utils.any_is_symbolic(*example_inputs)
                ):
                    stack_trace = None
                    for node in gm.graph.nodes:
                        meta_val = node.meta.get("val", None)
                        if (
                            node.op == "placeholder"
                            or not isinstance(meta_val, torch.Tensor)
                            or not torch._inductor.utils.any_is_symbolic(meta_val)
                        ):
                            continue

                        if stack_trace := node.meta.get("stack_trace", None):
                            break
                    disable = "graph with symbolic shapes inputs and config.triton.cudagraph_skip_dynamic_graphs=True."
                    if stack_trace:
                        disable = f"{disable} Found from {stack_trace}\n"
                    else:
                        disable = f"{disable}\n"
                    V.graph.disable_cudagraphs_reason = disable

                if V.aot_compilation is True:
                    return compiled_fn

                if cudagraphs and not V.graph.disable_cudagraphs_reason:
                    from torch._inductor.cudagraph_utils import (
                        check_lowering_disable_cudagraph,
                    )

                    V.graph.disable_cudagraphs_reason = (
                        check_lowering_disable_cudagraph(V.graph.device_node_mapping)
                    )

                compiled_graph = CompiledFxGraph(
                    compiled_fn,
                    graph,
                    output_strides,
                    V.graph.disable_cudagraphs_reason,
                    metrics_helper.get_deltas(),
                    counters["inductor"] - inductor_counters,
                )

        return compiled_graph


def get_input_idxs_to_check(
    inputs: List[InputType],
    static_input_idxs: Sequence[int],
) -> Sequence[int]:
    """
    This function runs at compile time, and generates a list of indices for which we
    might need to do a copy to preserve alignment requirements.
    """
    ids_to_check = []

    for i, input in enumerate(inputs):
        if not isinstance(input, torch.Tensor):
            # non-tensors don't need alignment
            continue
        if input.device.type != "cuda":
            # right now we only care for cuda tensors
            continue
        with maybe_get_suppress_shape_guards_ctx():
            # suppress guards so that tensor_is_aligned and should_assume_input_aligned
            # do not add guards on input's storage offset
            if i in static_input_idxs and tensor_is_aligned(input):
                continue
            if not should_assume_input_aligned(input):
                continue

        # if we get here, then
        # (a) our triton code assumes that the input is aligned
        # (b) we can't be sure ahead of time that the input will actually be aligned.
        # therefore, at runtime, we'll need to check that the input is aligned
        # (and if not, clone it to make it aligned.)
        ids_to_check.append(i)

    return ids_to_check


def cudagraphify(
    model: Callable[..., Any],
    static_input_idxs: Sequence[int] = (),
    *,
    device_index: int,
    stack_traces: List[Optional[str]],
    is_backward: bool,
    is_inference: bool,
    constants: Tuple[torch.Tensor, ...] = (),
    placeholders: Sequence[PlaceholderInfo] = (),
    mutated_input_idxs: Tuple[int, ...] = (),
) -> Callable[..., Any]:
    from torch._inductor.cudagraph_trees import (
        cudagraphify_impl as new_cudagraphify_impl,
    )

    cudagraphify_fn: Callable[..., Any]
    if config.triton.cudagraph_trees:
        cudagraphify_fn = functools.partial(
            new_cudagraphify_impl,
            device_index=device_index,
            stack_traces=stack_traces,
            is_backward=is_backward,
            is_inference=is_inference,
            constants=constants,
            placeholders=placeholders,
            mutated_input_idxs=mutated_input_idxs,
        )
    else:
        cudagraphify_fn = cudagraphify_impl

    compiled_fn = None

    def run(new_inputs):
        nonlocal compiled_fn
        if compiled_fn is None:
            with dynamo_utils.dynamo_timed(
                "cudagraphify"
            ), dynamo_utils.preserve_rng_state():
                compiled_fn = cudagraphify_fn(model, new_inputs, static_input_idxs)
        return compiled_fn(new_inputs)

    return run


def static_input(x: torch.Tensor) -> torch.Tensor:
    """
    Copy and input while preserving strides
    """
    return torch.empty_strided(x.size(), x.stride(), dtype=x.dtype, device=x.device)


def index_expanded_dims_and_copy_(
    dst: torch.Tensor,
    src: torch.Tensor,
    expanded_dims: List[int],
):
    "Index into expanded dimensions of both dst and src then copy_"
    dst = index_expanded_dims(dst, expanded_dims)
    src = index_expanded_dims(src, expanded_dims)
    dst.copy_(src)


def cudagraphify_impl(
    model: Callable[..., Any],
    inputs: List[torch.Tensor],
    static_input_idxs: Sequence[int] = (),
):
    """
    Assumes inputs[static_input_idxs[i]] are always the same memory address
    """
    check_input_idxs = get_input_idxs_to_check(inputs, static_input_idxs)  # type: ignore[arg-type]
    static_input_idxs = remove_unaligned_input_idxs(inputs, static_input_idxs)  # type: ignore[arg-type]
    copy_misaligned_inputs(inputs, check_input_idxs)  # type: ignore[arg-type]

    assert isinstance(inputs, list)

    inps_expanded_dims = [
        get_expanded_dims(x) if idx not in static_input_idxs else []
        for idx, x in enumerate(inputs)
    ]

    # allocate static tensor inputs
    static_inputs = [
        x
        if not isinstance(x, torch.Tensor)
        else static_input(x)
        if idx not in static_input_idxs
        else x.detach()
        for idx, x in enumerate(inputs)
    ]

    # copy over input values for fresh allocations
    for idx, (x, expanded_dims) in enumerate(zip(inputs, inps_expanded_dims)):
        if isinstance(x, torch.Tensor) and idx not in static_input_idxs:
            index_expanded_dims_and_copy_(static_inputs[idx], x, expanded_dims)

    # warmup
    torch.cuda.synchronize()
    stream = torch.cuda.Stream()
    stream.wait_stream(torch.cuda.current_stream())
    # copy static_inputs because it will be cleared in model
    with torch.cuda.stream(stream):
        model(list(static_inputs))
    stream.synchronize()
    torch.cuda.current_stream().wait_stream(stream)
    torch.cuda.synchronize()

    # record
    graph = torch.cuda.CUDAGraph()
    with torch.cuda.graph(graph, stream=stream, capture_error_mode="thread_local"):
        static_outputs = model(list(static_inputs))
    if not isinstance(static_outputs, (list, tuple)):
        static_outputs = (static_outputs,)

    if config.size_asserts:

        def run(new_inputs):
            assert len(static_inputs) == len(new_inputs)
            for idx, (dst, src, expanded_dims) in enumerate(
                zip(static_inputs, new_inputs, inps_expanded_dims)
            ):
                if not isinstance(dst, torch.Tensor):
                    pass
                elif idx in static_input_idxs:
                    assert dst.data_ptr() == src.data_ptr()
                else:
                    # TODO - could make one single op of multiple slices
                    # and avoid dispatch.
                    # Could also pre-index the `dst` tensors
                    index_expanded_dims_and_copy_(dst, src, expanded_dims)
            new_inputs.clear()
            graph.replay()
            return static_outputs

    else:
        copy_indices = [
            idx for idx in range(len(static_inputs)) if idx not in static_input_idxs
        ]

        def run(new_inputs):
            for idx in copy_indices:
                expanded_dims = inps_expanded_dims[idx]
                index_expanded_dims_and_copy_(
                    static_inputs[idx], new_inputs[idx], expanded_dims
                )
            new_inputs.clear()
            graph.replay()
            return static_outputs

    return align_inputs_from_check_idxs(run, check_input_idxs)


def compile_fx_aot(
    model_: torch.fx.GraphModule,
    example_inputs_: List[torch.Tensor],
    inner_compile: Callable[..., Any] = compile_fx_inner,
    config_patches: Optional[Dict[str, Any]] = None,
):
    config_patches: Dict[str, Any] = (
        {"cpp_wrapper": True}
        if config_patches is None
        else {**config_patches, "cpp_wrapper": True}
    )
    if (
        "aot_inductor.output_path" not in config_patches
        and not config.aot_inductor.output_path
    ):
        config_patches = {
            **config_patches,
            "aot_inductor.output_path": code_hash(model_.code),
        }

    extern_node_serializer = config_patches.pop("extern_node_serializer", None)
    with V.set_aot_compilation(True):
        compiled_lib_path = compile_fx(
            model_,
            example_inputs_,
            inner_compile=functools.partial(
                inner_compile,
                aot_mode=True,
                extern_node_serializer=extern_node_serializer,
            ),
            config_patches=config_patches,
        )
        assert os.path.exists(
            compiled_lib_path
        ), f"AOTInductor compiled library does not exist at {compiled_lib_path}"
        return compiled_lib_path


_graph_counter = count(0)


def fw_compiler_freezing(
    aot_autograd_model: torch.fx.GraphModule,
    aot_example_inputs: List[torch.Tensor],
    dynamo_model: torch.fx.GraphModule,
    num_example_inputs: int,
    inner_compile: Callable[..., Any],
    cudagraphs: BoxedBool,
    graph_id: int,
    forward_device: BoxedDeviceIndex,
):
    from torch._inductor.freezing import convert_conv_weights_to_channels_last, freeze

    # partition_fn won't be called
    _recursive_joint_graph_passes(aot_autograd_model)

    layout_opt = GraphLowering.decide_layout_opt(aot_autograd_model, is_inference=True)
    if layout_opt:
        # make sure meta['val'] is properly setup
        fake_tensor_prop(aot_autograd_model, aot_example_inputs, True)
        convert_conv_weights_to_channels_last(aot_autograd_model)

    opt_model, preserved_arg_indices = freeze(
        dynamo_model,
        aot_autograd_model,
        aot_example_inputs,  # type: ignore[arg-type]
    )

    aot_example_inputs = [aot_example_inputs[ind] for ind in preserved_arg_indices]
    num_fixed = len(preserved_arg_indices) - num_example_inputs

    fake_mode = detect_fake_mode(aot_example_inputs)

    # for freezing, all graph outputs should be user visible
    *_, model_outputs_node = opt_model.graph.nodes
    model_outputs = model_outputs_node.args[0]
    user_visible_outputs = dict.fromkeys(
        n.name for n in model_outputs if isinstance(n, torch.fx.Node)
    )

    static_input_idxs = list(range(num_fixed))
    # constant params will be real tensors, not fake
    tracing_context = torch._guards.TracingContext.try_get()
    if tracing_context is not None:
        params_flat = tracing_context.params_flat
        assert params_flat is not None
        for i in range(len(params_flat)):
            if i not in preserved_arg_indices:
                params_flat[i] = None

        if tracing_context.fw_metadata:
            static_input_idxs += tracing_context.fw_metadata.static_input_indices

    with mock.patch.object(fake_mode, "allow_non_fake_inputs", True):
        optimized_function = inner_compile(
            opt_model,
            aot_example_inputs,
            static_input_idxs=static_input_idxs,
            cudagraphs=cudagraphs,
            graph_id=graph_id,
            is_inference=True,
            boxed_forward_device_index=forward_device,
            layout_opt=layout_opt,
            user_visible_outputs=user_visible_outputs,
        )

    # aot_inductor codegens a call that takes in just the inputs, so we don't return a wrapper
    # that drops constant-ified params
    if V.aot_compilation is True:
        return optimized_function

    def wrapper(args):
        args_new = [args[i] for i in preserved_arg_indices]
        args.clear()
        return optimized_function(args_new)

    wrapper._boxed_call = True  # type: ignore[attr-defined]

    return wrapper


def compile_fx(
    model_: torch.fx.GraphModule,
    example_inputs_: List[torch.Tensor],
    inner_compile: Callable[..., Any] = compile_fx_inner,
    config_patches: Optional[Dict[str, Any]] = None,
    decompositions: Optional[Dict[OpOverload, Callable[..., Any]]] = None,
):
    with _use_lazy_graph_module(dynamo_config.use_lazy_graph_module):
        """Main entrypoint to a compile given FX graph"""
        if config_patches:
            with config.patch(config_patches):
                return compile_fx(
                    model_,
                    example_inputs_,
                    # need extra layer of patching as backwards is compiled out of scope
                    inner_compile=config.patch(config_patches)(inner_compile),
                    decompositions=decompositions,
                )

        if config.cpp_wrapper:
            with config.patch(
                {
                    "cpp_wrapper": False,
                    # For triton.autotune_at_compile_time, disable by default for
                    # FBCode, but enabled by default for OSS.
                    "triton.autotune_at_compile_time": config.triton.autotune_at_compile_time
                    if config.is_fbcode()
                    else os.environ.get(
                        "TORCHINDUCTOR_TRITON_AUTOTUNE_AT_COMPILE_TIME", "1"
                    )
                    == "1",
                    "triton.autotune_cublasLt": False,
                    "triton.cudagraphs": False,
                    "triton.store_cubin": True,
                }
            ), V.set_real_inputs(example_inputs_):
                inputs_ = example_inputs_
                if isinstance(model_, torch.fx.GraphModule):
                    fake_inputs = [
                        node.meta.get("val")
                        for node in model_.graph.nodes
                        if node.op == "placeholder"
                    ]
                    if all(v is not None for v in fake_inputs):
                        # Validate devices before switching to fake tensors.
                        for idx, fi, i in zip(count(), fake_inputs, inputs_):
                            if fi.device != i.device:
                                raise ValueError(
                                    f"Device mismatch between fake input and example input at position #{idx}: "
                                    f"{fi.device} vs {i.device}. If the model was exported via torch.export(), "
                                    "make sure torch.export() and torch.aot_compile() run on the same device."
                                )
                        inputs_ = fake_inputs
                return compile_fx(
                    model_,
                    inputs_,
                    inner_compile=functools.partial(inner_compile, cpp_wrapper=True),
                    decompositions=decompositions,
                )

        recursive_compile_fx = functools.partial(
            compile_fx,
            inner_compile=inner_compile,
            decompositions=decompositions,
        )

        if not graph_returns_tuple(model_):
            return make_graph_return_tuple(
                model_,
                example_inputs_,
                recursive_compile_fx,
            )

        if isinstance(model_, torch.fx.GraphModule):
            if isinstance(model_.graph._codegen, _PyTreeCodeGen):
                # this graph is the result of dynamo.export()
                return handle_dynamo_export_graph(
                    model_,
                    example_inputs_,
                    recursive_compile_fx,
                )

            model_ = _recursive_pre_grad_passes(model_, example_inputs_)

        if any(isinstance(x, (list, tuple, dict)) for x in example_inputs_):
            return flatten_graph_inputs(
                model_,
                example_inputs_,
                recursive_compile_fx,
            )

        assert not config._raise_error_for_testing
        num_example_inputs = len(example_inputs_)
        cudagraphs = BoxedBool(config.triton.cudagraphs)
        forward_device = BoxedDeviceIndex(None)

        graph_id = next(_graph_counter)

        decompositions = (
            decompositions if decompositions is not None else select_decomp_table()
        )

        def fw_compiler_base(
            model: torch.fx.GraphModule,
            example_inputs: List[torch.Tensor],
            is_inference: bool,
        ):
            with dynamo_utils.dynamo_timed("compile_fx.<locals>.fw_compiler_base"):
                return _fw_compiler_base(model, example_inputs, is_inference)

        def _fw_compiler_base(
            model: torch.fx.GraphModule,
            example_inputs: List[torch.Tensor],
            is_inference: bool,
        ):
            if is_inference:
                # partition_fn won't be called
                _recursive_joint_graph_passes(model)

            fixed = torch._inductor.utils.num_fw_fixed_arguments(
                num_example_inputs, len(example_inputs)
            )

            user_visible_outputs = {}

            if config.keep_output_stride:
                model_outputs_node = output_node(model)
                model_outputs = pytree.arg_tree_leaves(*model_outputs_node.args)
                num_model_outputs = len(model_outputs)

                context = torch._guards.TracingContext.try_get()
                # See Note [User Outputs in the inductor graph]
                if context is not None and context.fw_metadata and not is_inference:
                    original_output_start_index = (
                        context.fw_metadata.num_mutated_inp_runtime_indices
                    )
                else:
                    original_output_start_index = 0

                if isinstance(model_, torch.fx.GraphModule):
                    *_, orig_model_outputs_node = model_.graph.nodes
                    assert orig_model_outputs_node.op == "output"
                    orig_model_outputs, _ = pytree.tree_flatten(
                        orig_model_outputs_node.args
                    )
                    num_orig_model_outputs = len(orig_model_outputs)
                else:
                    num_orig_model_outputs = num_model_outputs

                assert num_orig_model_outputs <= num_model_outputs

                # Note [User Outputs in the inductor graph]
                # We makes the following assumption
                # For inference
                #   len(orig_model_outputs) == len(model_outputs)
                # For training
                #   len(orig_model_outputs) <= len(model_outputs)
                # During training, most of the time the model_outputs starts with
                # original module's outputs followed by saved activations.
                # But this can be not true if the model have inplace updated tensors.
                # AOTAutograd will make those tensors being returned before the original
                # module's output.
                # To make things safe, we'll use original_output_start_index field
                # set by AOTAutograd to decide where the original module outputs start.
                orig_output_end_idx = (
                    original_output_start_index + num_orig_model_outputs
                )
                # Sanity chec: we are about to splice out the "user" outputs from the full set
                # of "graph" outputs. Make sure we're within bounds.
                assert orig_output_end_idx <= num_model_outputs

                user_visible_outputs = dict.fromkeys(
                    n.name
                    for n in model_outputs[
                        original_output_start_index:orig_output_end_idx
                    ]
                    if isinstance(n, torch.fx.Node)
                )

            return inner_compile(
                model,
                example_inputs,
                static_input_idxs=get_static_input_idxs(fixed),
                cudagraphs=cudagraphs,
                graph_id=graph_id,
                is_inference=is_inference,
                boxed_forward_device_index=forward_device,
                user_visible_outputs=user_visible_outputs,
            )

        fw_compiler = functools.partial(fw_compiler_base, is_inference=False)

        if config.freezing and not torch.is_grad_enabled():
            inference_compiler = functools.partial(
                fw_compiler_freezing,
                dynamo_model=model_,
                num_example_inputs=num_example_inputs,
                inner_compile=inner_compile,
                cudagraphs=cudagraphs,
                graph_id=graph_id,
                forward_device=forward_device,
            )
        else:
            inference_compiler = functools.partial(fw_compiler_base, is_inference=True)

        def partition_fn(graph, joint_inputs, **kwargs):
            _recursive_joint_graph_passes(graph)
            return min_cut_rematerialization_partition(
                graph, joint_inputs, **kwargs, compiler="inductor"
            )
<<<<<<< HEAD
        unlifted_gm = _unlift_graph(model_, gm, graph_signature)
        if "dynamo_flat_name_to_original_fqn" in model_.meta:
            unlifted_gm.meta["dynamo_flat_name_to_original_fqn"] = model_.meta[
                "dynamo_flat_name_to_original_fqn"
            ]

        # Disable amp as in aot_dispatch_autograd (https://github.com/pytorch/pytorch/pull/86515)
        # In inference_compiler (fw_compiler_base), _recursive_joint_graph_passes will call into
        # _sfdp_init() to register patterns.
        # When fallback_random is set to True, the sdpa patterns will be traced during runtime.
        # If amp is turned on, the traced FP32 patterns will have prims.convert_element_type which
        # will be the same as the generated FP16 patterns.
        disable_amp = torch._C._is_any_autocast_enabled()
        context = torch._C._DisableAutocast if disable_amp else contextlib.nullcontext
        with V.set_fake_mode(fake_mode), compiled_autograd.disable(), context():
            return inference_compiler(unlifted_gm, example_inputs_)

    with V.set_fake_mode(fake_mode), torch._guards.tracing(
        tracing_context
    ), compiled_autograd.disable(), functorch_config.patch(unlift_effect_tokens=True):
        return aot_autograd(
            fw_compiler=fw_compiler,
            bw_compiler=bw_compiler,
            inference_compiler=inference_compiler,
            decompositions=decompositions,
            partition_fn=partition_fn,
            keep_inference_input_mutations=True,
            cudagraphs=cudagraphs,
        )(model_, example_inputs_)
=======

        def bw_compiler(
            model: torch.fx.GraphModule, example_inputs: List[torch.Tensor]
        ):
            with dynamo_utils.dynamo_timed("compile_fx.<locals>.bw_compiler"):
                user_visible_outputs = {}

                if config.bw_outputs_user_visible:
                    model_outputs_node = output_node(model)
                    model_outputs = pytree.arg_tree_leaves(*model_outputs_node.args)
                    user_visible_outputs = dict.fromkeys(
                        n.name for n in model_outputs if isinstance(n, torch.fx.Node)
                    )
                fixed = count_tangents(model)
                return inner_compile(
                    model,
                    example_inputs,
                    static_input_idxs=list(range(fixed)),
                    cudagraphs=cudagraphs,
                    is_backward=True,
                    graph_id=graph_id,
                    boxed_forward_device_index=forward_device,
                    user_visible_outputs=user_visible_outputs,
                )

        # TODO: can add logging before/after the call to create_aot_dispatcher_function
        # in torch._functorch/aot_autograd.py::aot_module_simplified::aot_function_simplified::new_func
        # once torchdynamo is merged into pytorch

        fake_mode = detect_fake_mode(
            example_inputs_
        ) or torch._subclasses.FakeTensorMode(allow_non_fake_inputs=True)
        tracing_context = (
            torch._guards.TracingContext.try_get()
            or torch._guards.TracingContext(fake_mode)
        )

        if V.aot_compilation is True:
            with functorch_config.patch(unlift_effect_tokens=True):
                gm, graph_signature = aot_export_module(
                    model_,
                    example_inputs_,
                    trace_joint=False,
                    decompositions=decompositions,
                )
            unlifted_gm = _unlift_graph(model_, gm, graph_signature)
            if "dynamo_flat_name_to_original_fqn" in model_.meta:
                unlifted_gm.meta["dynamo_flat_name_to_original_fqn"] = model_.meta[
                    "dynamo_flat_name_to_original_fqn"
                ]

            # Disable amp as in aot_dispatch_autograd (https://github.com/pytorch/pytorch/pull/86515)
            # In inference_compiler (fw_compiler_base), _recursive_joint_graph_passes will call into
            # _sfdp_init() to register patterns.
            # When fallback_random is set to True, the sdpa patterns will be traced during runtime.
            # If amp is turned on, the traced FP32 patterns will have prims.convert_element_type which
            # will be the same as the generated FP16 patterns.
            disable_amp = torch._C._is_any_autocast_enabled()
            context = (
                torch._C._DisableAutocast if disable_amp else contextlib.nullcontext
            )
            with V.set_fake_mode(fake_mode), compiled_autograd.disable(), context():
                return inference_compiler(unlifted_gm, example_inputs_)

        with V.set_fake_mode(fake_mode), torch._guards.tracing(
            tracing_context
        ), compiled_autograd.disable(), functorch_config.patch(
            unlift_effect_tokens=True
        ):
            return aot_autograd(
                fw_compiler=fw_compiler,
                bw_compiler=bw_compiler,
                inference_compiler=inference_compiler,
                decompositions=decompositions,
                partition_fn=partition_fn,
                keep_inference_input_mutations=True,
            )(model_, example_inputs_)
>>>>>>> 78526395


def graph_returns_tuple(gm: torch.fx.GraphModule):
    """True if a FX graph returns a tuple"""
    if not isinstance(gm, torch.fx.GraphModule):
        return True  # can't check this, assume true
    (rv,) = output_node(gm).args
    if isinstance(rv, (list, tuple)):
        return True
    if (
        isinstance(rv, torch.fx.node.Node)
        and hasattr(rv.target, "_schema")
        and len(rv.target._schema.returns) > 1
        and all(str(ret.type) == "Tensor" for ret in rv.target._schema.returns)
    ):
        # for graphs whose result is one node with multiple outputs
        return True
    return False


def make_graph_return_tuple(
    gm: torch.fx.GraphModule,
    inputs: List[torch.Tensor],
    compile_gm: Callable[..., Any],
):
    """
    Mutate gm so it returns a tuple.  This is only needed for graphs
    not created by torchdynamo that return non-tuples.
    """
    node = output_node(gm)
    (rv,) = node.args
    rv, spec = pytree.tree_flatten(rv)
    with gm.graph.inserting_before(node):
        gm.graph.output(rv)
    gm.graph.erase_node(node)
    assert graph_returns_tuple(gm)

    compiled_fn = compile_gm(gm, inputs)

    @functools.wraps(compiled_fn)
    def wrapper(*args, **kwargs):
        return pytree.tree_unflatten(compiled_fn(*args, **kwargs), spec)

    return wrapper


def handle_dynamo_export_graph(
    gm: torch.fx.GraphModule,
    inputs: List[torch.Tensor],
    compile_gm: Callable[..., Any],
):
    """
    `torch._dynamo.export` embeds pytrees in the FX graph codegen object,
    convert that to a normal FX graph so inductor can compile it.
    """
    codegen = gm.graph._codegen
    gm.graph._codegen = torch.fx.graph.CodeGen()
    gm.recompile()

    compiled_fn = compile_gm(gm, codegen.process_inputs(*inputs))

    @functools.wraps(compiled_fn)
    def wrapper(*args):
        return codegen.process_outputs(compiled_fn(*codegen.process_inputs(*args)))

    return wrapper


def _check_triton_bf16_support(graph: GraphLowering) -> None:
    def warn_and_skip(device) -> None:
        from torch._dynamo.exc import SkipFrame

        device_props = torch.cuda.get_device_properties(device)
        warnings.warn(
            f"{device_props.name} does not support bfloat16 compilation natively, skipping"
        )
        raise SkipFrame("BF16 is not supported")

    for inp in graph.graph_inputs.values():
        device = getattr(inp, "get_device", lambda: torch.device("meta"))()
        if device.type != "cuda" or inp.get_dtype() != torch.bfloat16:
            continue
        # Print warning and skip frame if attempting to compile for bfloat16
        # on device without hardware support for dtype
        if torch.cuda.is_bf16_supported(including_emulation=False):
            return
        warn_and_skip(device)

    for out in graph.graph_outputs:
        device = getattr(out, "get_device", lambda: torch.device("meta"))()
        if device.type != "cuda" or out.get_dtype() != torch.bfloat16:
            continue
        # Print warning and skip frame if attempting to compile for bfloat16
        # on device without hardware support for dtype
        if torch.cuda.is_bf16_supported(including_emulation=False):
            return
        warn_and_skip(device)<|MERGE_RESOLUTION|>--- conflicted
+++ resolved
@@ -1435,37 +1435,6 @@
             return min_cut_rematerialization_partition(
                 graph, joint_inputs, **kwargs, compiler="inductor"
             )
-<<<<<<< HEAD
-        unlifted_gm = _unlift_graph(model_, gm, graph_signature)
-        if "dynamo_flat_name_to_original_fqn" in model_.meta:
-            unlifted_gm.meta["dynamo_flat_name_to_original_fqn"] = model_.meta[
-                "dynamo_flat_name_to_original_fqn"
-            ]
-
-        # Disable amp as in aot_dispatch_autograd (https://github.com/pytorch/pytorch/pull/86515)
-        # In inference_compiler (fw_compiler_base), _recursive_joint_graph_passes will call into
-        # _sfdp_init() to register patterns.
-        # When fallback_random is set to True, the sdpa patterns will be traced during runtime.
-        # If amp is turned on, the traced FP32 patterns will have prims.convert_element_type which
-        # will be the same as the generated FP16 patterns.
-        disable_amp = torch._C._is_any_autocast_enabled()
-        context = torch._C._DisableAutocast if disable_amp else contextlib.nullcontext
-        with V.set_fake_mode(fake_mode), compiled_autograd.disable(), context():
-            return inference_compiler(unlifted_gm, example_inputs_)
-
-    with V.set_fake_mode(fake_mode), torch._guards.tracing(
-        tracing_context
-    ), compiled_autograd.disable(), functorch_config.patch(unlift_effect_tokens=True):
-        return aot_autograd(
-            fw_compiler=fw_compiler,
-            bw_compiler=bw_compiler,
-            inference_compiler=inference_compiler,
-            decompositions=decompositions,
-            partition_fn=partition_fn,
-            keep_inference_input_mutations=True,
-            cudagraphs=cudagraphs,
-        )(model_, example_inputs_)
-=======
 
         def bw_compiler(
             model: torch.fx.GraphModule, example_inputs: List[torch.Tensor]
@@ -1542,8 +1511,8 @@
                 decompositions=decompositions,
                 partition_fn=partition_fn,
                 keep_inference_input_mutations=True,
+                cudagraphs=cudagraphs,
             )(model_, example_inputs_)
->>>>>>> 78526395
 
 
 def graph_returns_tuple(gm: torch.fx.GraphModule):
