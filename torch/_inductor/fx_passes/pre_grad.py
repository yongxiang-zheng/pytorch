import copy
import itertools
import logging
from typing import List, Optional

import torch
import torch.nn as nn
from torch._dynamo.utils import counters, detect_fake_mode, optimus_scuba_log
from torch._utils_internal import upload_graph
from torch.fx.experimental.optimization import (
    matches_module_pattern,
    replace_node_module,
)
from torch.fx.passes.shape_prop import ShapeProp
from torch.nn import functional as F
from torch.nn.utils.fusion import fuse_conv_bn_eval, fuse_conv_bn_weights

from .. import config

from ..fx_utils import matches_module_function_pattern
from ..pattern_matcher import (
    init_once_fakemode,
    PatternMatcherPass,
    stable_topological_sort,
)
from ..utils import is_cpu_device, pass_execution_and_save
from .group_batch_fusion import group_batch_fusion_passes
from .misc_patterns import numpy_compat_normalization
from .split_cat import PRE_GRAD_PATTERNS

log = logging.getLogger(__name__)

<<<<<<< HEAD
normalization_pass = PatternMatcherPass(
    prevent_match_across_mutations=True, pass_name="normalization_pass"
)
merge_splits_pass = PatternMatcherPass(
    prevent_match_across_mutations=True, pass_name="merge_splits_pass"
)
split_cat_pass = PatternMatcherPass(
    prevent_match_across_mutations=True, pass_name="split_cat_pass"
)
unbind_stack_pass = PatternMatcherPass(
    prevent_match_across_mutations=True, pass_name="unbind_stack_pass"
)
efficient_conv_bn_eval_pass = PatternMatcherPass(
    prevent_match_across_mutations=True, pass_name="efficient_conv_bn_eval_pass"
)
merge_getitem_cat_pass = PatternMatcherPass(
    prevent_match_across_mutations=True, pass_name="merge_getitem_cat_pass"
)
predispatch_pass = PatternMatcherPass(
    prevent_match_across_mutations=True, pass_name="predispatch_pass"
)
=======
efficient_conv_bn_eval_pass = PatternMatcherPass(
    prevent_match_across_mutations=True, pass_name="efficient_conv_bn_eval_pass"
)

fuse_split_linear_add_pass = PatternMatcherPass(
    prevent_match_across_mutations=True,
    pass_name="fuse_split_linear_add_pass",
)
fuse_chunk_squeeze_cat_pass = PatternMatcherPass(
    prevent_match_across_mutations=True,
    pass_name="fuse_chunk_squeeze_cat_pass",
)
remove_reshape_pass = PatternMatcherPass(
    prevent_match_across_mutations=True,
    pass_name="remove_reshape_pass",
)

>>>>>>> 22ba180e
# based on predispatch aten IR
normalization_pass_aten = PatternMatcherPass(prevent_match_across_mutations=True)
merge_splits_pass_aten = PatternMatcherPass(prevent_match_across_mutations=True)
split_cat_pass_aten = PatternMatcherPass(prevent_match_across_mutations=True)
unbind_stack_pass_aten = PatternMatcherPass(prevent_match_across_mutations=True)
merge_getitem_cat_pass_aten = PatternMatcherPass(prevent_match_across_mutations=True)
merge_stack_tahn_unbind_pass_aten = PatternMatcherPass(
    prevent_match_across_mutations=True
)
mutate_cat_pass_aten = PatternMatcherPass(prevent_match_across_mutations=True)
remove_split_with_size_one_pass_aten = PatternMatcherPass(
    prevent_match_across_mutations=True
)


def save_inductor_dict(pass_to_compare=None):
    if not pass_to_compare:
        pass_to_compare = list(config.pre_grad_fusion_options.keys()) + list(
            config.post_grad_fusion_options.keys()
        )
    return {p: dict(counters["inductor"]).get(p, 0) for p in pass_to_compare}


def is_same_dict(inductor_dict, optimus_dict):
    for pass_name, count in optimus_dict.items():
        if count != dict(inductor_dict).get(pass_name, 0):
            return False
    return True


def fuse_parallel_linear_pass(graph):
    return None


def remove_split_ops(graph, shape_prop):
    return None


# split_cat related fusions
pattern_matcher_passes = list(PRE_GRAD_PATTERNS.values())
# non-split_cat related fusions
# TODO: move them to the fusions dict too.
pattern_matcher_passes.append(efficient_conv_bn_eval_pass)

pattern_matcher_passes_aten: List[PatternMatcherPass] = [
    remove_split_with_size_one_pass_aten,
    merge_getitem_cat_pass_aten,
    merge_stack_tahn_unbind_pass_aten,
    merge_splits_pass_aten,
    mutate_cat_pass_aten,
    split_cat_pass_aten,
    unbind_stack_pass_aten,
]


@init_once_fakemode
def lazy_init():
    from . import efficient_conv_bn_eval, split_cat  # noqa: F401  # noqa: F401

    if config.is_fbcode():
        from . import fb  # type: ignore[attr-defined]  # noqa: F401


def pre_grad_passes(gm: torch.fx.GraphModule, example_inputs=None):
    """
    Apply passes on the input FX graph using Torch IR.

    WARNING:
    The IR before grad is not functional or normalized, so it is harder
    to write passes on this IR.  Passes must be safe with respect to
    aliasing and mutation and need to handle all possible arg schemas.

    Consider adding a new pass to post_grad.py or joint_graph.py which
    are after functionalization and normalization.
    """
    if config.pattern_matcher:
        lazy_init()
        if hasattr(
            config, "fx_passes_numeric_check"
        ) and config.fx_passes_numeric_check.get("pre_grad", False):
            gm_before_fx_passes = gm.__copy__()
        # explicitly run with predispatch atenIR based passes
        if config.is_predispatch:

            def shape_prop(mod) -> None:
                ShapeProp(
                    gm=mod,
                    fake_mode=detect_fake_mode(example_inputs),
                ).propagate(*example_inputs)

            # normalization pass
            pass_execution_and_save(
                normalization_pass_aten.apply,
                gm,
                example_inputs,
                "[Pre grad(predispatch IR)]Apply normalization pass",
            )
            pass_execution_and_save(
                group_batch_fusion_passes,
                gm,
                example_inputs,
                "[Pre grad(predispatch IR)] Apply group_batch_fusion",
            )
            pass_execution_and_save(
                fuse_chunk_squeeze_cat_pass.apply,
                gm,
                example_inputs,
                "[Pre grad(predispatch IR)] Apply fuse_chunk_squeeze_cat_pass",
            )
            pass_execution_and_save(
                fuse_split_linear_add_pass.apply,
                gm,
                example_inputs,
                "[Pre grad(predispatch IR)] Apply fuse_split_linear_add_pass",
            )

            log.debug(
                "[Pre grad(predispatch IR)]Before split cat in pre grad pass. graph: %s",
                gm.graph,
            )
            for ind, pattern_matcher_pass_aten in enumerate(
                pattern_matcher_passes_aten
            ):
                pass_execution_and_save(
                    pattern_matcher_pass_aten.apply,
                    gm,
                    example_inputs,
                    f"[Pre grad(predispatch IR)]Apply split_cat, index: {ind}",
                )
            pass_execution_and_save(
                remove_reshape_pass.apply,
                gm,
                example_inputs,
                "[Pre grad(predispatch IR)] Apply remove_reshape_pass",
            )
            pass_execution_and_save(
                fuse_parallel_linear_pass,
                gm,
                example_inputs,
                "[Pre grad(predispatch IR)] Apply fuse_parallel_linear_pass",
            )
            pass_execution_and_save(
                lambda graph: remove_split_ops(graph.owning_module, shape_prop),
                gm,
                example_inputs,
                "[Pre grad(predispatch IR)] Apply remove_split_ops",
            )
            shape_prop(gm)

        else:
            # We only log the graph with changes to avoid the excessive compilation time
            # https://fb.workplace.com/groups/257735836456307/permalink/633533465543207/
            if example_inputs is not None:
                gm = fuse_fx(gm, example_inputs)
            numpy_compat_normalization(gm.graph)
<<<<<<< HEAD
            inductor_before_change = copy.deepcopy(counters["inductor"])
            group_batch_fusion_passes(gm.graph, pre_grad=True)
            if counters["inductor"] != inductor_before_change:
                optimus_scuba_log["group_batch_fusion_pre_grad"] = upload_graph(
                    gm.graph
                )
            for pattern_matcher_pass in pattern_matcher_passes:
                inductor_before_change = copy.deepcopy(counters["inductor"])
                pattern_matcher_pass.apply(gm.graph)  # type: ignore[arg-type]
                if counters["inductor"] != inductor_before_change:
                    optimus_scuba_log[
                        f"split_cat_pattern_{pattern_matcher_pass.pass_name}_pre_grad"
=======

            optimus_scuba_log["before_recompile_pre_grad"] = upload_graph(gm.graph)
            group_batch_fusion_passes(gm.graph, pre_grad=True)
            for pattern_matcher_pass in pattern_matcher_passes:
                inductor_before_change = save_inductor_dict(
                    [pattern_matcher_pass.pass_name]
                )
                pattern_matcher_pass.apply(gm.graph)  # type: ignore[arg-type]
                if not is_same_dict(counters["inductor"], inductor_before_change):
                    optimus_scuba_log[
                        f"{pattern_matcher_pass.pass_name}_pre_grad"
>>>>>>> 22ba180e
                    ] = upload_graph(gm.graph)

    if config.pre_grad_custom_pass is not None:
        config.pre_grad_custom_pass(gm.graph)
    stable_topological_sort(gm.graph)
    gm.graph.lint()
    gm.recompile()
    optimus_scuba_log["after_recompile_pre_grad"] = upload_graph(gm.graph)

    if (
        config.pattern_matcher
        and hasattr(config, "fx_passes_numeric_check")
        and config.fx_passes_numeric_check.get("pre_grad", False)
        and example_inputs is not None
    ):
        from .numeric_utils import numeric_check_if_enabled

        gm_after_fx_passes = gm.__copy__()
        numeric_check_if_enabled(
            gm_before_fx_passes,  # type: ignore[possibly-undefined]
            gm_after_fx_passes,
            example_inputs,
            config.fx_passes_numeric_check.get("num_iterations", 1),
            config.fx_passes_numeric_check.get("precision", 1e-4),
        )

    return gm


def fuse_fx(gm: torch.fx.GraphModule, example_inputs) -> torch.fx.GraphModule:
    is_cpu = is_cpu_device(example_inputs)

    fake_mode = detect_fake_mode(example_inputs)

    gm = sink_cat_after_pointwise(gm)
    if config.permute_fusion and not is_cpu:
        # For linear permute fusion, we need to check input info to identify
        # and perform proper permutation/transpose
        ShapeProp(gm, fake_mode=fake_mode).propagate(*example_inputs)
        gm = linear_permute_fusion(gm)
        gm = permute_linear_fusion(gm)
        gm = permute_matmul_fusion(gm)

    # make sure the autograd is disabled.
    if torch.is_grad_enabled() or not is_cpu:
        return gm
    if config.freezing:
        gm = remove_identity(gm)
        gm = fuse_conv_bn(gm)
    return gm


def fetch_attr(target: str, mod):
    target_atoms = target.split(".")
    attr_itr = mod
    for i, atom in enumerate(target_atoms):
        if not hasattr(attr_itr, atom):
            raise RuntimeError(
                f"Node referenced nonexistant target {'.'.join(target_atoms[:i])}"
            )
        attr_itr = getattr(attr_itr, atom)
    return attr_itr


def remove_identity(gm: torch.fx.GraphModule) -> torch.fx.GraphModule:
    """
    Removes all identity layers from the module.
    """

    class IdentityRemover(torch.fx.Transformer):
        def call_module(self, target, args, kwargs):
            if isinstance(self.submodules[target], nn.Identity):
                assert len(args) == 1
                return args[0]
            else:
                return super().call_module(target, args, kwargs)

    return IdentityRemover(gm).transform()


def fuse_conv_bn(gm: torch.fx.GraphModule, inplace=False) -> torch.fx.GraphModule:
    """
    Fuses Convolution/BN layers for inference purposes.
    """
    modules_patterns = [
        (torch.nn.Conv1d, torch.nn.BatchNorm1d),
        (torch.nn.Conv2d, torch.nn.BatchNorm2d),
        (torch.nn.Conv3d, torch.nn.BatchNorm3d),
    ]
    module_function_patterns = [
        (torch.nn.Conv1d, F.batch_norm),
        (torch.nn.Conv2d, F.batch_norm),
        (torch.nn.Conv3d, F.batch_norm),
    ]
    modules = dict(gm.named_modules())
    for pattern in modules_patterns:
        for node in gm.graph.nodes:
            if matches_module_pattern(pattern, node, modules):
                if len(node.args[0].users) > 1:  # Output of conv is used by other nodes
                    continue
                conv = modules[node.args[0].target]
                bn = modules[node.target]
                eval_mode = all(not n.training for n in [conv, bn])
                if not eval_mode:
                    continue
                if not bn.track_running_stats:
                    continue
                fused_conv = fuse_conv_bn_eval(conv, bn)
                replace_node_module(node.args[0], modules, fused_conv)
                node.replace_all_uses_with(node.args[0])
                gm.graph.erase_node(node)
    gm.graph.lint()
    for pattern in module_function_patterns:
        for node in gm.graph.nodes:
            if matches_module_function_pattern(pattern, node, modules):
                # TODO: support kwargs.
                if len(node.args) != 8:
                    continue
                conv = modules[node.args[0].target]
                bn_training = node.args[5]
                bn_eps = node.args[7]
                if conv.training or bn_training:
                    continue
                if type(bn_eps) is not float:
                    continue
                bn_args_is_constant = all(
                    n.op == "get_attr" and len(n.users) == 1 for n in node.args[1:5]
                )
                if not bn_args_is_constant:
                    continue
                bn_running_mean = fetch_attr(node.args[1].target, gm)
                bn_running_var = fetch_attr(node.args[2].target, gm)
                bn_weight = fetch_attr(node.args[3].target, gm)
                bn_bias = fetch_attr(node.args[4].target, gm)
                if bn_running_mean is None or bn_running_var is None:
                    continue
                fused_conv = copy.deepcopy(conv)
                fused_conv.weight, fused_conv.bias = fuse_conv_bn_weights(
                    fused_conv.weight,
                    fused_conv.bias,
                    bn_running_mean,
                    bn_running_var,
                    bn_eps,
                    bn_weight,
                    bn_bias,
                )
                replace_node_module(node.args[0], modules, fused_conv)
                node.replace_all_uses_with(node.args[0])
                gm.graph.erase_node(node)
    gm.graph.lint()
    gm.recompile()

    return gm


class NormalizedLinearNode:
    def __init__(self, node: torch.fx.Node) -> None:
        assert node.op == "call_function"
        assert node.target in [torch.nn.functional.linear]
        self.node: torch.fx.Node = node

    def get_input(self) -> torch.fx.Node:
        if len(self.node.args) > 0:
            return self.node.args[0]  # type: ignore[return-value]
        else:
            return self.node.kwargs["input"]  # type: ignore[return-value]

    def get_weight(self) -> torch.fx.Node:
        if len(self.node.args) > 1:
            return self.node.args[1]  # type: ignore[return-value]
        else:
            return self.node.kwargs["weight"]  # type: ignore[return-value]

    def get_bias(self) -> torch.fx.Node:
        if len(self.node.args) > 2:
            return self.node.args[2]  # type: ignore[return-value]
        else:
            return self.node.kwargs["bias"] if "bias" in self.node.kwargs else None  # type: ignore[return-value]


class NormalizedMatmulNode:
    def __init__(self, node: torch.fx.Node) -> None:
        assert node.op == "call_function"
        assert node.target in [torch.bmm, torch.matmul]
        self.node: torch.fx.Node = node

    def get_input(self) -> torch.fx.Node:
        if len(self.node.args) > 0:
            return self.node.args[0]  # type: ignore[return-value]
        else:
            return self.node.kwargs["input"]  # type: ignore[return-value]

    def get_other(self) -> torch.fx.Node:
        if len(self.node.args) > 1:
            return self.node.args[1]  # type: ignore[return-value]
        else:
            return self.node.kwargs["other"]  # type: ignore[return-value]


def check_permute(node: torch.fx.Node) -> bool:
    ranks = len(node.meta["tensor_meta"].shape)
    if len(node.args) > 3:
        permutation = [node.args[i] % ranks for i in range(1, ranks + 1)]  # type: ignore[operator]
    elif (
        "permutation" in node.kwargs
        and node.kwargs["permutation"] is not None
        and len(node.kwargs["permutation"]) > 2  # type: ignore[arg-type]
    ):
        permutation = [i % ranks for i in node.kwargs["permutation"]]  # type: ignore[union-attr]
    else:
        return False
    allowed_permutation = list(range(ranks))
    allowed_permutation[-1] = ranks - 2
    allowed_permutation[-2] = ranks - 1
    return permutation == allowed_permutation


def sink_cat_after_pointwise(module: torch.fx.GraphModule) -> torch.fx.GraphModule:
    def one_user(node):
        users = list(node.users)
        return users[0] if len(users) == 1 else None

    def is_view(node):
        view = {"view"}
        return node.op == "call_method" and node.target in view

    def is_pointwise_unary(node):
        pointwise = {torch.relu, torch.tanh, "relu", "tanh"}
        return node.op in {"call_function", "call_method"} and node.target in pointwise

    g = module.graph
    for node in g.nodes:
        if node.op != "call_function" or node.target != torch.cat:
            continue

        cat_or_view = node
        while True:
            user = one_user(cat_or_view)
            if not user or not is_view(user):
                break
            cat_or_view = user

        if user and is_pointwise_unary(user):
            with g.inserting_before(node):

                def cat_args(tensors, dim=0):
                    return tensors, dim

                tensors, dim = cat_args(*node.args, **node.kwargs)
                new_kwargs = {
                    name: val for name, val in user.kwargs.items() if name != "input"
                }
                new_tensors = [
                    g.create_node(user.op, user.target, args=(arg,), kwargs=new_kwargs)
                    for arg in tensors
                ]
                new_cat = g.create_node(
                    "call_function", torch.cat, args=(new_tensors, dim)
                )
                user.replace_all_uses_with(cat_or_view)
                node.replace_all_uses_with(new_cat)
                g.erase_node(user)
                g.erase_node(node)
    g.lint()
    module.recompile()
    return module


def linear_permute_fusion(module: torch.fx.GraphModule) -> torch.fx.GraphModule:
    for node in module.graph.find_nodes(op="call_method", target="permute"):
        if check_permute(node):
            if len(node.args) > 0:
                input_node = node.args[0]
            else:
                input_node = node.kwargs["input"]
            if (
                input_node.op == "call_function"
                and input_node.target == torch.nn.functional.linear
            ):
                normalized = NormalizedLinearNode(input_node)
                input = normalized.get_input()
                weight = normalized.get_weight()
                bias = normalized.get_bias()
                with module.graph.inserting_before(node):
                    fused_node = module.graph.call_function(
                        linear_transpose, args=(input, weight, bias)
                    )
                    node.replace_all_uses_with(fused_node)
                    module.graph.erase_node(node)
                    if len(input_node.users) == 0:
                        module.graph.erase_node(input_node)

    module.graph.lint()
    module.recompile()
    return module


# Y1 = X * W^T + bias
# Y2 = Y1.permute(0, 2, 1)
# ---->
# Y2 = (W * X^T + bias.unsqueeze(-1))^T
def linear_transpose(
    input: torch.Tensor, weight: torch.Tensor, bias: Optional[torch.Tensor]
) -> torch.Tensor:
    if bias is None:
        return torch.matmul(weight, input.transpose(-1, -2))
    return torch.matmul(weight, input.transpose(-1, -2)) + bias.unsqueeze(-1)


def permute_linear_fusion(module: torch.fx.GraphModule) -> torch.fx.GraphModule:
    for node in module.graph.find_nodes(
        op="call_function", target=torch.nn.functional.linear
    ):
        if len(node.args) > 0:
            input_node = node.args[0]
        else:
            input_node = node.kwargs["input"]
        if (
            input_node.op == "call_method"
            and input_node.target == "permute"
            and check_permute(input_node)
        ):
            normalized = NormalizedLinearNode(node)
            if len(input_node.args) > 0:
                input = input_node.args[0]
            else:
                input = input_node.kwargs["input"]
            weight = normalized.get_weight()
            bias = normalized.get_bias()
            with module.graph.inserting_before(node):
                fused_node = module.graph.call_function(
                    transpose_linear, args=(input, weight, bias)
                )
                node.replace_all_uses_with(fused_node)
                module.graph.erase_node(node)
                if len(input_node.users) == 0:
                    module.graph.erase_node(input_node)

    module.graph.lint()
    module.recompile()
    return module


def permute_matmul_fusion(module: torch.fx.GraphModule) -> torch.fx.GraphModule:
    for node in itertools.chain(
        module.graph.find_nodes(op="call_function", target=torch.bmm),
        module.graph.find_nodes(op="call_function", target=torch.matmul),
    ):
        normalized = NormalizedMatmulNode(node)
        input_A_node = normalized.get_input()
        input_B_node = normalized.get_other()
        input_A = input_A_node
        input_B = input_B_node
        Atrans = Btrans = False
        if (
            input_A_node.op == "call_method"
            and input_A_node.target == "permute"
            and check_permute(input_A_node)
        ):
            Atrans = True
            if len(input_A_node.args) > 0:
                input_A = input_A_node.args[0]  # type: ignore[assignment]
            else:
                input_A = input_A_node.kwargs["input"]  # type: ignore[assignment]

        if (
            input_B_node.op == "call_method"
            and input_B_node.target == "permute"
            and check_permute(input_B_node)
        ):
            Btrans = True
            if len(input_B_node.args) > 0:
                input_B = input_B_node.args[0]  # type: ignore[assignment]
            else:
                input_B = input_B_node.kwargs["input"]  # type: ignore[assignment]

        if Atrans or Btrans:
            with module.graph.inserting_before(node):
                fused_node = module.graph.call_function(
                    transpose_matmul,
                    args=(input_A, input_B, Atrans, Btrans),
                )
            node.replace_all_uses_with(fused_node)
            module.graph.erase_node(node)
            if Atrans and len(input_A_node.users) == 0:
                module.graph.erase_node(input_A_node)
            if Btrans and len(input_B_node.users) == 0:
                module.graph.erase_node(input_B_node)

    module.graph.lint()
    module.recompile()
    return module


# X1 = X.permute(0, 2, 1)
# Y1 = X1 * W1^T + bias1
# ---->
# Y2 = X1.transpose(-1, -2) * W1^T + bias1
def transpose_linear(
    input: torch.Tensor, weight: torch.Tensor, bias: Optional[torch.Tensor]
) -> torch.Tensor:
    if bias is None:
        return torch.matmul(input.transpose(-1, -2), weight.t())
    return torch.matmul(input.transpose(-1, -2), weight.t()) + bias


def transpose_matmul(
    A: torch.Tensor, B: torch.Tensor, Atrans: bool, Btrans: bool
) -> torch.Tensor:
    if Atrans:
        A = A.transpose(-1, -2)
    if Btrans:
        B = B.transpose(-1, -2)
    return torch.matmul(A, B)<|MERGE_RESOLUTION|>--- conflicted
+++ resolved
@@ -30,29 +30,6 @@
 
 log = logging.getLogger(__name__)
 
-<<<<<<< HEAD
-normalization_pass = PatternMatcherPass(
-    prevent_match_across_mutations=True, pass_name="normalization_pass"
-)
-merge_splits_pass = PatternMatcherPass(
-    prevent_match_across_mutations=True, pass_name="merge_splits_pass"
-)
-split_cat_pass = PatternMatcherPass(
-    prevent_match_across_mutations=True, pass_name="split_cat_pass"
-)
-unbind_stack_pass = PatternMatcherPass(
-    prevent_match_across_mutations=True, pass_name="unbind_stack_pass"
-)
-efficient_conv_bn_eval_pass = PatternMatcherPass(
-    prevent_match_across_mutations=True, pass_name="efficient_conv_bn_eval_pass"
-)
-merge_getitem_cat_pass = PatternMatcherPass(
-    prevent_match_across_mutations=True, pass_name="merge_getitem_cat_pass"
-)
-predispatch_pass = PatternMatcherPass(
-    prevent_match_across_mutations=True, pass_name="predispatch_pass"
-)
-=======
 efficient_conv_bn_eval_pass = PatternMatcherPass(
     prevent_match_across_mutations=True, pass_name="efficient_conv_bn_eval_pass"
 )
@@ -70,7 +47,6 @@
     pass_name="remove_reshape_pass",
 )
 
->>>>>>> 22ba180e
 # based on predispatch aten IR
 normalization_pass_aten = PatternMatcherPass(prevent_match_across_mutations=True)
 merge_splits_pass_aten = PatternMatcherPass(prevent_match_across_mutations=True)
@@ -226,20 +202,6 @@
             if example_inputs is not None:
                 gm = fuse_fx(gm, example_inputs)
             numpy_compat_normalization(gm.graph)
-<<<<<<< HEAD
-            inductor_before_change = copy.deepcopy(counters["inductor"])
-            group_batch_fusion_passes(gm.graph, pre_grad=True)
-            if counters["inductor"] != inductor_before_change:
-                optimus_scuba_log["group_batch_fusion_pre_grad"] = upload_graph(
-                    gm.graph
-                )
-            for pattern_matcher_pass in pattern_matcher_passes:
-                inductor_before_change = copy.deepcopy(counters["inductor"])
-                pattern_matcher_pass.apply(gm.graph)  # type: ignore[arg-type]
-                if counters["inductor"] != inductor_before_change:
-                    optimus_scuba_log[
-                        f"split_cat_pattern_{pattern_matcher_pass.pass_name}_pre_grad"
-=======
 
             optimus_scuba_log["before_recompile_pre_grad"] = upload_graph(gm.graph)
             group_batch_fusion_passes(gm.graph, pre_grad=True)
@@ -251,7 +213,6 @@
                 if not is_same_dict(counters["inductor"], inductor_before_change):
                     optimus_scuba_log[
                         f"{pattern_matcher_pass.pass_name}_pre_grad"
->>>>>>> 22ba180e
                     ] = upload_graph(gm.graph)
 
     if config.pre_grad_custom_pass is not None:
