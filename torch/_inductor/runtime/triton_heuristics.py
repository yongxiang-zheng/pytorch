# mypy: allow-untyped-defs
from __future__ import annotations

import builtins
import copy
import functools
import hashlib
import inspect
import logging
import math
import operator
import os
import os.path
import re
import sys
import threading
import time
from typing import Any, Dict, List, Optional, Set, Tuple

import torch

from .autotune_cache import AutotuneCache
from .benchmarking import benchmarker
from .coordinate_descent_tuner import CoordescTuner
from .hints import (
    _NUM_THREADS_PER_WARP,
    AutotuneHint,
    DeviceProperties,
    HeuristicType,
    ReductionHint,
    TileHint,
    TRITON_MAX_BLOCK,
)
from .runtime_utils import (
    cache_dir,
    ceildiv,
    conditional_product,
    create_bandwidth_info_str,
    dynamo_timed,
    get_first_attr,
    get_max_y_grid,
    get_num_bytes,
    next_power_of_2,
    triton_config_to_hashable,
    validate_triton_config,
)


try:
    import triton
except ImportError:
    triton = None

if triton is not None:
    from triton import Config
    from triton.compiler import CompiledKernel
    from triton.runtime.autotuner import OutOfResources
    from triton.runtime.jit import KernelInterface

    try:
        from triton.compiler.compiler import ASTSource
    except ImportError:
        ASTSource = None

    try:
        from triton.backends.compiler import GPUTarget
    except ImportError:
        GPUTarget = None
else:
    Config = object
    KernelInterface = object
    OutOfResources = object
    ASTSource = None
    GPUTarget = None

try:
    autograd_profiler = torch.autograd.profiler
except AttributeError:  # Compile workers only have a mock version of torch

    class autograd_profiler:  # type: ignore[no-redef]
        _is_profiler_enabled = False


log = logging.getLogger(__name__)


def autotune_hints_to_configs(
    hints: Set[AutotuneHint], size_hints, block_size: int
) -> List[Config]:
    """
    AutotuneHints can be attached to the metadata of triton kernels for providing
    suggestions about what to try for autotuning. One reason to do this is if there are
    some configs that are only useful in specific scenarios, in which case we can avoid
    wasting compile time on autotuning unless we know we are in one of those scenarios.

    Based on those hints, this function will generate a list of additional autotuning
    configs to try.
    """
    xyz_options: Tuple[Tuple[int, Optional[int], Optional[int]], ...]
    configs = []

    for hint in hints:
        if hint == AutotuneHint.ELEMENTS_PER_WARP_32:
            if len(size_hints) == 1:
                xyz_options = ((block_size // 4, None, None),)
            elif len(size_hints) == 2:
                xyz_options = ((block_size // 4, 1, None), (1, block_size // 4, None))
            elif len(size_hints) == 3:
                xyz_options = (
                    (block_size // 4, 1, 1),
                    (1, block_size // 4, 1),
                    (1, 1, block_size // 4),
                )
            for xyz in xyz_options:
                configs.append(
                    triton_config(
                        size_hints,
                        *xyz,
                        num_elements_per_warp=32,
                    )
                )

    return configs


def disable_pointwise_autotuning(inductor_meta):
    # Autotuning can give different benchmarking results from run to run, and
    # therefore we disable autotuning when use_deterministic flag is on.
    if inductor_meta.get("are_deterministic_algorithms_enabled"):
        return True
    return not inductor_meta.get("autotune_pointwise", True)


def _dump_launch_params(args, kwargs, launcher, kernel_name):
    call_args = []
    call_kwargs = {}
    for arg in args:
        if isinstance(arg, (int, bool)):
            call_args.append(str(arg))
        else:
            call_args.append("T")
    for k, v in kwargs.items():
        if isinstance(arg, (int, bool)):
            call_kwargs[k] = v
        else:
            call_kwargs[k] = v
    for k, v in launcher.config.kwargs.items():
        call_kwargs[k] = v
    call_kwargs["num_warps"] = launcher.config.num_warps
    call_kwargs["num_stages"] = launcher.config.num_stages
    args_str = ""
    args_str += ", ".join(call_args)
    for k, v in call_kwargs.items():
        args_str += f", {k}={v}"

    abs_path = os.path.abspath(sys.argv[0])
    with open(f"{abs_path}.launch_params", "a") as f:
        f.write(f"{kernel_name} | {args_str}\n")


class CachingAutotuner(KernelInterface):
    """
    Simplified version of Triton autotuner that has no invalidation
    key and caches the best config to disk to improve cold start times.
    Unlike the main triton Autotuner, this version can precompile all
    configs, and does not rely on the Triton JIT.
    """

    def __init__(
        self,
        fn,
        triton_meta,  # passed directly to triton
        configs,
        save_cache_hook,
        mutated_arg_names,
        heuristic_type,
        size_hints=None,
        inductor_meta=None,  # metadata not relevant to triton
        custom_kernel=False,  # whether the kernel is inductor-generated or custom
        filename: Optional[str] = None,
    ):
        super().__init__()

        assert len(configs) > 0, "Non-empty TritonConfig list required for compiling"
        # makes sure there are no pre-hooks on any of the triton configs
<<<<<<< HEAD
        (validate_triton_config(cfg) for cfg in configs)
=======
        for cfg in configs:
            validate_triton_config(cfg)
>>>>>>> e000cf0a

        self.fn = fn
        self.device_props: DeviceProperties = triton_meta["device"]
        self.triton_meta = {
            **triton_meta,
            "device": self.device_props.index,
            "device_type": self.device_props.type,
        }
        self.inductor_meta = {} if inductor_meta is None else inductor_meta
        self.save_cache_hook = save_cache_hook
        self.mutated_arg_names = mutated_arg_names
        self.configs = configs
        self.heuristic_type = heuristic_type
        self.custom_kernel = custom_kernel
        self.cuda_kernel_saved = False
        if log.isEnabledFor(logging.DEBUG):
            log.debug(
                "CachingAutotuner gets %d configs for %s",
                len(self.configs),
                self.fn.__name__,
            )
            for c in self.configs:
                log.debug(c)

        self.launchers = []  # type: ignore[var-annotated]
        self.lock = threading.Lock()
        if os.getenv("TRITON_CACHE_DIR") is None:
            os.environ["TRITON_CACHE_DIR"] = os.path.join(
                cache_dir(),
                "triton",
                str(self.triton_meta.get("device", 0)),
            )
        log.debug("Triton cache dir: %s", os.environ["TRITON_CACHE_DIR"])

        self.size_hints = size_hints
        self.coordesc_tuner = CoordescTuner(
            is_mm=False,
            name=self.fn.__name__,
            size_hints=size_hints,
            inductor_meta=self.inductor_meta,
        )
        self.filename = filename

        self.precompile_time_taken_ns = 0
        self.autotune_time_taken_ns = 0

    def precompile(self, warm_cache_only=False):
        with self.lock:
            if self.launchers:
                return
            self.launchers = []
            compiled_binaries = []
            if not self.configs:
                raise RuntimeError("No triton configs are available")
            for c in self.configs:
                try:
                    compiled_binary, launcher = self._precompile_config(
                        c, warm_cache_only
                    )
                except OutOfResources as e:
                    if len(self.configs) == 1:
                        # There are no valid Triton configs
                        raise e
                    # Skip the config if we run out of resource
                    continue
                self.launchers.append(launcher)
                compiled_binaries.append(compiled_binary)

            if len(self.launchers) == 0:
                raise RuntimeError(
                    "No valid triton configs. Report a fatal compilation error"
                )

            seen_configs = set(self.configs)

            device_prop = self.device_props
            if (
                self.inductor_meta.get("dynamic_scale_rblock", True)
                and self.heuristic_type == HeuristicType.REDUCTION
                and self.size_hints is not None
                # Disable for AMDGPU/Intel as Triton is not ready to return n_regs for a compiled_binary.
                and device_prop.type == "cuda"
                and device_prop.major
                and device_prop.major >= 8
            ):
                assert device_prop.regs_per_multiprocessor
                assert device_prop.max_threads_per_multi_processor
                assert device_prop.multi_processor_count
                for triton_config, compiled_binary in zip(
                    self.configs, compiled_binaries
                ):
                    assert len(self.size_hints) == 2
                    xblock = triton_config.kwargs.get("XBLOCK", 1)
                    rblock = triton_config.kwargs["RBLOCK"]
                    total_block = (self.size_hints[0] + xblock - 1) // xblock
                    nreg = getattr(compiled_binary, "n_regs", None)
                    if nreg is None:
                        continue

                    # make sure rblock is not too small
                    if rblock <= 64:
                        continue

                    # each SM of A100 has 65536 32-bit registers. To maximize
                    # the theoretical occupancy, we need run 2048 threads on each
                    # SM. So each thread should use no more than 65536 / 2048
                    # = 32 registers. In cases where occupancy matters, and each
                    # thread uses too many registers, reduce RBLOCK to reduce
                    # the register usage.
                    # For kernel https://gist.github.com/shunting314/e4cccc031fe30d378b9b23c08c238cbd
                    # from PLBartForCausalLM, latency improve from
                    # 7.795ms to 4.883ms.
                    #
                    if (
                        nreg
                        <= device_prop.regs_per_multiprocessor
                        // device_prop.max_threads_per_multi_processor
                    ):
                        continue

                    nreg_per_warp = nreg * 32
                    nreg_per_block = nreg_per_warp * triton_config.num_warps

                    # Previously we set max_blocks_per_sm to 'max_threads_per_multi_processo / (32 * num_warps)'
                    # The formula below is a tighter upper bound since we have the assumption that
                    #   nreg > device_prop.regs_per_multiprocessor // device_prop.max_threads_per_multi_processor
                    # due to the if condition above and:
                    #   regs_per_multiprocessor / nreg_per_block
                    #   = regs_per_multiprocessor / (nreg * 32 * num_warps)
                    #   < regs_per_multiprocessor / ((regs_per_multiprocessor / max_threads_per_multi_processor) * 32 * num_warps)
                    #   = max_threads_per_multi_processor / (32 * num_warps)
                    # Using a tigher upper bound can reveal more optimization opportunities.
                    max_blocks_per_sm = max(
                        device_prop.regs_per_multiprocessor // nreg_per_block, 1
                    )

                    if (
                        total_block
                        <= max_blocks_per_sm * device_prop.multi_processor_count
                    ):
                        # no need to improve occupancy
                        continue
                    new_config = copy.deepcopy(triton_config)
                    new_config.kwargs["RBLOCK"] = rblock // 2
                    if new_config in seen_configs:
                        continue
                    seen_configs.add(new_config)
                    log.debug(
                        "Dynamically scale down RBLOCK from TritonConfig(%s) and get a new TritonConfig(%s)",
                        triton_config,
                        new_config,
                    )
                    self.launchers.append(
                        self._precompile_config(new_config, warm_cache_only)[1]
                    )
            self.configs = None

    def get_device_interface(self):
        # this code cannot run in compile workers, because it imports from torch
        from torch._dynamo.device_interface import get_interface_for_device

        return get_interface_for_device(self.device_props.type.replace("hip", "cuda"))

    def _precompile_config(self, cfg: Config, warm_cache_only: bool):
        """Ahead of time compile a given autotuner config."""
        compile_meta = copy.deepcopy(self.triton_meta)
        for k, v in cfg.kwargs.items():
            if self.device_props.type == "hip":
                if k == "matrix_instr_nonkdim":
                    compile_meta["matrix_instr_nonkdim"] = v
                    continue
                if k == "waves_per_eu":
                    compile_meta["waves_per_eu"] = v
                    continue
            compile_meta["constants"][self.fn.arg_names.index(k)] = v
        compile_meta["num_warps"] = cfg.num_warps
        compile_meta["num_stages"] = cfg.num_stages
        compile_meta["debug"] = self.inductor_meta.get(
            "assert_indirect_indexing", True
        ) and not self.inductor_meta.get("is_hip", False)

        # device type will be "hip" rather than "cuda" here
        compile_meta["device_type"] = self.device_props.type
        compile_meta["cc"] = self.device_props.cc

        if ASTSource:
            compile_args = (
                ASTSource(
                    self.fn,
                    compile_meta["signature"],
                    compile_meta["constants"],
                    compile_meta["configs"][0],
                ),
            )

            cc_str = str(compile_meta["cc"])
            if "gfx10" in cc_str or "gfx11" in cc_str:
                rocm_warp_size = 32
            else:
                rocm_warp_size = 64

            if GPUTarget:
                target = GPUTarget(
                    compile_meta["device_type"],
                    compile_meta["cc"],
                    rocm_warp_size if torch.version.hip else 32,
                )
            else:
                target = (
                    (compile_meta["device_type"], compile_meta["cc"])
                    if not torch.version.hip
                    else [
                        compile_meta["device_type"],
                        compile_meta["cc"],
                        rocm_warp_size,
                    ]
                )

            options = {
                "num_warps": compile_meta["num_warps"],
                "num_stages": compile_meta["num_stages"],
                "debug": compile_meta["debug"],
            }
            if self.device_props.type != "hip":
                if "waves_per_eu" in compile_meta:
                    options["waves_per_eu"] = compile_meta["waves_per_eu"]
                if "matrix_instr_nonkdim" in compile_meta:
                    options["matrix_instr_nonkdim"] = compile_meta[
                        "matrix_instr_nonkdim"
                    ]
            compile_kwargs = {
                "target": target,
                "options": options,
            }
        else:
            compile_args = (self.fn,)
            compile_kwargs = compile_meta

        if warm_cache_only:
            return (
                triton.compile(*compile_args, **compile_kwargs),
                None,
            )

        # importing from torch is safe now that precompile has returned
        from torch._dynamo.device_interface import DeviceGuard

        device_interface = self.get_device_interface()

        # load binary to the correct device
        with DeviceGuard(device_interface, compile_meta["device"]):  # type: ignore[attr-defined]
            # need to initialize context
            device_interface.synchronize(device_interface.current_device())

            try:
                binary = triton.compile(*compile_args, **compile_kwargs)
            except Exception:
                log.exception(
                    "Triton compilation failed: %s\n%s\nmetadata: %s",
                    self.inductor_meta.get("kernel_name", "triton_"),
                    self.fn.src,
                    compile_meta,
                )
                raise
            binary._init_handles()

        call_args = [
            arg
            for i, arg in enumerate(self.fn.arg_names)
            if i not in self.fn.constexprs
        ]
        def_args = [name for name in self.fn.arg_names if name not in cfg.kwargs]

        binary_shared = (
            binary.shared if hasattr(binary, "shared") else binary.metadata.shared
        )

        scope = {
            "grid_meta": cfg.kwargs,
            "bin": binary,
            "launch_enter_hook": CompiledKernel.launch_enter_hook,
            "launch_exit_hook": CompiledKernel.launch_exit_hook,
            "metadata": binary.packed_metadata
            if hasattr(binary, "packed_metadata")
            else binary.metadata,
            "shared": binary_shared,
        }

        scope["num_warps"] = (
            binary.num_warps
            if hasattr(binary, "num_warps")
            else binary.metadata.num_warps
        )

        scope["cta_args"] = (
            (binary.num_ctas, *get_first_attr(binary, "cluster_dims", "clusterDims"))
            if hasattr(binary, "num_ctas")
            else (
                (binary.metadata.num_ctas, *binary.metadata.cluster_dims)
                if hasattr(binary, "metadata")
                else ()
            )
        )

        scope["function"] = get_first_attr(binary, "function", "cu_function")

        def get_launch_args_without_kernel_launch_metadata(
            grid,
            grid_0,
            grid_1,
            grid_2,
            stream,
            function,
            metadata,
            bin,
            launch_enter_hook,
            launch_exit_hook,
            num_warps,
            shared,
            cta_args,
            args,
        ):
            """
            Construct launch args before CompiledKernel.launch_metadata is added.
            """
            return (
                grid_0,
                grid_1,
                grid_2,
                num_warps,
                *cta_args,
                shared,
                stream,
                function,
                launch_enter_hook,
                launch_exit_hook,
                metadata,
            )

        # Getting the kernel launch args is extremely perf-sensitive.  Evaluating
        # `bin.launch_metadata` is relatively expensive, and returns None unless a
        # `launch_enter_hook` is installed.  So if we don't have that hook installed,
        # we want to burn None in to the launch args with zero overhead.
        # See https://github.com/pytorch/pytorch/issues/123597
        if binary.launch_enter_hook:

            def get_launch_args_with_kernel_launch_metadata(
                grid,
                grid_0,
                grid_1,
                grid_2,
                stream,
                function,
                metadata,
                bin,
                launch_enter_hook,
                launch_exit_hook,
                num_warps,
                shared,
                cta_args,
                args,
            ):
                """
                Construct launch args after CompiledKernel.launch_metadata is added
                by https://github.com/openai/triton/pull/3492 .
                """
                return (
                    grid_0,
                    grid_1,
                    grid_2,
                    stream,
                    function,
                    metadata,
                    bin.launch_metadata(grid, stream, *args),
                    launch_enter_hook,
                    launch_exit_hook,
                )

        else:

            def get_launch_args_with_kernel_launch_metadata(
                grid,
                grid_0,
                grid_1,
                grid_2,
                stream,
                function,
                metadata,
                bin,
                launch_enter_hook,
                launch_exit_hook,
                num_warps,
                shared,
                cta_args,
                args,
            ):
                """
                Construct launch args after CompiledKernel.launch_metadata is added
                by https://github.com/openai/triton/pull/3492 .
                """
                return (
                    grid_0,
                    grid_1,
                    grid_2,
                    stream,
                    function,
                    metadata,
                    None,
                    launch_enter_hook,
                    launch_exit_hook,
                )

        scope["get_launch_args"] = (
            get_launch_args_with_kernel_launch_metadata
            if hasattr(binary, "launch_metadata")
            else get_launch_args_without_kernel_launch_metadata
        )

        scope["runner"] = get_first_attr(binary, "run", "c_wrapper")

        exec(
            f"""
            def launcher({', '.join(def_args)}, grid, stream):
                if callable(grid):
                    grid_0, grid_1, grid_2 = grid(grid_meta)
                else:
                    grid_0, grid_1, grid_2 = grid

                args = {', '.join(call_args)},
                launch_args = get_launch_args(
                    grid, grid_0, grid_1, grid_2, stream, function,
                    metadata, bin, launch_enter_hook, launch_exit_hook,
                    num_warps, shared, cta_args, args
                )
                runner(*launch_args, *args)
                return bin
            """.lstrip(),
            scope,
        )

        launcher = scope["launcher"]
        launcher.config = cfg
        launcher.n_regs = getattr(binary, "n_regs", None)
        launcher.n_spills = getattr(binary, "n_spills", None)
        launcher.shared = binary_shared
        launcher.store_cubin = self.inductor_meta.get("store_cubin", False)
        # store this global variable to avoid the high overhead of reading it when calling run
        if launcher.store_cubin:
            launcher.fn = self.fn
            launcher.bin = binary

        return binary, launcher

    def bench(self, launcher, *args, grid, with_profiler=False, **kwargs):
        """Measure the performance of a given launcher"""
        # we don't skip configs wiht spilled registers when auto-tuning custom
        # (user-written) Triton kernels, as (i) we don't have any knowledge or
        # control over the kernel code; (ii) there is empirical evidence that
        # for some (complicated) custom Triton kernels, a register-spilling
        # config may yield the best latency.
        if not self.custom_kernel and launcher.n_spills > self.inductor_meta.get(
            "spill_threshold", 16
        ):
            log.debug(
                "Skip config %s because of register spilling: %d",
                launcher.config,
                launcher.n_spills,
            )
            return float("inf")

        device_interface = self.get_device_interface()
        stream = device_interface.get_raw_stream(device_interface.current_device())

        def kernel_call():
            cloned_args, cloned_kwargs = self.clone_args(*args, **kwargs)
            launcher(
                *cloned_args,
                **cloned_kwargs,
                grid=grid,
                stream=stream,
            )

        if with_profiler:
            from torch._inductor.utils import do_bench_using_profiling

            return do_bench_using_profiling(kernel_call, warmup=10, rep=40)

        return benchmarker.benchmark_gpu(kernel_call, rep=40, fast_flush=True)

    def clone_args(self, *args, **kwargs) -> Tuple[List[Any], Dict[str, Any]]:
        from ..compile_fx import clone_preserve_strides

        # clone inplace buffers to avoid autotune contaminating them if
        # the kernel does in-place stores. avoid cloning other buffers because
        # it leads to increase memory use
        cloned_args = []
        for i, arg in enumerate(args):
            if self.fn.arg_names[i] in self.mutated_arg_names:
                assert isinstance(arg, torch.Tensor)
                cloned_args.append(clone_preserve_strides(arg))
            else:
                cloned_args.append(arg)

        cloned_kwargs: Dict[str, Any] = {}
        for name, arg in kwargs.items():
            if name in self.mutated_arg_names:
                assert isinstance(arg, torch.Tensor)
                cloned_kwargs[name] = clone_preserve_strides(arg)
            else:
                cloned_kwargs[name] = arg

        return cloned_args, cloned_kwargs

    def benchmark_all_configs(self, *args, **kwargs):
        with dynamo_timed("CachingAutotuner.benchmark_all_configs"):
            timings = {
                launcher: self.bench(launcher, *args, **kwargs)
                for launcher in self.launchers
            }

            for k, v in timings.items():
                self.coordesc_tuner.cache_benchmark_result(k.config, v)

            if log.isEnabledFor(logging.DEBUG):
                log.debug("Benchmark all input configs for %s, get:", self.fn.__name__)
                for k, v in timings.items():
                    log.debug(
                        "%s: %f, nreg %d, nspill %d, #shared-mem %s",
                        k.config,
                        v,
                        k.n_regs,
                        k.n_spills,
                        k.shared,
                    )

            return timings

    def autotune_to_one_config(self, *args, **kwargs):
        """Do the actual autotuning"""
        start_time = time.time_ns()
        timings = self.benchmark_all_configs(*args, **kwargs)
        benchmark_time_taken_ns = time.time_ns() - start_time
        self.launchers = [builtins.min(timings, key=timings.get)]
        self.autotune_time_taken_ns = (
            self.precompile_time_taken_ns + benchmark_time_taken_ns
        )
        if self.save_cache_hook:
            self.save_cache_hook(self.launchers[0].config, self.autotune_time_taken_ns)

    def save_gpu_kernel(self, grid, stream, launcher):
        if callable(grid):
            grid_x, grid_y, grid_z = grid(launcher.config.kwargs)
        else:
            grid_x, grid_y, grid_z = grid

        key = self.inductor_meta.get("kernel_name", None)  # unique kernel name
        assert key is not None, "kernel_name can not be None"
        params = {
            "mangled_name": launcher.bin.metadata.name
            if hasattr(launcher.bin.metadata, "name")
            else launcher.bin.metadata["name"],
            "grid_x": grid_x,
            "grid_y": grid_y,
            "grid_z": grid_z,
            "x_block": launcher.config.kwargs.get("XBLOCK", 1),
            "y_block": launcher.config.kwargs.get("YBLOCK", None),
            "z_block": launcher.config.kwargs.get("ZBLOCK", None),
            "num_warps": launcher.bin.num_warps
            if hasattr(launcher.bin, "num_warps")
            else launcher.bin.metadata.num_warps,
            "shared_mem": launcher.bin.shared
            if hasattr(launcher.bin, "shared")
            else launcher.bin.metadata.shared,
            "stream": stream,
            # User defined triton kernels will have arbitrary kwarg names
            "meta": launcher.config.kwargs,
        }
        from torch._inductor.codecache import CudaKernelParamCache

        bin_type = {"hip": "hsaco", "xpu": "spv"}.get(self.device_props.type, "cubin")
        binary = launcher.bin.asm[bin_type]
        CudaKernelParamCache.set(key, params, binary, bin_type)

        self.cuda_kernel_saved = True

    def coordinate_descent_tuning(self, launcher, *args, **kwargs):
        """
        Coordinate descent tuning can be run with or without max-autotune.

        The only difference between these two is the starting config for coordinate_descent tuning.
        E.g., assuming regular autotune only get one config C1; while max-autotune get 4 configs C1, C2, C3, C4
        and max-autotune figure out C3 is the best.

        Then if coordinate desecnt tuning is run with max-autotune disabled, it will start from C1;
        while if coordinate descent tuning is run with max-autotune enabled, it will start from C3.
        """
        if (
            self.heuristic_type == HeuristicType.TEMPLATE
            or self.heuristic_type == HeuristicType.USER_AUTOTUNE
        ):
            # skip triton template
            return launcher

        config2launcher = {launcher.config: launcher}

        def benchmark_one_config(config):
            with self.lock:
                _, launcher = self._precompile_config(config, False)
            config2launcher[config] = launcher

            out = self.bench(launcher, *args, **kwargs)
            log.debug(
                "COORDESC: %s: %f, nreg %d, nspill %d, #shared-mem %d",
                launcher.config,
                out,
                launcher.n_regs,
                launcher.n_spills,
                launcher.shared,
            )
            return out

        assert not (
            self.heuristic_type == HeuristicType.PERSISTENT_REDUCTION
            and "RBLOCK" in launcher.config.kwargs
        ), "Coordinate descent tuner relies on the assumption that persistent reduction's triton config does not have RBLOCK"
        start_time = time.time_ns()
        best_config = self.coordesc_tuner.autotune(
            benchmark_one_config, launcher.config, None
        )
        coordesc_time_taken_ns = time.time_ns() - start_time
        best_config.found_by_coordesc = True

        if self.save_cache_hook:
            self.save_cache_hook(
                best_config,
                self.autotune_time_taken_ns + coordesc_time_taken_ns,
                found_by_coordesc=True,
            )
        return config2launcher.get(best_config)

    def run(self, *args, grid, stream, **kwargs):
        if len(self.launchers) != 1:
            if len(self.launchers) == 0:
                start_time = time.time_ns()
                self.precompile()
                self.precompile_time_taken_ns = time.time_ns() - start_time
            if len(self.launchers) > 1:
                self.autotune_to_one_config(*args, grid=grid, **kwargs)

        if not getattr(
            self.launchers[0].config, "found_by_coordesc", False
        ) and self.inductor_meta.get("coordinate_descent_tuning", False):
            self.launchers = [
                self.coordinate_descent_tuning(
                    self.launchers[0], *args, grid=grid, **kwargs
                )
            ]

        (launcher,) = self.launchers
        if launcher.store_cubin:
            self.save_gpu_kernel(grid, stream, launcher)

        if os.environ.get("TORCHINDUCTOR_DUMP_LAUNCH_PARAMS", 0) == "1":
            _dump_launch_params(args, kwargs, launcher, self.fn.__name__)

        # it is faster than entering and exiting a context manager, even if the context
        # manager is a nullcontext.
        if autograd_profiler._is_profiler_enabled:
            # grid can be a tuple of ints or a string.
            if isinstance(grid, tuple):
                grid_info = str(grid)
            else:
                grid_info = getattr(grid, "grid_fn_str", "")
            with torch._C._profiler._RecordFunctionFast(
                self.inductor_meta.get("kernel_name", "triton kernel"),
                args,
                {
                    "kernel_file": "" if self.filename is None else self.filename,
                    "kernel_backend": "triton",
                    "grid": grid_info,
                    "stream": stream,
                },
            ):
                return launcher(
                    *args,
                    **kwargs,
                    grid=grid,
                    stream=stream,
                )
        else:
            return launcher(
                *args,
                **kwargs,
                grid=grid,
                stream=stream,
            )


def _find_names(obj):
    import gc
    import inspect

    frame = inspect.currentframe()
    while frame is not None:
        frame.f_locals
        frame = frame.f_back
    obj_names = []
    for referrer in gc.get_referrers(obj):
        if isinstance(referrer, dict):
            for k, v in referrer.items():
                if v is obj:
                    obj_names.append(k)
    return obj_names


collected_calls: List[Any] = []


def start_graph():
    collected_calls.clear()


def end_graph(output_file):
    if len(collected_calls) == 0:
        return
    overall_time = sum(call[0] for call in collected_calls)
    overall_gb = sum(call[1] for call in collected_calls)
    cur_file = inspect.stack()[1].filename
    summary_str = (
        f"SUMMARY ({cur_file})\n"
        f"{overall_time:.2f}ms   \t {overall_gb:.2f} GB\t {overall_gb/(overall_time/1e3):.2f}GB/s"
    )
    print(summary_str)
    print()
    if output_file is not None:
        # sort perf numbers in descending order, i.e. placing the
        # most runtime-heavy kernels at the top of the list
        sorted_calls = sorted(collected_calls, key=lambda c: float(c[0]), reverse=True)
        try:
            with open(output_file, "a") as file:
                log.debug("Save profile bandwidth results to %s", output_file)
                file.write("====================\n")
                file.write(f"TRITON KERNELS BANDWIDTH INFO ({cur_file})\n")
                for ms, num_gb, gb_per_s, kernel_name in sorted_calls:
                    # also display the runtime percentage for each kernel
                    percentage = f"{ms/overall_time*100:.2f}%"
                    suffix = f" \t {percentage} \t {kernel_name}"
                    bw_info_str = create_bandwidth_info_str(
                        ms,
                        num_gb,
                        gb_per_s,
                        suffix=suffix,
                        color=False,
                    )
                    file.write(bw_info_str + "\n")
                file.write(f"{summary_str}\n\n")
        except Exception as e:
            log.warning(
                "failed to write profile bandwidth result into %s: %s",
                output_file,
                e,
            )


class DebugAutotuner(CachingAutotuner):
    def __init__(self, *args, regex_filter="", with_profiler=False, **kwargs):
        self.regex_filter = regex_filter
        self.with_profiler = with_profiler
        super().__init__(*args, **kwargs)
        self.cached = None

    def run(self, *args, grid, stream):
        possible_names = _find_names(self)
        kernel_name = f"{max(possible_names, key=len)}"
        if not re.match(self.regex_filter, kernel_name):
            return
        super().run(*args, grid=grid, stream=stream)
        (launcher,) = self.launchers

        if self.cached is None:
            ms = self.bench(
                launcher, *args, grid=grid, with_profiler=self.with_profiler
            )
            num_in_out_ptrs = len(
                [
                    arg_name
                    for arg_name in self.fn.arg_names
                    if arg_name.startswith("in_out_ptr")
                ]
            )
            num_gb = self.inductor_meta.get("kernel_num_gb", None)
            if num_gb is None:
                num_gb = get_num_bytes(*args, num_in_out_args=num_in_out_ptrs) / 1e9
            gb_per_s = num_gb / (ms / 1e3)
            self.cached = ms, num_gb, gb_per_s, kernel_name
            collected_calls.append((ms, num_gb, gb_per_s, kernel_name))
            print(
                create_bandwidth_info_str(
                    ms, num_gb, gb_per_s, suffix=f" \t {kernel_name}"
                )
            )


def hash_configs(configs: List[Config]):
    """
    Hash used to check for changes in configurations
    """
    hasher = hashlib.sha256()
    for cfg in configs:
        hasher.update(
            f"{sorted(cfg.kwargs.items())} {cfg.num_warps} {cfg.num_stages}\n".encode()
        )
    return hasher.hexdigest()


def cached_autotune(
    size_hints: Optional[List[int]],
    configs: List[Config],
    triton_meta,
    heuristic_type,
    filename=None,
    inductor_meta=None,
    custom_kernel=False,
):
    """
    A copy of triton.autotune that calls our subclass.  Our subclass
    has additional debugging, error handling, and on-disk caching.
    """
    configs = unique_configs(configs)
    assert len(configs) == 1 or filename
    inductor_meta = {} if inductor_meta is None else inductor_meta

    disabled = inductor_meta.get("force_disable_caches", False)

    # on disk caching logic and/or remote caching
    autotune_cache = None
    if (
        not disabled
        and filename is not None
        and (len(configs) > 1 or inductor_meta.get("coordinate_descent_tuning"))
    ):
        configs_hash = hash_configs(configs)

        autotune_cache = AutotuneCache.create(inductor_meta, filename, configs_hash)
        if autotune_cache:
            if best_config := autotune_cache.read_best(inductor_meta, configs):
                configs = [best_config]

    else:
        if disabled:
            log.debug("autotune caching is disabled by config.force_disable_caches")

    mutated_arg_names = inductor_meta.pop("mutated_arg_names", ())

    def decorator(fn):
        # Remove XBLOCK from config if it's not a function argument.
        # This way, coordinate descent tuning will not try to tune it.
        #
        # Context: When TritonKernel.no_x_dim is True, we hardcode XBLOCK to 1.
        import inspect

        if "XBLOCK" not in inspect.signature(fn.fn).parameters:
            for tconfig in configs:
                if "XBLOCK" in tconfig.kwargs:
                    assert tconfig.kwargs["XBLOCK"] == 1
                    tconfig.kwargs.pop("XBLOCK")

        if inductor_meta.get("profile_bandwidth"):
            return DebugAutotuner(
                fn,
                triton_meta=triton_meta,
                inductor_meta=inductor_meta,
                regex_filter=inductor_meta["profile_bandwidth_regex"],
                with_profiler=inductor_meta[
                    "profile_bandwidth_with_do_bench_using_profiling"
                ],
                configs=configs,
                save_cache_hook=autotune_cache and autotune_cache.save,
                mutated_arg_names=mutated_arg_names,
                heuristic_type=heuristic_type,
                size_hints=size_hints,
                custom_kernel=custom_kernel,
                filename=filename,
            )
        return CachingAutotuner(
            fn,
            triton_meta=triton_meta,
            inductor_meta=inductor_meta,
            configs=configs,
            save_cache_hook=autotune_cache and autotune_cache.save,
            mutated_arg_names=mutated_arg_names,
            heuristic_type=heuristic_type,
            size_hints=size_hints,
            custom_kernel=custom_kernel,
            filename=filename,
        )

    return decorator


def unique_configs(configs: List[Config]):
    """Remove duplicate configurations"""
    seen = set()
    pruned_configs = []

    for cfg in configs:
        key = triton_config_to_hashable(cfg)
        if key not in seen:
            seen.add(key)
            pruned_configs.append(cfg)
    return pruned_configs


def check_config(cfg, *, xnumel=None, ynumel=None, znumel=None):
    for numel, label in zip((xnumel, ynumel, znumel), "XYZ"):
        if numel is None:
            continue
        block = cfg[f"{label}BLOCK"]
        if numel == 1:
            assert block == 1, (
                f"TritonKernel.indexing assumes numel == 1 => BLOCK == 1"
                f" but {label.lower()}numel=={numel} and {label}BLOCK={block} (cfg={cfg})."
            )
        max_block = TRITON_MAX_BLOCK[label]
        max_block_str = f'config.triton.max_block["{label}"]'
        assert max_block % block == 0, (
            f"TritonKernel.indexing assumes {label}BLOCK divides {max_block_str}"
            f" but {label}BLOCK={block} and {max_block_str}={max_block} (cfg={cfg})."
        )


def _num_warps(num_warps, max_num_warps=8, min_num_warps=2, register_intensive=False):
    # On AMD GPU each warp has 64 lanes which is double the size on NV GPU,
    # therefore using half the number of warps here correspondingly.
    if torch.version.hip:
        max_num_warps = (max_num_warps + 1) // 2
        min_num_warps = (min_num_warps + 1) // 2
    # persistent reduction is register intensive
    if register_intensive:
        max_num_warps = max_num_warps // 2
    return next_power_of_2(min(max(num_warps, min_num_warps), max_num_warps))


def _check_max_grid_x(size_hints, x, num_warps):
    # Check if maxGridSize is exceeded - if so then must scale XBLOCK further
    max_grid_x = 2147483647
    warp_size = (
        64 if torch.version.hip else 32
    )  # TODO: query warp size once #129663 is merged
    num_blocks = (size_hints[0] + x - 1) // x

    while (num_blocks * num_warps * warp_size) > max_grid_x and x < size_hints[0]:
        x *= 2  # Scale up XBLOCK if grid exceeds limits
        num_blocks = num_blocks // 2
        if x >= max_grid_x:
            raise AssertionError(
                "Reduction config exceeds cudaDeviceProp maxGridSize. Please raise a pytorch issue"
            )
    return x, num_blocks


def triton_config(
    size_hints,
    x,
    y=None,
    z=None,
    num_stages=1,
    num_elements_per_warp=256,
    min_elem_per_thread=0,
) -> Config:
    """
    Construct a pointwise triton config with some adjustment heuristics
    based on size_hints. Size_hints is a tuple of numels in each tile
    dimension and will be rounded up to the nearest power of 2.

    num_elements_per_warp is a suggestion for controlling how many warps
    the triton config should contain. e.g.: if x=16, y=8, z=4 then
    num_elements = 16*8*4 = 512. Then if we set num_elements_per_warp=128,
    we'll launch 512 (elem) / 128 (elem/warp) = 4 warps. Note that it's
    just a suggestion, and sometimes other adjustment heuristics will
    override the num_elements_per_warp.

    min_elem_per_thread controls the minimum number of elements
    processed by each thread. It's always enforced.
    """
    # Ideally we want to read this from some device config

    # for a 2d size_hints [a, b], a should be mapped to YBLOCK rather than XBLOCK
    size_hints = list(reversed(size_hints))

    maxGridSize = [2147483647, 65535, 65535]

    target = conditional_product(x, y, z)
    if conditional_product(*size_hints) < target:
        target //= 8

    # shrink sizes to size hints
    x = min(x, size_hints[0])
    if y:
        y = min(y, size_hints[1])
    if z:
        z = min(z, size_hints[2])

    # if we are below original block size, scale up where we can;
    # or if the calculated grid size is larger than the limit, we bump up the corresponding dimension
    while x < min(size_hints[0], TRITON_MAX_BLOCK["X"]) and (
        x * maxGridSize[0] < size_hints[0] or conditional_product(x, y, z) < target
    ):
        x *= 2
    while (
        y
        and y < min(size_hints[1], TRITON_MAX_BLOCK["Y"])
        and (
            y * maxGridSize[1] < size_hints[1] or conditional_product(x, y, z) < target
        )
    ):
        y *= 2
    while (
        z
        and z < min(size_hints[2], TRITON_MAX_BLOCK["Z"])
        and (
            z * maxGridSize[2] < size_hints[2] or conditional_product(x, y, z) < target
        )
    ):
        z *= 2

    num_warps = _num_warps(
        conditional_product(x, y, z) // num_elements_per_warp, min_num_warps=1
    )
    # we are going to arrive at 2 warps only if bs was too small due to
    # numel being too small. However to workaround some ptx bugs we still
    # want at least 4 warps if there's enough elements per thread
    # given that this is a rare situation, don't expect this to affect perf
    # in general
    # see https://github.com/pytorch/pytorch/pull/97950
    if conditional_product(x, y, z) >= 128 and not torch.version.hip:
        num_warps = max(num_warps, 4)
    xnumel = size_hints[0]
    ynumel = size_hints[1] if y else None
    znumel = size_hints[2] if z else None

    # Increase x to satisfy min_elem_per_thread requirements.
    block_size = max(
        conditional_product(x, y, z),
        min_elem_per_thread * _NUM_THREADS_PER_WARP * num_warps,
    )
    x *= math.ceil(block_size / conditional_product(x, y, z))

    x, _num_blocks = _check_max_grid_x(size_hints, x, num_warps)

    cfg = {"XBLOCK": x}
    if y:
        cfg["YBLOCK"] = y
    if z:
        cfg["ZBLOCK"] = z
    assert x <= TRITON_MAX_BLOCK["X"], f"increase TRITON_MAX_BLOCK['X'] to {x}"
    check_config(cfg, xnumel=xnumel, ynumel=ynumel, znumel=znumel)
    return Config(cfg, num_warps=num_warps, num_stages=num_stages)


def triton_config_reduction(
    size_hints, x, r, num_stages=1, num_warps=None, register_intensive=False
) -> Config:
    """
    Construct a reduction triton config with some adjustment heuristics
    based on size_hints. Size_hints is a tuple of numels in each tile
    dimension and will be rounded up to the nearest power of 2.
    """

    target = conditional_product(x, r)
    if conditional_product(*size_hints) < target:
        target //= 8

    # shrink sizes to size hints
    x = min(x, size_hints[0])
    r = min(r, size_hints[1])

    # if we are below original block size, scale up where we can
    while x < size_hints[0] and conditional_product(x, r) < target:
        x *= 2
    while r < size_hints[1] and conditional_product(x, r) < target:
        r *= 2

    if num_warps is None:
        num_warps = conditional_product(x, r) // 128
    num_warps = _num_warps(
        num_warps, max_num_warps=16, register_intensive=register_intensive
    )

    x, _num_blocks = _check_max_grid_x(size_hints, x, num_warps)

    while conditional_product(x, r) > target:
        if r == 1:
            break
        r = r // 2

    cfg = {"XBLOCK": x, "RBLOCK": r}
    check_config(cfg, xnumel=size_hints[0])
    assert x <= TRITON_MAX_BLOCK["X"], f"increase TRITON_MAX_BLOCK['X'] to {x}"
    assert r <= TRITON_MAX_BLOCK["R"], f"increase TRITON_MAX_BLOCK['r'] to {r}"
    return Config(cfg, num_warps=num_warps, num_stages=num_stages)


def triton_config_tiled_reduction(size_hints, x, y, r, num_stages=1):
    """
    Construct a tile reduction triton config with some adjustment
    heuristics based on size_hints. Size_hints is a tuple of numels in
    each tile dimension and will be rounded up to the nearest power of 2.
    """

    target = conditional_product(x, y, r)
    if conditional_product(*size_hints) < target:
        target //= 8

    # shrink sizes to size hints
    x = min(x, size_hints[0])
    y = min(y, size_hints[1])
    r = min(r, size_hints[2])

    # if we are below original block size, scale up where we can
    while x < size_hints[0] and conditional_product(x, y, r) < target:
        x *= 2
    while r < size_hints[2] and conditional_product(x, y, r) < target:
        r *= 2
    while y < size_hints[1] and conditional_product(x, y, r) < target:
        y *= 2

    cfg = {"XBLOCK": x, "YBLOCK": y, "RBLOCK": r}
    num_warps = _num_warps(conditional_product(x, y, r) // 256, min_num_warps=1)
    check_config(cfg, xnumel=size_hints[0], ynumel=size_hints[1])
    assert r <= TRITON_MAX_BLOCK["R"], f"increase TRITON_MAX_BLOCK['r'] to {r}"
    return Config(cfg, num_warps=num_warps, num_stages=num_stages)


def pointwise(
    size_hints,
    triton_meta,
    tile_hint=None,
    filename=None,
    min_elem_per_thread=0,
    inductor_meta=None,
):
    """
    Construct @triton.heuristics() based on size_hints.
    """
    inductor_meta = {} if inductor_meta is None else inductor_meta
    assert not inductor_meta.get("no_x_dim")

    numel = functools.reduce(operator.mul, size_hints)
    bs = max(256, min(numel // 128, 1024))

    hinted_configs = autotune_hints_to_configs(
        inductor_meta.get("autotune_hints", set()), size_hints, bs
    )

    triton_config_with_settings = functools.partial(
        triton_config, min_elem_per_thread=min_elem_per_thread
    )

    if len(size_hints) == 1:
        if disable_pointwise_autotuning(inductor_meta) and not (
            inductor_meta.get("max_autotune")
            or inductor_meta.get("max_autotune_pointwise")
        ):
            return cached_autotune(
                size_hints,
                [triton_config_with_settings(size_hints, bs)],
                triton_meta=triton_meta,
                inductor_meta=inductor_meta,
                heuristic_type=HeuristicType.POINTWISE,
                filename=filename,
            )
        else:
            return cached_autotune(
                size_hints,
                [
                    triton_config_with_settings(
                        size_hints, bs, num_elements_per_warp=256
                    ),
                    triton_config_with_settings(
                        size_hints, bs // 2, num_elements_per_warp=64
                    ),
                    *hinted_configs,
                ],
                triton_meta=triton_meta,
                inductor_meta=inductor_meta,
                heuristic_type=HeuristicType.POINTWISE,
                filename=filename,
            )
    if len(size_hints) == 2:
        if (
            disable_pointwise_autotuning(inductor_meta) or tile_hint == TileHint.SQUARE
        ) and not (
            inductor_meta.get("max_autotune")
            or inductor_meta.get("max_autotune_pointwise")
        ):
            return cached_autotune(
                size_hints,
                [triton_config_with_settings(size_hints, 32, 32)],
                triton_meta=triton_meta,
                inductor_meta=inductor_meta,
                heuristic_type=HeuristicType.POINTWISE,
                filename=filename,
            )
        return cached_autotune(
            size_hints,
            [
                triton_config_with_settings(size_hints, 32, 32),
                triton_config_with_settings(size_hints, 64, 64),  # ~8% better for fp16
                triton_config_with_settings(size_hints, 256, 16),
                triton_config_with_settings(size_hints, 16, 256),
                triton_config_with_settings(size_hints, bs, 1),
                triton_config_with_settings(size_hints, 1, bs),
                *hinted_configs,
            ],
            triton_meta=triton_meta,
            inductor_meta=inductor_meta,
            filename=filename,
            heuristic_type=HeuristicType.POINTWISE,
        )
    if len(size_hints) == 3:
        if disable_pointwise_autotuning(inductor_meta):
            return cached_autotune(
                size_hints,
                [triton_config_with_settings(size_hints, 16, 16, 16)],
                triton_meta=triton_meta,
                inductor_meta=inductor_meta,
                heuristic_type=HeuristicType.POINTWISE,
                filename=filename,
            )
        return cached_autotune(
            size_hints,
            [
                triton_config_with_settings(size_hints, 16, 16, 16),
                triton_config_with_settings(size_hints, 64, 8, 8),
                triton_config_with_settings(size_hints, 8, 64, 8),
                triton_config_with_settings(size_hints, 8, 8, 64),
                triton_config_with_settings(size_hints, bs, 1, 1),
                triton_config_with_settings(size_hints, 1, bs, 1),
                triton_config_with_settings(size_hints, 1, 1, bs),
                *hinted_configs,
            ],
            triton_meta=triton_meta,
            inductor_meta=inductor_meta,
            filename=filename,
            heuristic_type=HeuristicType.POINTWISE,
        )
    raise NotImplementedError(f"size_hints: {size_hints}")


def _reduction_configs(
    *, size_hints: List[int], inductor_meta: Dict[str, Any]
) -> List[Config]:
    reduction_hint = inductor_meta.get("reduction_hint", None)
    assert len(size_hints) == 2
    rnumel = size_hints[-1]

    register_intensive = False
    MAX_RBLOCK = 2048
    if (
        size_hints[0] >= 1024
        and inductor_meta.get("num_load", 0) + inductor_meta.get("num_reduction", 0)
        >= 10
    ):
        # A heuristics to reduce RBLOCK if a kernel potentially need many registers.
        # Consider load and reduction since load need move data into registers and
        # reduction needs an accumulator.
        #
        # The magic numbers are a bit arbitrary.
        #
        # We cannot rely on dynamically scaling down RBLOCK later, since sometimes
        # triton makes it to use less registers with worse perf. Check:
        # https://github.com/pytorch/pytorch/issues/126463
        #
        # The heuristic is a very simple one since registers can be reused. But
        # hopefully it can be a good enough indicator.
        MAX_RBLOCK = 1024
        register_intensive = True

    contiguous_config = triton_config_reduction(
        size_hints,
        1,
        (rnumel if 256 <= rnumel < MAX_RBLOCK else MAX_RBLOCK),
        register_intensive=register_intensive,
    )
    outer_config = triton_config_reduction(
        size_hints, 64, 8, register_intensive=register_intensive
    )
    tiny_config = triton_config_reduction(
        size_hints,
        2 * (256 // rnumel) if rnumel <= 256 else 1,
        min(rnumel, MAX_RBLOCK),
        register_intensive=register_intensive,
    )
    if inductor_meta.get("max_autotune") or inductor_meta.get("max_autotune_pointwise"):
        pass  # skip all these cases
    elif reduction_hint == ReductionHint.INNER:
        return [contiguous_config]
    elif reduction_hint == ReductionHint.OUTER:
        return [outer_config]
    elif reduction_hint == ReductionHint.OUTER_TINY:
        return [tiny_config]
    if disable_pointwise_autotuning(inductor_meta):
        return [triton_config_reduction(size_hints, 32, 128)]
    return [
        contiguous_config,
        outer_config,
        tiny_config,
        triton_config_reduction(size_hints, 64, 64),
        triton_config_reduction(size_hints, 8, 512),
        # halve the XBLOCK/RBLOCK compared to outer_config
        # TODO: this may only be beneficial when each iteration of the reduction
        # is quite heavy. E.g. https://gist.github.com/shunting314/189a8ef69f90db9d614a823385147a72
        triton_config_reduction(size_hints, 64, 4, num_warps=8),
    ]


def reduction(
    size_hints,
    reduction_hint=False,
    triton_meta=None,
    filename=None,
    inductor_meta=None,
):
    """args to @triton.heuristics()"""
    inductor_meta = {} if inductor_meta is None else inductor_meta
    inductor_meta["reduction_hint"] = reduction_hint
    if inductor_meta.get("no_x_dim"):
        size_hints = [1, *size_hints[1:]]

    assert triton_meta is not None
    rnumel = size_hints[-1]
    if len(size_hints) != 2:
        raise NotImplementedError(f"size_hints: {size_hints}")

    configs = _reduction_configs(size_hints=size_hints, inductor_meta=inductor_meta)
    return cached_autotune(
        size_hints,
        configs=configs,
        triton_meta=triton_meta,
        inductor_meta=inductor_meta,
        heuristic_type=HeuristicType.REDUCTION,
        filename=filename,
    )


def persistent_reduction(
    size_hints,
    reduction_hint=False,
    triton_meta=None,
    filename=None,
    inductor_meta=None,
):
    inductor_meta = {} if inductor_meta is None else inductor_meta
    inductor_meta["reduction_hint"] = reduction_hint
    if inductor_meta.get("no_x_dim"):
        size_hints = [1, *size_hints[1:]]

    xnumel, rnumel = size_hints

    configs = [
        triton_config_reduction(size_hints, xblock, rnumel, register_intensive=True)
        for xblock in (1, 8, 32, 128)
        if xblock == 1 or (rnumel * xblock <= 4096 and xblock <= xnumel)
    ]

    # TODO(jansel): we should be able to improve these heuristics
    if reduction_hint == ReductionHint.INNER and rnumel >= 256:
        configs = configs[:1]
    elif reduction_hint == ReductionHint.OUTER:
        configs = configs[-1:]
    elif reduction_hint == ReductionHint.OUTER_TINY:
        configs = [
            triton_config_reduction(
                size_hints, 2 * (256 // rnumel) if rnumel <= 256 else 1, rnumel
            )
        ]
    for c in configs:
        # we don't need RBLOCK for persistent reduction
        c.kwargs.pop("RBLOCK")

    if disable_pointwise_autotuning(inductor_meta):
        configs = configs[:1]

    return cached_autotune(
        size_hints,
        configs,
        triton_meta=triton_meta,
        inductor_meta=inductor_meta,
        filename=filename,
        heuristic_type=HeuristicType.PERSISTENT_REDUCTION,
    )


def split_scan(
    size_hints,
    reduction_hint=False,
    triton_meta=None,
    filename=None,
    inductor_meta=None,
):
    """Heuristic for TritonSplitScanKernel"""
    inductor_meta = {} if inductor_meta is None else inductor_meta
    inductor_meta["reduction_hint"] = reduction_hint
    if inductor_meta.get("no_x_dim"):
        size_hints = [1, *size_hints[1:]]

    assert triton_meta is not None
    if len(size_hints) != 2:
        raise NotImplementedError(f"size_hints: {size_hints}")

    configs = _reduction_configs(size_hints=size_hints, inductor_meta=inductor_meta)

    # Fixup configs to enforce the minimum RBLOCK size
    min_rblock = inductor_meta.get("min_split_scan_rblock", 256)
    for cfg in configs:
        if cfg.kwargs["RBLOCK"] < min_rblock:
            cfg.kwargs["RBLOCK"] = min_rblock

    return cached_autotune(
        size_hints,
        configs=configs,
        triton_meta=triton_meta,
        inductor_meta=inductor_meta,
        heuristic_type=HeuristicType.SPLIT_SCAN,
        filename=filename,
    )


def template(num_stages, num_warps, triton_meta, filename=None, inductor_meta=None):
    """
    Compile a triton template
    """
    return cached_autotune(
        None,
        [triton.Config({}, num_stages=num_stages, num_warps=num_warps)],
        triton_meta=triton_meta,
        inductor_meta=inductor_meta,
        heuristic_type=HeuristicType.TEMPLATE,
        filename=filename,
    )


def user_autotune(
    configs, triton_meta, filename=None, inductor_meta=None, custom_kernel=False
):
    """
    Compile a user defined triton kernel
    """
    defaults = inspect.signature(triton.Config).parameters
    default_num_stages = defaults["num_stages"].default
    default_num_warps = defaults["num_warps"].default

    if len(configs) == 0:
        configs = [
            triton.Config(
                {}, num_stages=default_num_stages, num_warps=default_num_warps
            )
        ]
    else:
        configs = [
            triton.Config(
                c.get("kwargs", {}),
                num_stages=c.get("num_stages", default_num_stages),
                num_warps=c.get("num_warps", default_num_warps),
            )
            for c in configs
        ]

    return cached_autotune(
        None,
        configs,
        triton_meta=triton_meta,
        heuristic_type=HeuristicType.USER_AUTOTUNE,
        filename=filename,
        inductor_meta=inductor_meta,
        custom_kernel=custom_kernel,
    )


def foreach(triton_meta, num_warps, filename=None, inductor_meta=None):
    """
    Compile a triton foreach kernel
    """
    return cached_autotune(
        None,
        [triton.Config({}, num_stages=1, num_warps=num_warps)],
        triton_meta=triton_meta,
        inductor_meta=inductor_meta,
        heuristic_type=HeuristicType.TEMPLATE,
        filename=filename,
    )


def grid(*numels):
    """Helper function to compute triton grids"""
    if len(numels) == 1:
        xnumel, ynumel, znumel = numels[0], None, None
    elif len(numels) == 2:
        xnumel, ynumel, znumel = numels[1], numels[0], None
    elif len(numels) == 3:
        xnumel, ynumel, znumel = numels[2], numels[1], numels[0]
    else:
        raise AssertionError(f"invalid size for numels {len(numels)}")

    def get_grid_dim(numel, block):
        if numel is None:
            return 1
        if block is None:
            return numel
        return ceildiv(numel, block)

    def grid_fn(meta):
        x_grid = get_grid_dim(xnumel, meta.get("XBLOCK", 1))
        y_grid = get_grid_dim(ynumel, meta.get("YBLOCK", None))

        max_y_grid = get_max_y_grid()
        if znumel is None:
            div = ceildiv(y_grid, max_y_grid)
            y_grid = ceildiv(y_grid, div)
            z_grid = div
        else:
            z_grid = get_grid_dim(znumel, meta.get("ZBLOCK", None))
            torch._check(
                y_grid <= max_y_grid,
                lambda: f"Generated y grid beyond 2^16 ({y_grid}) not supported with z dimension present. File issue",
            )

        return (
            x_grid,
            y_grid,
            z_grid,
        )

    setattr(grid_fn, "grid_fn_str", f"grid{numels}")  # noqa: B010

    return grid_fn


def split_scan_grid(xnumel, rnumel):
    def grid_fn(meta):
        assert meta.get("XBLOCK", 1) == 1
        return (ceildiv(rnumel, meta.get("RBLOCK", 1)), xnumel, 1)

    grid_fn_str = f"split_scan_grid({xnumel}, {rnumel})"
    setattr(grid_fn, "grid_fn_str", grid_fn_str)  # noqa: B010

    return grid_fn


def grid_combo_kernels(
    *numels, num_kernels, min_blocks, is_sequential, default_meta=None
):
    """min_blocks is the minimal size of the grid x dimension"""
    if not is_sequential:
        # round robin dispatch
        numels_agg = list(numels)
        for i in range(len(numels_agg)):
            if isinstance(numels_agg[i], (list, tuple)):
                numels_agg[i] = max(max(numels_agg[i]), 0)  # noqa: PLW3301
        kernel_grid_fn = grid(*numels_agg)

        if isinstance(numels[-1], (list, tuple)):
            min_blocks_d = max(-min(numels[-1]), 0) * num_kernels
        else:
            min_blocks_d = None
        if min_blocks is None:
            assert min_blocks_d is not None
            min_blocks = min_blocks_d
        else:
            assert (
                min_blocks_d is None or min_blocks == min_blocks_d
            ), f"inconsistent min_blocks {min_blocks} vs  x grid {numels[-1]}"
    else:
        # sequential dispatch
        seq_numels = list(numels)
        # x numels are not used here, just a place holder
        seq_numels[-1] = 1024
        for i in range(len(seq_numels) - 1):
            if isinstance(seq_numels[i], (list, tuple)):
                seq_numels[i] = max(seq_numels[i])

        kernel_grid_fn = grid(*seq_numels)

    def get_grid_dim(numel, block):
        if numel is None:
            return 1
        if block is None:
            return numel
        return ceildiv(numel, block)

    def grid_fn(meta):
        assert min_blocks is not None, "min_blocks must be a number"
        cuda_grid = list(kernel_grid_fn(meta))
        cuda_grid[0] = max(num_kernels * cuda_grid[0], min_blocks)
        return tuple(cuda_grid)

    def seq_grid_fn(meta):
        cuda_grid = list(kernel_grid_fn(meta))
        # x <= 0 means this kernel's x grid is not tunable (x_no_dim is true)
        x_grid = sum(
            [
                -x if x <= 0 else get_grid_dim(x, meta.get("XBLOCK", 1))
                for x in numels[-1]
            ]
        )
        cuda_grid[0] = x_grid
        return tuple(cuda_grid)

    def grid_fn_default_meta(meta):
        return grid_fn(default_meta)

    def seq_grid_fn_default_meta(meta):
        return seq_grid_fn(default_meta)

    if default_meta is None:
        return grid_fn if not is_sequential else seq_grid_fn
    else:
        return grid_fn_default_meta if not is_sequential else seq_grid_fn_default_meta<|MERGE_RESOLUTION|>--- conflicted
+++ resolved
@@ -183,12 +183,8 @@
 
         assert len(configs) > 0, "Non-empty TritonConfig list required for compiling"
         # makes sure there are no pre-hooks on any of the triton configs
-<<<<<<< HEAD
-        (validate_triton_config(cfg) for cfg in configs)
-=======
         for cfg in configs:
             validate_triton_config(cfg)
->>>>>>> e000cf0a
 
         self.fn = fn
         self.device_props: DeviceProperties = triton_meta["device"]
