# mypy: allow-untyped-defs
import contextlib
import dataclasses
import functools
import itertools
import math
import re
import sys
from copy import copy, deepcopy
from enum import Enum
from typing import cast, Dict, List, Optional, Sequence, Set, Tuple, Union

import sympy

import torch
import torch.fx
from torch._inductor import dependencies
from torch._prims_common import is_float_dtype, is_integer_dtype
from torch.utils._sympy.functions import CeilDiv, FloorDiv, ModularIndexing
from torch.utils._sympy.symbol import free_symbol_is_type, symbol_is_type, SymT

from ..._dynamo.utils import counters
from .. import codecache, config, cpp_builder, cpu_vec_isa, ir, metrics
from ..scheduler import (
    BaseSchedulerNode,
    BaseScheduling,
    ForeachKernelSchedulerNode,
    FusedSchedulerNode,
    Scheduler,
    SchedulerNode,
)
from ..utils import (
    cache_on_self,
    get_bounds_index_expr,
    get_fused_kernel_name,
    has_free_symbols,
    is_welford_reduction,
    parallel_num_threads,
    Placeholder,
    sympy_index_symbol,
    sympy_index_symbol_with_prefix,
    sympy_product,
    sympy_subs,
)
from ..virtualized import NullKernelHandler, ops, OpsValue, V
from .common import (
    BackendFeature,
    BracesBuffer,
    CppWrapperKernelArgs,
    CSE,
    CSEVariable,
    DataTypePropagation,
    DeferredLine,
    DTYPE_TO_COMPUTATION_DTYPE,
    IndentedBuffer,
    Kernel,
    KernelArgs,
    OpOverrides,
    OptimizationContext,
)
from .cpp_utils import (
    _get_dtype_from_loopbodies,
    _get_loop_body,
    cexpr,
    cexpr_index,
    codegen_rand,
    CppCSEVariable,
    DTYPE_TO_CPP,
    INDEX_TYPE,
    LocalBufferContext,
    promote_args,
    unify_mask_base_type,
    value_to_cpp,
)


_IS_WINDOWS = sys.platform == "win32"


def get_export_declaration():
    return "__declspec(dllexport)" if _IS_WINDOWS else ""


schedule_log = torch._logging.getArtifactLogger(__name__, "schedule")

NATIVE_OMP_RTYPES = {"+", "*", "^", "||", "min", "max"}
RTYPE_TO_CPP = {
    "sum": "+",
    "prod": "*",
    "xor_sum": "^",
    "min": "min",
    "max": "max",
    "argmin": "argmin",
    "argmax": "argmax",
    "any": "||",
    "welford_reduce": "welford",
    "welford_combine": "welford",
}
VECTORIZABLE_RTYPES = {
    "max",
    "min",
    "sum",
    "prod",
    "xor_sum",
    "welford_reduce",
    "welford_combine",
    "argmin",
    "argmax",
    "any",
}

PYTHON_TO_CPP = {
    "Tensor": "at::Tensor",
    "int": "long",
    "float": "double",
    "bool": "bool",
    "str": "std::string",
    "ScalarType": "c10::ScalarType",
    "MemoryFormat": "at::MemoryFormat",
    "Layout": "at::Layout",
    "Device": "at::Device",
    "number": "at::Scalar",
}

CONTAINER_PYTHON_TO_CPP = {
    "List": "std::vector",
    "Optional": "std::optional",
}

DTYPE_LOWP_FP = [
    torch.bfloat16,
    torch.float16,
]

VECTORIZABLE_DTYPES: List[torch.dtype] = [
    torch.float64,
    torch.float,
    torch.bfloat16,
    torch.float16,
    torch.bool,
    torch.uint8,
    torch.int8,
    torch.int32,
    torch.int64,
]

MASKED_VECTORIZABLE_DTYPES: List[torch.dtype] = [
    torch.float,
    torch.bfloat16,
    torch.float16,
    torch.uint8,
    torch.int8,
]


def reduction_init(reduction_type, dtype):
    if dtype in DTYPE_LOWP_FP:
        # Since load promotes all half-precision inputs to float, the initial
        # constant for reduction must be promoted as well
        dtype = torch.float32
    if reduction_type in ("xor_sum", "sum", "any"):
        return 0
    if reduction_type == "prod":
        return 1
    if reduction_type in ("max", "argmax", "min", "argmin"):
        cdtype = DTYPE_TO_CPP[dtype]
        min_var = (
            f"-std::numeric_limits<{cdtype}>::infinity()"
            if is_float_dtype(dtype)
            else f"std::numeric_limits<{cdtype}>::min()"
        )
        max_var = (
            f"std::numeric_limits<{cdtype}>::infinity()"
            if is_float_dtype(dtype)
            else f"std::numeric_limits<{cdtype}>::max()"
        )
        init_var = min_var if reduction_type in ("max", "argmax") else max_var
        return (
            init_var
            if reduction_type in ("max", "min")
            else f"IndexValue<{cdtype}>{{0, {init_var}}}"
        )
    if is_welford_reduction(reduction_type):
        return f"Welford<{DTYPE_TO_CPP[dtype]}>()"
    raise AssertionError(reduction_type)


def reduction_acc_type(reduction_type, dtype):
    scalar_type = DTYPE_TO_CPP[DTYPE_TO_COMPUTATION_DTYPE[dtype]]
    if is_welford_reduction(reduction_type):
        return f"Welford<{scalar_type}>"
    if reduction_type in {"argmin", "argmax"}:
        return f"IndexValue<{scalar_type}>"
    return scalar_type


def reduction_combine(
    reduction_type,
    var,
    next_value,
    index: Optional[sympy.Symbol] = None,
    src_dtype=None,
):
    is_bool = src_dtype == torch.bool
    if reduction_type == "sum":
        conjunction = "|" if is_bool else "+"
        return f"{var} {conjunction} {next_value}"
    if reduction_type == "prod":
        return f"{var} * {next_value}"
    if reduction_type == "xor_sum":
        return f"{var} ^ {next_value}"
    if reduction_type == "any":
        return f"{var} || {next_value}"
    if reduction_type in ("min", "max"):
        return f"{reduction_type}_propagate_nan({var}, {next_value})"
    if reduction_type == "welford_reduce":
        return f"welford_combine({var}, {next_value})"
    if reduction_type == "welford_combine":
        if isinstance(next_value, tuple):
            mean, m2, weight = next_value
        else:
            mean, m2, weight = reduction_project(reduction_type, next_value)
        return f"welford_combine({var}, {{{mean}, {m2}, {weight}}})"
    if reduction_type in ("argmin", "argmax"):
        if index is not None:
            return f"{reduction_type}_combine({var}, {next_value}, {index})"
        else:
            return f"{reduction_type}_combine({var}, {next_value})"
    raise AssertionError(reduction_type)


def reduction_project(reduction_type, acc):
    if is_welford_reduction(reduction_type):
        return f"{acc}.mean", f"{acc}.m2", f"{acc}.weight"
    elif reduction_type in {"argmin", "argmax"}:
        return f"{acc}.index"
    return acc


@functools.lru_cache
def stride_at(index: sympy.Expr, var: sympy.Symbol):
    if not index.has(var):
        # see test_torchinductor_dynamic_shapes.py::test_full_boolean_dynamic_shapes_cpu
        # which has tmp0 = ops.index_expr(s0 >= 1024, torch.bool) and fails below calculation.
        # in this case, there is no dependencies between index and var.
        return sympy.Integer(0)
    replacement = {var: var + 1}
    new_index = sympy_subs(index, replacement)  # type: ignore[arg-type]
    return sympy.simplify(new_index - index)


@functools.lru_cache
def simplify_index_in_vec_range(index: sympy.Expr, var: sympy.Expr, vec_length: int):
    """
    Simplifies the index expression within the range of a vectorized loop.
    Given a vectorized loop variable `var` in the range of a loop with `vec_length`,
    this function transforms the `index` into an equivalent form. It handles
    simplifications for cases where `var` can be expressed as `vec_length * a + b`,
    where `b` ranges from 0 to `vec_length - 1`. The function reduces occurrences
    of `FloorDiv` and `ModularIndexing` in the `index` with best-effort optimizations.

    NOTE:
    The simplified index expression is intended for analysis purposes only, not
    for code generation. It replaces `FloorDiv` and `ModularIndexing` with free variables
    which are not dependent on the loop variable `var` in the vectorized range. Check
    https://github.com/pytorch/pytorch/pull/117221#discussion_r1449746217 for more details.

    Examples:
    1. If `var` is `x3` and `vec_length` is 16, and `x3 = 16*a + b`, then
       `FloorDiv(x3, div)` or `ModularIndexing(x3, div, mod)` becomes a free variable
       when `div` is divisible by 16.
    2. `ModularIndexing(x3, 1, mod)` can be simplified to `x3 + c` where `c` is a free
       variable when `mod` is divisible by 16.
    """

    div_freevar_id = 0
    mod_freevar_id = 0

    def visit_indexing_div(divisor):
        nonlocal div_freevar_id
        result = FloorDiv(var, divisor)
        if sympy.gcd(divisor, vec_length) == vec_length:
            result = sympy.Symbol(f"{var}_div_c{div_freevar_id}")
            div_freevar_id += 1
        return result

    def visit_modular_indexing(divisor, modulus):
        nonlocal mod_freevar_id
        result = ModularIndexing(var, divisor, modulus)
        if sympy.gcd(divisor, vec_length) == vec_length:
            result = sympy.Symbol(f"{var}_mod_c{mod_freevar_id}")
            mod_freevar_id += 1
        elif divisor == 1 and sympy.gcd(modulus, vec_length) == vec_length:
            result = var + sympy.Symbol(f"{var}_mod_c{mod_freevar_id}")
            mod_freevar_id += 1
        return result

    original_index = index

    div = sympy.Wild("divisor", integer=True)
    if index.has(FloorDiv):
        index = index.replace(FloorDiv(var, div), visit_indexing_div)

    mod = sympy.Wild("modulus", integer=True)
    if index.has(ModularIndexing):
        index = index.replace(ModularIndexing(var, div, mod), visit_modular_indexing)

    index = sympy.simplify(index)
    if index != original_index:
        return simplify_index_in_vec_range(index, var, vec_length)

    return index


@functools.lru_cache
def stride_at_vec_range(index: sympy.Expr, var: sympy.Symbol, vec_length: int):
    index_vec_simplified = simplify_index_in_vec_range(index, var, vec_length)
    return stride_at(index_vec_simplified, var)


class OuterLoopFusedSchedulerNode(FusedSchedulerNode):
    @classmethod
    def fuse(  # type: ignore[override]
        cls, node1: BaseSchedulerNode, node2: BaseSchedulerNode, outer_loop_fusion_depth
    ):
        assert node1.scheduler is node2.scheduler
        assert all(
            type(node)
            in (
                OuterLoopFusedSchedulerNode,
                SchedulerNode,
                FusedSchedulerNode,
            )
            for node in (node1, node2)
        )
        if any(type(node) is OuterLoopFusedSchedulerNode for node in (node1, node2)):
            return cls(
                node1.scheduler,
                (
                    list(node1.get_outer_nodes())
                    if type(node1) is OuterLoopFusedSchedulerNode
                    else [
                        node1,
                    ]
                )
                + (
                    list(node2.get_outer_nodes())
                    if type(node2) is OuterLoopFusedSchedulerNode
                    else [
                        node2,
                    ]
                ),
                outer_loop_fusion_depth,
            )
        else:
            return cls(node1.scheduler, [node1, node2], outer_loop_fusion_depth)  # type: ignore[list-item]

    def __init__(
        self,
        scheduler: "Scheduler",
        outer_fused_nodes: List[Union[FusedSchedulerNode, SchedulerNode]],
        outer_loop_fusion_depth,
    ):
        self.outer_fused_nodes: List[
            Union[FusedSchedulerNode, SchedulerNode]
        ] = outer_fused_nodes
        self.outer_loop_fusion_depth = outer_loop_fusion_depth
        flatten_snodes = []
        for _node in self.outer_fused_nodes:
            assert isinstance(_node, (SchedulerNode, FusedSchedulerNode))
            flatten_snodes.extend(list(_node.get_nodes()))
        super().__init__(scheduler, flatten_snodes)  # type: ignore[arg-type]

    def get_outer_nodes(self):
        return self.outer_fused_nodes

    def check_outer_fusion_loop_level_attr(
        self, cpp_kernel_proxy_list, outer_loop_fusion_depth
    ):
        # This function ensures that the same tiling split is applied at each loop level within the outer loop fusion depth.
        # In the fusion stage, we only examine nodes with same vars and reduce.
        # However, for nodes with same vars and reduce, the loops may still have different tile splits.
        # For example (test_expr_vec_non_contiguous in test_cpu_repro.py):
        #   * buf0 tiling along the 2nd loop level, buf1 tiling along the 3rd loop level.
        # If the check failed, we should fall back to standard loop codegen.
        def _inner(
            left_loop_level: LoopLevel,
            right_loop_level: LoopLevel,
            loop_fusion_depth: int,
        ) -> bool:
            # Check if same loop level attr
            outer_loops_attr_compare_list = [
                "var",
                "size",
                "offset",
                "steps",
            ]
            if not (
                all(
                    getattr(left_loop_level, attr_compare)
                    == getattr(right_loop_level, attr_compare)
                    for attr_compare in outer_loops_attr_compare_list
                )
            ):
                return False

            assert loop_fusion_depth >= 1
            if (loop_fusion_depth := loop_fusion_depth - 1) > 0:
                # If the next loop level is expected to undergo outer loop fusion,
                # there should be no kernel present at the current loop level.
                assert (
                    left_loop_level.kernel is None and right_loop_level.kernel is None
                )
                # Check next loop level attr
                if any(
                    # Assume no main/tail loop split at any outer loop fusion depth
                    # Given no clear performance benefit for this complex case
                    len(loop_level.inner) != 1
                    for loop_level in [left_loop_level, right_loop_level]
                ) or not _inner(
                    left_loop_level.inner[0],
                    right_loop_level.inner[0],
                    loop_fusion_depth,
                ):
                    return False

            return True

        for idx in range(len(cpp_kernel_proxy_list) - 1):
            left_loop_nest = cpp_kernel_proxy_list[idx].loop_nest
            right_loop_nest = cpp_kernel_proxy_list[idx + 1].loop_nest
            if any(
                # Assume no main/tail loop split at any outer loop fusion depth
                len(loop_nest.root) != 1
                for loop_nest in [left_loop_nest, right_loop_nest]
            ) or not _inner(
                left_loop_nest.root[0], right_loop_nest.root[0], outer_loop_fusion_depth
            ):
                return False

        return True

    def merge_outer_fusion_kernels(
        self,
        cpp_kernel_proxy_list,
    ):
        loop_nest_list: List[LoopNestWithSplit] = [
            kernel.loop_nest for kernel in cpp_kernel_proxy_list
        ]
        kernel_group = cpp_kernel_proxy_list[0].kernel_group

        def _merge_outer_fusion_loop_levels(
            loop_level_nested_list: List[List["LoopLevel"]],
            outer_loop_fusion_depth,
        ):
            assert outer_loop_fusion_depth >= 1
            # Assume no main/tail loop split at any outer loop fusion depth
            assert all(
                len(loop_level_list) == 1 for loop_level_list in loop_level_nested_list
            )
            if (outer_loop_fusion_depth := outer_loop_fusion_depth - 1) >= 1:
                # Further merge the next loop level
                next_loop_level_nested_list = [
                    loop_level_list[0].inner
                    for loop_level_list in loop_level_nested_list
                ]
                _merge_outer_fusion_loop_levels(
                    next_loop_level_nested_list,
                    outer_loop_fusion_depth,
                )
            else:
                outer_loop_fused_kernel = OuterLoopFusedKernel(kernel_group)
                loop_level_of_first_kernel = loop_level_nested_list[0][0]
                for kernel_idx in range(len(loop_level_nested_list)):
                    outer_loop_fused_kernel.inner.append(
                        deepcopy(loop_level_nested_list[kernel_idx][0]),
                    )
                loop_level_of_first_kernel.inner = []
                loop_level_of_first_kernel.kernel = outer_loop_fused_kernel

        # Merge the List[LoopNestWithSplit] from cpp_kernel_proxy_list
        # into cpp_kernel_proxy_list[0].loop_nest
        _merge_outer_fusion_loop_levels(
            [_loop_nest.root for _loop_nest in loop_nest_list],  # type: ignore[misc]
            self.outer_loop_fusion_depth,
        )
        return cpp_kernel_proxy_list[0]


class RecordOptimizationContext:
    def __init__(self, func_name: str = ""):
        self.func_name = func_name
        self.current_node: Optional[torch.fx.Node] = None
        self.opt_ctx: Optional[OptimizationContext] = None

    def __enter__(self):
        assert V.interpreter
        assert V.interpreter.current_node

        self.current_node = V.interpreter.current_node
        assert self.current_node is not None
        if OptimizationContext.key in self.current_node.meta:
            self.opt_ctx = self.current_node.meta[OptimizationContext.key]
        else:
            self.opt_ctx = OptimizationContext()
        assert self.opt_ctx is not None
        self.opt_ctx.ops_name = self.func_name
        return self

    def __exit__(self, exc_type, exc_val, exc_tb):
        assert self.current_node
        assert self.opt_ctx
        self.current_node.meta[OptimizationContext.key] = self.opt_ctx

    def get_opt_ctx(self):
        return self.opt_ctx

    def get_fx_node(self):
        assert self.current_node
        return self.current_node


class CppOverrides(OpOverrides):
    """Map element-wise ops to C++"""

    @staticmethod
    def add(a, b):
        return f"decltype({a})({a} + {b})"

    @staticmethod
    def sub(a, b):
        return f"decltype({a})({a} - {b})"

    @staticmethod
    def mul(a, b):
        return f"decltype({a})({a} * {b})"

    @staticmethod
    def to_dtype(x, dtype, src_dtype=None, use_compute_types=True):
        assert isinstance(x, CppCSEVariable)
        if src_dtype is None:
            src_dtype = x.dtype
        expr = V.kernel.get_to_dtype_expr(x, dtype, src_dtype)
        csevar = V.kernel.cse.generate(V.kernel.compute, expr)
        csevar.update_on_args("to_dtype", (x, dtype), {"src_dtype": src_dtype})
        if dtype in [torch.bfloat16, torch.float16] and src_dtype == torch.float:
            """
            https://github.com/pytorch/pytorch/issues/115260
            For FusedSchedulerNode[node1, node2], the node2 loads what node1 stores and the buffer is
            in low-precision floating point data type. When the output of node1 also serves as the output of the
            kernel, the result of nodes would be different from the case when output of node1 is not the output
            of the kernel (where we don't need to insert `to_dtype` for legalization). To address the problem, on
            storing the lowp node1 output, we also add the inverse dtype conversion to high precision data type
            to the cse cache.

            Example (pseudo code):
                node1_output = ...
                node1_output_lowp = to_dtype(node1_output, dtype=torch.bfloat16)
                store(buf, node1_output_lowp)
                node2_input_lowp = load(buf)
                node2_input = to_dtype(node2_input_lowp, dtype=torch.float)

            Without cse cache trick:
                node1_output = ...
                node1_output_lowp = to_dtype(node1_output, dtype=torch.bfloat16)
                store(buf, node1_output_lowp)
                node2_input_lowp = node_output_lowp # hit store cache
                node2_input = to_dtype(node2_input_lowp, dtype=torch.float)

            With cse cache trick:
                node1_output = ...
                node1_output_lowp = to_dtype(node1_output, dtype=torch.bfloat16)
                # also add `to_dtype(node1_input_lowp, dtype=torch.float)` -> `node1_output` to cse cache
                store(buf, node1_output_lowp)
                node2_input_lowp = node_output_lowp # hit store cache
                node2_input = node1_output # hit cse cache
            """
            V.kernel.cache_dtype_convert(x, src_dtype, csevar, dtype)
        return csevar

    @staticmethod
    def to_dtype_bitcast(x, dtype, src_dtype):
        assert dtype in DTYPE_TO_CPP, f"{dtype} missing from {__name__}.DTYPE_TO_CPP"
        if src_dtype in (torch.float16, torch.bfloat16):
            # c10::bit_cast requires the source and target have the bitwidth.
            # Because the input tensor's dtype could be promoted, e.g. from float16 to
            # float, we have to cast the tensor to its original source dtype before
            # invoking bit_cast. We also need to convert the bit-casted tensor
            # back to float to make sure we keep using higher precision values
            # for the rest of the computation.
            cast_x = f"c10::convert<{DTYPE_TO_CPP[src_dtype]}>({x})"
            cast_x = f"c10::bit_cast<{DTYPE_TO_CPP[dtype]}>({cast_x})"
            return f"c10::convert<{DTYPE_TO_CPP[torch.float32]}>({cast_x})"
        else:
            return f"c10::bit_cast<{DTYPE_TO_CPP[dtype]}>({x})"

    @staticmethod
    def abs(x):
        return f"std::abs({x})"

    @staticmethod
    def sin(x):
        return f"std::sin({x})"

    @staticmethod
    def cos(x):
        return f"std::cos({x})"

    @staticmethod
    def neg(x):
        return f"decltype({x})(-{x})"

    @staticmethod
    def exp(x):
        # return f"Sleef_expf_u10({x})"
        return f"std::exp({x})"

    @staticmethod
    def exp2(x):
        return f"std::exp2({x})"

    @staticmethod
    def expm1(x):
        return f"std::expm1({x})"

    @staticmethod
    def erf(x):
        return f"std::erf({x})"

    @staticmethod
    def erfc(x):
        return f"std::erfc({x})"

    @staticmethod
    def erfinv(x):
        return f"calc_erfinv({x})"

    @staticmethod
    def sqrt(x):
        return f"std::sqrt({x})"

    @staticmethod
    def rsqrt(x):
        return f"1 / std::sqrt({x})"

    @staticmethod
    def log1p(x):
        bug = config.cpp.inject_log1p_bug_TESTING_ONLY
        if bug == "accuracy":
            return f"{x} + decltype({x})(1)"
        elif bug is None:
            return f"std::log1p({x})"
        else:
            raise AssertionError(
                f"unrecognized config cpp.inject_log1p_bug_TESTING_ONLY = {bug!r}"
            )

    @staticmethod
    def tan(x):
        return f"std::tan({x})"

    @staticmethod
    def tanh(x):
        return f"std::tanh({x})"

    @staticmethod
    def signbit(x):
        """
        On windows std::signbit only support float type.
        Ref: https://learn.microsoft.com/en-us/cpp/c-runtime-library/reference/signbit?view=msvc-170
        """
        return (
            f"std::signbit(static_cast<float>({x}))"
            if _IS_WINDOWS
            else f"std::signbit({x})"
        )

    @staticmethod
    def pow(a, b):
        return f"std::pow({a}, {b})"

    @staticmethod
    def log(x):
        return f"std::log({x})"

    @staticmethod
    def round(x):
        return f"std::nearbyint({x})"

    @staticmethod
    def floor(x):
        return f"std::floor({x})"

    @staticmethod
    def floordiv(a, b):
        # a and b are integer type
        quot = f"{a} / {b}"
        rem = f"{a} % {b}"
        return f"(({a} < 0) != ({b} < 0) ? ({rem} != 0 ? {quot} - 1 : {quot}) : {quot})"

    @staticmethod
    def ceil(x):
        return f"std::ceil({x})"

    @staticmethod
    def trunc(x):
        return f"std::trunc({x})"

    @staticmethod
    def truncdiv(a, b):
        # a and b are integer type
        return f"{a} / {b}"

    @staticmethod
    def fmod(a, b):
        return f"std::fmod({a}, {b})"

    @staticmethod
    def isinf(x):
        return f"std::isinf({x})"

    @staticmethod
    def isnan(x):
        return f"std::isnan({x})"

    @staticmethod
    def lgamma(x):
        return f"std::lgamma({x})"

    @staticmethod
    def acos(x):
        return f"std::acos({x})"

    @staticmethod
    def acosh(x):
        return f"std::acosh({x})"

    @staticmethod
    def cosh(x):
        return f"std::cosh({x})"

    @staticmethod
    def sinh(x):
        return f"std::sinh({x})"

    @staticmethod
    def asin(x):
        return f"std::asin({x})"

    @staticmethod
    def asinh(x):
        return f"std::asinh({x})"

    @staticmethod
    def atan2(x, y):
        return f"std::atan2({x}, {y})"

    @staticmethod
    def atan(x):
        return f"std::atan({x})"

    @staticmethod
    def atanh(x):
        return f"std::atanh({x})"

    @staticmethod
    def copysign(x, y):
        return f"std::copysign({x}, {y})"

    @staticmethod
    def frexp(x):
        cache_keys = f"frexp({x})[0]", f"frexp({x})[1]"
        if all(cache_key in V.kernel.cse.cache for cache_key in cache_keys):
            return tuple(V.kernel.cse.cache[cache_key] for cache_key in cache_keys)

        code = BracesBuffer()
        exponent = V.kernel.cse.newvar()
        mantissa = V.kernel.cse.newvar()
        code.writeline(f"int32_t {exponent};")
        code.writeline(f"auto {mantissa} = std::frexp({x}, &{exponent});")
        V.kernel.compute.splice(code)
        cse_vars = (mantissa, exponent)
        for cache_key, cse_var in zip(cache_keys, cse_vars):
            V.kernel.cse.cache[cache_key] = cse_var
        return mantissa, exponent

    @staticmethod
    def hypot(x, y):
        return f"std::hypot({x}, {y})"

    @staticmethod
    def log10(x):
        return f"std::log10({x})"

    @staticmethod
    def log2(x):
        return f"std::log2({x})"

    @staticmethod
    def nextafter(x, y):
        return f"std::nextafter({x}, {y})"

    @staticmethod
    def relu(x):
        bug = config.cpp.inject_relu_bug_TESTING_ONLY
        if bug == "compile_error":
            return "compile error!"
        elif bug == "runtime_error":
            return f"{x}; throw 1"
        elif bug == "accuracy":
            return f"{x} + decltype({x})(1)"
        elif bug is None:
            return f"std::max({x}, decltype({x})(0))"
        else:
            raise AssertionError(
                f"unrecognized config cpp.inject_relu_bug_TESTING_ONLY = {bug!r}"
            )

    @staticmethod
    def minimum(a, b):
        return f"min_propagate_nan({a}, {b})"

    @staticmethod
    def maximum(a, b):
        return f"max_propagate_nan({a}, {b})"

    @staticmethod
    def where(a, b, c):
        return f"{a} ? {b} : {c}"

    @staticmethod
    def mod(a, b):
        return f"mod({a}, {b})"

    @staticmethod
    def constant(val, dtype):
        if dtype in DTYPE_LOWP_FP:
            # Since load promotes all half-precision inputs to float, constants
            # must be promoted as well
            dtype = torch.float32
        return value_to_cpp(val, DTYPE_TO_CPP[dtype])

    @staticmethod
    def index_expr(expr, dtype):
        idx_str = cexpr(V.kernel.rename_indexing(expr))
        var = V.kernel.cse.generate(
            V.kernel.compute, idx_str, bounds=get_bounds_index_expr(expr)
        )
        return ops.to_dtype(var, dtype)

    @staticmethod
    def masked(mask, body, other):
        code = BracesBuffer()

        # Write masked operation into a lambda
        body_var = V.kernel.cse.newvar()
        code.writeline(f"auto {body_var} = [&]")
        with V.kernel.swap_buffers(code), code.indent():
            result = body()
            code.writeline(f"return {result};")
        code.writeline(";")
        V.kernel.compute.splice(code)

        # Use the lambda's return type as the type of other
        other_code = value_to_cpp(other, f"decltype({body_var}())")
        return f"{mask} ? {body_var}() : {other_code}"

    @staticmethod
    def logical_and(a, b):
        return f"{a} && {b}"

    @staticmethod
    def logical_not(a):
        return f"!{a}"

    @staticmethod
    def logical_or(a, b):
        return f"{a} || {b}"

    @staticmethod
    def logical_xor(a, b):
        return f"{a} != {b}"

    @staticmethod
    def bitwise_and(a, b):
        return f"decltype({a})({a} & {b})"

    @staticmethod
    def bitwise_not(a):
        return f"decltype({a})(~{a})"

    @staticmethod
    def bitwise_or(a, b):
        return f"decltype({a})({a} | {b})"

    @staticmethod
    def bitwise_xor(a, b):
        return f"decltype({a})({a} ^ {b})"

    @staticmethod
    def bitwise_left_shift(a, b):
        return f"decltype({a})({a} << {b})"

    @staticmethod
    def bitwise_right_shift(a, b):
        return f"decltype({a})({a} >> {b})"

    @staticmethod
    def rand(seed: sympy.Expr, offset: sympy.Expr):
        return f"normalized_rand_cpu({seed}, {offset})"

    @staticmethod
    def randn(seed: sympy.Expr, offset: sympy.Expr):
        return f"randn_cpu({seed}, {offset})"

    @staticmethod
    def randint64(seed: sympy.Expr, offset: sympy.Expr, low, high):
        return f"randint64_cpu({seed}, {offset}, {low}, {high})"

    @staticmethod
    def sigmoid(x):
        return f"decltype({x})(1) / (decltype({x})(1) + std::exp(-{x}))"

    @staticmethod
    def sign(x):
        code = BracesBuffer()
        scalar_zero = f"decltype({x})(0)"
        scalar_one = f"decltype({x})(1)"
        code.writeline("[&]()")
        with code.indent():
            code.writeline(f"auto left = {x} > 0 ? {scalar_one} : {scalar_zero};")
            code.writeline(f"auto right = {x} < 0 ? {scalar_one} : {scalar_zero};")
            code.writeline("return left - right;")
        code.writeline("()")
        return code


CppOverrides._initialize_pointwise_overrides("cpp")


class CppVecOverrides(CppOverrides):
    """Map element-wise ops to aten vectorization C++"""

    def __new__(cls, *args, **kargs):
        self = super().__new__(cls)

        def wrap(func):
            # `CppVecKernel` generates both scalar ops and vector ops according to
            # whether the inputs are scalars or vectors while all ops in `CppVecOverrides`
            # (except for some ops explained below) assume the inputs are vectors. We wrap the ops in
            # `CppVecOverrides` to broadcast scalar inputs to vectors if needed or fallback to
            # `CppOverrides` when all inputs are scalars.
            #
            # Notes on ops handled separately in their own functions:
            # `ops.masked`:
            #     needs recursive handling of masked body.
            # `ops.index_expr`:
            #     needs to further analyze the dependency of the index expression on
            #     the tiling itervar.
            def wrapper(*args, **kwargs):
                scalars = [
                    arg
                    for arg in args
                    if isinstance(arg, (int, sympy.Expr))
                    or (isinstance(arg, CppCSEVariable) and not arg.is_vec)
                ]
                vectors = [
                    arg
                    for arg in args
                    if isinstance(arg, CppCSEVariable) and arg.is_vec
                ]
                new_args = list(args)
                if scalars and vectors:
                    new_args = []
                    for arg in args:
                        if isinstance(arg, (int, sympy.Expr)):
                            if isinstance(arg, sympy.Expr) and not arg.is_number:
                                arg = ops.index_expr(arg, torch.int64)
                            else:
                                arg = ops.constant(arg, torch.int64)
                            arg = arg.value if isinstance(arg, OpsValue) else arg
                        new_args.append(arg)

                # DType Promotion
                if vectors:
                    # We have saw several data type mismatch issues related with index_expr in
                    # the lowering phase of torch.int8. torch.int32, torch.int64.
                    # 1. int32 and int64 in test_torchinductor.py::test_max_pool2d_with_indices_backward3_cpu
                    # 2. int8 and int32 in test_torchinductor.py::test_max_pool2d5_cpu
                    # 3. int32 and fp32 in test_torchinductor_dynamic_shapes.py::test_avg_pool2d8_dynamic_shapes_cpu
                    if len(new_args) == 2:
                        new_args = promote_args(new_args)
                    elif func == CppVecOverrides.where:
                        new_args[1:] = promote_args(new_args[1:])

                # Broadcast scalar args to vector
                if scalars and vectors:
                    assert isinstance(V.kernel, CppVecKernel)
                    new_args = [
                        V.kernel.broadcast(new_arg)
                        if (
                            isinstance(new_arg, CppCSEVariable)
                            and not new_arg.is_vec
                            and func
                            not in [
                                CppVecOverrides.rand,
                                CppVecOverrides.randn,
                                CppVecOverrides.randint64,
                            ]
                        )
                        else new_arg
                        for new_arg in new_args
                    ]

                if vectors:
                    return func(*new_args, **kwargs)
                else:
                    # fallback to scalar ops
                    scalar_ops = super(CppVecOverrides, self)
                    scalar_func = getattr(
                        scalar_ops, func.__name__, scalar_ops.__getattr__(func.__name__)  # type: ignore[attr-defined]
                    )
                    assert scalar_func is not None
                    return scalar_func(*args, **kwargs)

            return wrapper

        for name, method in vars(CppVecOverrides).items():
            if getattr(method, "__class__", None) == staticmethod and name not in [
                "masked",
                "index_expr",
            ]:
                setattr(self, name, wrap(method.__func__))

        return self

    @staticmethod
    def add(a, b):
        return f"{a} + {b}"

    @staticmethod
    def sub(a, b):
        return f"{a} - {b}"

    @staticmethod
    def mul(a, b):
        return f"{a} * {b}"

    @staticmethod
    def truediv(a, b):
        return f"{a} / {b}"

    @staticmethod
    def abs(x):
        return f"{x}.abs()"

    @staticmethod
    def sin(x):
        return f"{x}.sin()"

    @staticmethod
    def cos(x):
        return f"{x}.cos()"

    @staticmethod
    def exp(x):
        return f"{x}.exp()"

    @staticmethod
    def exp2(x):
        return f"{x}.exp2()"

    @staticmethod
    def expm1(x):
        # decompose for a better performance
        vec_one = f"decltype({x})(1)"
        return f"{x}.exp() - {vec_one}"

    @staticmethod
    def erf(x):
        return f"{x}.erf()"

    @staticmethod
    def erfc(x):
        return f"{x}.erfc()"

    @staticmethod
    def erfinv(x):
        return f"{x}.erfinv()"

    @staticmethod
    def sqrt(x):
        return f"{x}.sqrt()"

    @staticmethod
    def eq(x, y):
        assert isinstance(V.kernel, CppVecKernel)
        assert isinstance(x, CppCSEVariable)
        assert x.dtype is not None
        return f"{V.kernel._get_mask_type(x.dtype)}({x} == {y})"

    @staticmethod
    def ne(x, y):
        assert isinstance(V.kernel, CppVecKernel)
        assert isinstance(x, CppCSEVariable)
        if x.dtype == torch.bool:
            assert y.dtype == torch.bool
            x_cast, y_cast = unify_mask_base_type(V.kernel.compute, (x, y))
            return f"{x_cast} != {y_cast}"
        else:
            assert x.dtype is not None
            return f"{V.kernel._get_mask_type(x.dtype)}({x} != {y})"

    @staticmethod
    def lt(x, y):
        assert isinstance(V.kernel, CppVecKernel)
        assert isinstance(x, CppCSEVariable)
        assert x.dtype is not None
        return f"{V.kernel._get_mask_type(x.dtype)}({x} < {y})"

    @staticmethod
    def gt(x, y):
        assert isinstance(V.kernel, CppVecKernel)
        assert isinstance(x, CppCSEVariable)
        assert x.dtype is not None
        return f"{V.kernel._get_mask_type(x.dtype)}({x} > {y})"

    @staticmethod
    def le(x, y):
        assert isinstance(V.kernel, CppVecKernel)
        assert isinstance(x, CppCSEVariable)
        assert x.dtype is not None
        return f"{V.kernel._get_mask_type(x.dtype)}({x} <= {y})"

    @staticmethod
    def ge(x, y):
        assert isinstance(V.kernel, CppVecKernel)
        assert isinstance(x, CppCSEVariable)
        assert x.dtype is not None
        return f"{V.kernel._get_mask_type(x.dtype)}({x} >= {y})"

    @staticmethod
    def and_(x, y):
        return f"{x} & {y}"

    @staticmethod
    def rsqrt(x):
        return f"{x}.rsqrt()"

    @staticmethod
    def pow(a, b):
        return f"{a}.pow({b})"

    @staticmethod
    def log(x):
        return f"{x}.log()"

    @staticmethod
    def round(x):
        return f"{x}.round()"

    @staticmethod
    def floor(x):
        return f"{x}.floor()"

    @staticmethod
    def ceil(x):
        return f"{x}.ceil()"

    @staticmethod
    def trunc(x):
        return f"{x}.trunc()"

    @staticmethod
    def fmod(a, b):
        return f"{a}.fmod({b})"

    @staticmethod
    def lgamma(x):
        return f"{x}.lgamma()"

    @staticmethod
    def logical_and(a, b):
        return f"{a} & {b}"

    @staticmethod
    def logical_not(a):
        return f"~{a}"

    @staticmethod
    def logical_or(a, b):
        return f"{a} | {b}"

    @staticmethod
    def logical_xor(a, b):
        return f"{a} ^ {b}"

    @staticmethod
    def bitwise_and(a, b):
        return f"{a} & {b}"

    @staticmethod
    def bitwise_not(a):
        return f"~{a}"

    @staticmethod
    def bitwise_or(a, b):
        return f"{a} | {b}"

    @staticmethod
    def bitwise_xor(a, b):
        return f"{a} ^ {b}"

    @staticmethod
    def bitwise_left_shift(a, b):
        return f"{a} << {b}"

    @staticmethod
    def bitwise_right_shift(a, b):
        return f"{a} >> {b}"

    @staticmethod
    def load_seed(name, offset):
        assert isinstance(V.kernel, CppVecKernel)
        return f"{V.kernel.load(name, offset)}"

    @staticmethod
    def rand(seed, offset):
        assert isinstance(V.kernel, CppVecKernel)
        code = BracesBuffer()
        rand_function = (
            f"result[offset_idx] = normalized_rand_cpu({seed}, offset[offset_idx]);"
        )
        return codegen_rand(offset, code, rand_function)

    @staticmethod
    def randn(seed, offset):
        assert isinstance(V.kernel, CppVecKernel)
        code = BracesBuffer()
        rand_function = f"result[offset_idx] = randn_cpu({seed}, offset[offset_idx]);"
        return codegen_rand(offset, code, rand_function)

    @staticmethod
    def randint64(seed, offset, low, high):
        assert isinstance(V.kernel, CppVecKernel)
        code = BracesBuffer()
        rand_function = f"result[offset_idx] = randint64_cpu({seed}, offset[offset_idx], {low}, {high});"
        return codegen_rand(offset, code, rand_function, torch.int64)

    @staticmethod
    def remainder(a, b):
        assert (
            a.dtype == b.dtype
        ), "remainder vec implementation expect the same inputs' dtype."
        return f"{a} - ({CppVecOverrides.floordiv(a, b)}) * {b}"

    @staticmethod
    def tan(a):
        return f"{a}.tan()"

    @staticmethod
    def tanh(a):
        vec_one = f"decltype({a})(1)"
        vec_two = f"decltype({a})(2)"
        vec_minus_two = f"decltype({a})(-2)"
        return f"{vec_two} / ({vec_one} + ({vec_minus_two} * {a}).exp()) - {vec_one}"

    @staticmethod
    def reciprocal(a):
        return f"{a}.reciprocal()"

    @staticmethod
    def atan(x):
        return f"{x}.atan()"

    @staticmethod
    def acos(x):
        return f"{x}.acos()"

    @staticmethod
    def asin(x):
        return f"{x}.asin()"

    @staticmethod
    def cosh(x):
        return f"{x}.cosh()"

    @staticmethod
    def sinh(x):
        return f"{x}.sinh()"

    @staticmethod
    def log10(x):
        return f"{x}.log10()"

    @staticmethod
    def log2(x):
        return f"{x}.log2()"

    @staticmethod
    def nextafter(x, y):
        return f"{x}.nextafter({y})"

    @staticmethod
    def copysign(a, b):
        return f"{a}.copysign({b})"

    @staticmethod
    def atan2(a, b):
        return f"{a}.atan2({b})"

    @staticmethod
    def hypot(a, b):
        return f"{a}.hypot({b})"

    @staticmethod
    def atanh(x):
        # For real x, atanh(x) = 1/2 * log((1+x)/(1-x))
        vec_one = f"decltype({x})(1)"
        vec_one_half = f"decltype({x})(0.5)"
        return f"{vec_one_half} * (({vec_one} + {x})/({vec_one} - {x})).log()"

    @staticmethod
    def asinh(x):
        # For real x, asinh(x) = log(x + sqrt(1 + x**2))
        vec_one = f"decltype({x})(1)"
        return f"({x} + ({vec_one} + {x}*{x}).sqrt()).log()"

    @staticmethod
    def acosh(x):
        return f"{x}.acosh()"

    @staticmethod
    def relu(x):
        bug = config.cpp.inject_relu_bug_TESTING_ONLY
        if bug == "compile_error":
            return "compile error!"
        elif bug == "runtime_error":
            return f"{x}; throw 1"
        elif bug == "accuracy":
            return f"{x} + decltype({x})(1)"
        elif bug is None:
            return f"at::vec::clamp_min({x}, decltype({x})(0))"
        else:
            raise AssertionError(
                f"unrecognized config cpp.inject_relu_bug_TESTING_ONLY = {bug!r}"
            )

    # TODO: this seems to be dead
    @staticmethod
    def sigmoid(x):
        return f"decltype({x})(1)/(decltype({x})(1) + {x}.neg().exp())"

    @staticmethod
    def neg(x):
        return f"{x}.neg()"

    @staticmethod
    def floordiv(a, b):
        if is_float_dtype(a.dtype):
            assert (
                a.dtype == b.dtype
            ), "div_floor_floating_vec implementation expect the same inputs' dtype."
            return f"div_floor_floating_vec({a}, {b})"
        else:
            assert all(is_integer_dtype(item.dtype) for item in [a, b])
            # a and b are integer type
            _t = f"decltype({a})"
            if V.kernel._get_raw_num_vectors(b.dtype) < 1:
                # Doing blend to set the remaining bits of b to non-zero
                b = f"{_t}::blend<{(1 << V.kernel.tiling_factor) - 1}>({_t}(1), {b})"
            quot = f"{a} / {b}"
            has_rem = f"({a} % {b} != {_t}(0))"
            is_neg = f"(({a} < {_t}(0)) != ({b} < {_t}(0)))"
            return f"{_t}::blendv({quot}, {quot} - {_t}(1), {has_rem} & {is_neg})"

    @staticmethod
    def truncdiv(a, b):
        # a and b are integer type
        if V.kernel._get_raw_num_vectors(b.dtype) < 1:
            # Doing blend to set the remaining bits of b to non-zero
            _t = f"decltype({b})"
            b = f"{_t}::blend<{(1 << V.kernel.tiling_factor) - 1}>({_t}(1), {b})"
        return f"{a} / {b}"

    @staticmethod
    def minimum(a, b):
        if a.dtype == torch.bool:
            assert b.dtype == torch.bool
            a_cast, b_cast = unify_mask_base_type(V.kernel.compute, (a, b))
            return f"{a_cast} & {b_cast}"
        else:
            return f"at::vec::minimum({a}, {b})"

    @staticmethod
    def maximum(a, b):
        if a.dtype == torch.bool:
            assert b.dtype == torch.bool
            a_cast, b_cast = unify_mask_base_type(V.kernel.compute, (a, b))
            return f"{a_cast} | {b_cast}"
        else:
            return f"at::vec::maximum({a}, {b})"

    @staticmethod
    def square(a):
        return f"{a} * {a}"

    @staticmethod
    def where(a, b, c):
        assert isinstance(V.kernel, CppVecKernel)
        if b.dtype == torch.bool:
            assert c.dtype == torch.bool
            blendv_a, blendv_b, blendv_c = unify_mask_base_type(
                V.kernel.compute, (a, b, c)
            )
            return f"decltype({blendv_b})::blendv({blendv_c}, {blendv_b}, {blendv_a})"
        else:
            return f"decltype({b})::blendv({c}, {b}, {V.kernel._get_mask_cast(a, b.dtype)})"

    @staticmethod
    def sign(x):
        code = BracesBuffer()
        vec_zero = f"decltype({x})(0)"
        vec_one = f"decltype({x})(1)"
        blendv_l = f"decltype({x})::blendv({vec_zero}, {vec_one}, {vec_zero} < {x})"
        blendv_r = f"decltype({x})::blendv({vec_zero}, {vec_one}, {x} < {vec_zero})"
        code.writeline("[&]()")
        with code.indent():
            code.writeline(f"auto left = {blendv_l};")
            code.writeline(f"auto right = {blendv_r};")
            code.writeline("return left - right;")
        code.writeline("()")
        return code

    @staticmethod
    def to_dtype(x, dtype, src_dtype=None, use_compute_dtypes=True):
        assert dtype in [
            torch.bool,
            torch.float64,
            torch.float,
            torch.bfloat16,
            torch.float16,
            torch.uint8,
            torch.int8,
            torch.int32,
            torch.int64,
        ], f"{__name__} does not support {dtype}"
        assert isinstance(x, CppCSEVariable)
        src_dtype = x.dtype
        expr = V.kernel.get_to_dtype_expr(x, dtype, src_dtype)
        csevar = V.kernel.cse.generate(V.kernel.compute, expr)
        csevar.update_on_args("to_dtype", (x, dtype), {"src_dtype": src_dtype})
        if dtype in [torch.bfloat16, torch.float16] and src_dtype == torch.float:
            V.kernel.cache_dtype_convert(x, src_dtype, csevar, dtype)
        return csevar

    @staticmethod
    def log1p(x):
        bug = config.cpp.inject_log1p_bug_TESTING_ONLY
        if bug == "accuracy":
            return f"{x} + decltype({x})(1)"
        elif bug is None:
            return f"{x}.log1p()"
        else:
            raise AssertionError(
                f"unrecognized config cpp.inject_log1p_bug_TESTING_ONLY = {bug!r}"
            )

    @staticmethod
    def masked(mask, body, other):
        assert isinstance(V.kernel, CppVecKernel)
        code = BracesBuffer()
        var = V.kernel.cse.newvar()
        with V.kernel.masked(mask) as new_mask:
            code.writeline(f"auto {var} = [&]")
            with V.kernel.swap_buffers(code), code.indent():
                result = body()
                code.writeline(f"return {result};")
        code.writeline(";")
        V.kernel.compute.splice(code)

        dtype = result.dtype
        body_code = f"{var}()"
        body_code_vec = (
            body_code
            if result.is_vec
            else f"{V.kernel._get_vec_type(dtype)}({body_code})"
        )
        other_code = value_to_cpp(other, DTYPE_TO_CPP[dtype])
        # loading bool as VecMask<float, N>
        other_code_vec = (
            f"{V.kernel._get_mask_type()}::from({other_code})"
            if dtype == torch.bool
            else f"{V.kernel._get_vec_type(dtype)}({other_code})"
        )
        assert isinstance(new_mask, CppCSEVariable), new_mask
        if new_mask.is_vec:
            code = BracesBuffer()
            code.writeline("[&]")
            with V.kernel.swap_buffers(code), code.indent():
                code.writeline(f"if ({new_mask}.all_zero())")
                with code.indent():
                    code.writeline(f"return {other_code_vec};")
                code.writeline("else")
                with code.indent():
                    # Create cse variable to reuse kernel.overrides.where
                    body_vec_var = V.kernel.cse.generate(
                        V.kernel.compute,
                        body_code_vec,
                    )
                    other_vec_var = V.kernel.cse.generate(
                        V.kernel.compute,
                        other_code_vec,
                    )
                    assert isinstance(body_vec_var, CppCSEVariable), body_vec_var
                    assert isinstance(other_vec_var, CppCSEVariable), other_vec_var
                    body_vec_var.dtype = dtype
                    other_vec_var.dtype = dtype
                    code.writeline(
                        f"return {V.kernel.overrides.where(new_mask, body_vec_var, other_vec_var)};"
                    )
            code.writeline("()")
            csevar = V.kernel.cse.generate(
                V.kernel.compute,
                code,
            )
        elif result.is_vec:
            csevar = V.kernel.cse.generate(
                V.kernel.compute, f"{mask} ? {body_code_vec} : {other_code_vec}"
            )
        else:
            csevar = V.kernel.cse.generate(
                V.kernel.compute, f"{mask} ? {body_code} : {other_code}"
            )
        # `result` is explicitly added to the args for correct propagation
        # of relevant itervars and vectorization status.
        csevar.update_on_args("masked", (mask, body, other, result), {})
        return csevar

    @staticmethod
    def index_expr(expr, dtype):
        assert isinstance(V.kernel, CppVecKernel)
        index = V.kernel.rename_indexing(expr)
        tiling_var = V.kernel.itervars[V.kernel.tiling_idx]
        stride = V.kernel._try_get_const_stride(index, tiling_var)
        if stride == 0:
            return CppOverrides.index_expr(expr, dtype)
        elif stride is not None:
            idx = V.kernel.cse.generate(
                V.kernel.compute, cexpr(index), bounds=get_bounds_index_expr(expr)
            )
            value = ops.to_dtype(idx, dtype)
            if isinstance(value, OpsValue):
                value = value.value
            csevar = V.kernel.arange(value, stride)
        else:
            csevar = V.kernel._load_or_store_non_contiguous(  # type: ignore[assignment]
                None, index, dtype, V.kernel.compute
            )
        csevar.update_on_args("index_expr", (expr, dtype), {})
        return csevar

    @staticmethod
    def frexp(x):
        cache_keys = f"frexp({x})[0]", f"frexp({x})[1]"
        if all(cache_key in V.kernel.cse.cache for cache_key in cache_keys):
            return tuple(V.kernel.cse.cache[cache_key] for cache_key in cache_keys)

        cdtype = DTYPE_TO_CPP[x.dtype]
        size = V.kernel.tail_size if V.kernel.tail_size else V.kernel.tiling_factor
        code = BracesBuffer()
        exponent = V.kernel.cse.newvar()
        mantissa = V.kernel.cse.newvar()
        exponent.update_on_args("frexp", (x,), kwargs={})
        mantissa.update_on_args("frexp", (x,), kwargs={})
        n_vec = V.kernel._get_num_vectors(x.dtype)
        mantissa_t = (
            f"at::vec::Vectorized<{cdtype}>"
            if n_vec == 1
            else f"at::vec::VectorizedN<{cdtype}, {n_vec}>"
        )
        code.writeline(f"at::vec::Vectorized<int32_t> {exponent};")
        code.writeline(f"{mantissa_t} {mantissa};")
        code.writeline("[&]()")
        with code.indent():
            code.writeline(f"__at_align__ std::array<{cdtype}, {size}> tmpbuf;")
            code.writeline(f"{x}.store(tmpbuf.data(), {size});")
            code.writeline(f"__at_align__ std::array<int32_t, {size}> tmpbuf_exponent;")
            code.writeline(
                f"__at_align__ std::array<{cdtype}, {size}> tmpbuf_mantissa;"
            )
            code.writeline(f"for (int i = 0; i < {size}; i++)")
            with code.indent():
                code.writeline(
                    "tmpbuf_mantissa[i] = std::frexp(tmpbuf[i], &tmpbuf_exponent[i]);"
                )
            code.writeline(
                f"{exponent} = at::vec::Vectorized<int32_t>::loadu(tmpbuf_exponent.data(), {size});"
            )
            code.writeline(
                f"{mantissa} = {mantissa_t}::loadu(tmpbuf_mantissa.data(), {size});"
            )
        code.writeline("();")
        V.kernel.compute.splice(code)
        cse_vars = (mantissa, exponent)
        for cache_key, cse_var in zip(cache_keys, cse_vars):
            V.kernel.cse.cache[cache_key] = cse_var
        return mantissa, exponent

    @classmethod
    def scalarize(cls, scalar_func):
        def inner(*args, **kwargs):
            assert not kwargs
            kernel = V.kernel
            assert isinstance(kernel, CppVecKernel)
            code = BracesBuffer()
            code.writeline("[&]()")
            vec_dtype = args[0].dtype
            n_vec = kernel._get_num_vectors(vec_dtype)
            size = kernel.tail_size if kernel.tail_size else kernel.tiling_factor
            scalar_args = []
            cdtype = DTYPE_TO_CPP[vec_dtype]
            output_mask = scalar_func.__name__ in (
                "isinf",
                "isnan",
                "signbit",
            )
            octype = "bool" if output_mask else cdtype
            with code.indent():
                for argidx, arg in enumerate(args):
                    if isinstance(arg, CppCSEVariable):
                        assert arg.is_vec
                        assert arg.dtype == vec_dtype
                        code.writeline(
                            f"__at_align__ std::array<{cdtype}, {size}> tmpbuf{argidx};"
                        )
                        code.writeline(f"{arg}.store(tmpbuf{argidx}.data(), {size});")
                        scalar_args.append(f"tmpbuf{argidx}[i]")
                    else:
                        scalar_args.append(arg)
                code.writeline(f"__at_align__ std::array<{octype}, {size}> tmpbuf_out;")
                res = scalar_func(*scalar_args)
                code.writeline(f"for (int i = 0; i < {size}; i++)")
                with code.indent():
                    code.writeline(f"tmpbuf_out[i] = {res};")
                if output_mask:
                    assert not kernel.tail_size
                    load_args = "tmpbuf_out.data()"
                    load_fn = f"at::vec::VecMask<{cdtype},{n_vec}>::from"
                else:
                    load_args = f"tmpbuf_out.data(), {size}"
                    if n_vec == 1:
                        load_fn = f"at::vec::Vectorized<{cdtype}>::loadu"
                    else:
                        load_fn = f" at::vec::VectorizedN<{cdtype}, {n_vec}>::loadu"
                code.writeline(f"return {load_fn}({load_args});")
            code.writeline("()")
            return code

        return inner

    @classmethod
    def _initialize_scalarize(cls):
        for name, method in vars(CppOverrides).items():
            if getattr(method, "__class__", None) == staticmethod and name not in vars(
                CppVecOverrides
            ):
                func = cls.scalarize(method.__func__)
                func.__name__ = name
                setattr(cls, name, staticmethod(func))


CppVecOverrides._initialize_pointwise_overrides("cppvec")
CppVecOverrides._initialize_scalarize()


class CppTile2DOverrides(CppVecOverrides):
    @staticmethod
    def index_expr(expr, dtype):
        assert isinstance(V.kernel, CppTile2DKernel)
        expr = V.kernel.transform_indexing(expr)
        return CppVecOverrides.index_expr(expr, dtype)


class CppKernel(Kernel):
    overrides = CppOverrides  # type: ignore[assignment]
    sexpr = cexpr
    newvar_prefix = "auto "
    suffix = ";"

    def __init__(self, args, num_threads):
        super().__init__(args)
        self.call_ranges: Optional[Tuple[sympy.Expr, ...]] = None
        self.ranges: List[sympy.Expr] = []
        self.itervars: List[sympy.Symbol] = []
        self.reduction_depth = None
        self.reduction_prefix = IndentedBuffer()
        self.reduction_suffix = IndentedBuffer()
        self.parallel_reduction_prefix = IndentedBuffer()
        self.parallel_reduction_suffix = IndentedBuffer()
        self.local_reduction_init = IndentedBuffer()
        self.local_reduction_stores = IndentedBuffer()
        self.is_reduction = False
        self.non_parallel_reduction_prefix = IndentedBuffer()
        self.reduction_cse = CSE(self.newvar_prefix, self.suffix, name_prefix="tmp_acc")
        self.weight_recps_cse = CSE(
            self.newvar_prefix, self.suffix, name_prefix="wrecps"
        )
        self.preloads = IndentedBuffer()
        self.poststores = IndentedBuffer()
        self.num_threads = num_threads  # num_threads the kernel specialized for
        self.reduction_omp_dec: Dict[Tuple[str, str], str] = {}

    def _gen_parallel_reduction_buffers(
        self,
        acc,
        acc_type,
        reduction_type,
        dtype,
        reduction_combine_fn=reduction_combine,
        reduction_init_fn=reduction_init,
        welford_weight_reciprocal_vec_fn=None,
    ):
        if config.cpp.dynamic_threads and not self.parallel_reduction_prefix:
            self.parallel_reduction_prefix.writeline(
                "int max_threads = omp_get_max_threads();"
            )
        acc_local = f"{acc}_local"
        num_threads = (
            "max_threads" if config.cpp.dynamic_threads else parallel_num_threads()
        )
        acc_per_thread_var_name = f"{acc}_arr"
        acc_per_thread = f"{acc_per_thread_var_name}[{num_threads}]"
        """
        MSVC don't support dynamic array(VLA). Please use std::unique_ptr to instead of it.
        Ref: https://stackoverflow.com/questions/56555406/creating-dynamic-sized-array-using-msvc-c-compiler
        MSVC is the only one compiler, which not support VLA. And MSVC can't get good inductor performance.
        So, we can use unique_ptr make it works on MSVC.
        For other compilers, we continue to use VLA to get best performence.
        """
        acc_per_thread_unique_ptr_decl = f"auto {acc_per_thread_var_name} = std::make_unique<{acc_type}[]>({num_threads})"
        acc_per_thread_vla_decl = f"{acc_per_thread_var_name}[{num_threads}]"
        acc_local_in_array = acc_per_thread.replace(f"[{num_threads}]", "[tid]")
        self.local_reduction_init.writeline(
            f"{acc_type} {acc_local} = {reduction_init_fn(reduction_type, dtype)};"
        )
        self.parallel_reduction_prefix.writeline(
            f"{acc_per_thread_unique_ptr_decl};"
            if cpp_builder.is_msvc_cl()
            else f"{acc_type} {acc_per_thread_vla_decl};"
        )
        self.parallel_reduction_prefix.writelines(
            [
                f"for (int tid = 0; tid < {num_threads}; tid++)",
                "{",
                f"    {acc_local_in_array} = {reduction_init_fn(reduction_type, dtype)};",
                "}",
            ],
        )
        self.local_reduction_stores.writelines(
            [
                f"{acc_local_in_array} = {acc_local};",
            ]
        )
        self.parallel_reduction_suffix.writelines(
            [
                f"for (int tid = 0; tid < {num_threads}; tid++)",
                "{",
                f"    {acc} = {reduction_combine_fn(reduction_type, acc, acc_local_in_array, src_dtype=dtype)};",
                "}",
            ],
        )

    def get_reduction_var_pattern(self, line: str):
        return re.search("tmp_acc[0-9]+", line)

    def update_stores_with_parallel_reduction(self):
        for i, line in enumerate(self.stores._lines):
            if isinstance(line, str):
                m = self.get_reduction_var_pattern(line)
                if m:
                    var_name = m.group(0)
                    self.stores._lines[i] = line.replace(var_name, f"{var_name}_local")

    @contextlib.contextmanager
    def masked(self, mask):
        """Context manager to add an additional mask to loads and stores."""
        prior = self._load_mask
        if prior:
            mask = ops.and_(mask, prior)
            if isinstance(mask, OpsValue):
                mask = mask.value
                assert isinstance(mask, CppCSEVariable)
                # see NOTE [dtype of CppCSEVariable]
                # mask's dtype should be bool
                mask.dtype = torch.bool

        self._load_mask = mask
        try:
            yield mask
        finally:
            self._load_mask = prior

    def scale_index_with_offset(
        self, index: sympy.Expr, scale=1, itervar_idx=-1, offset=0
    ):
        var = self.itervars[itervar_idx]
        replacement = {var: var * scale + offset}
        new_index = sympy_subs(index, replacement)
        return new_index

    def index_to_str(self, index: sympy.Expr) -> str:
        """
        Convert an index expr to a string that can be used in cpp code.
        e.g. a sympy expression "s2" may actually appear as "ks1" in the cpp kernel.
        """
        return cexpr(self.rename_indexing(index))

    def index_indirect_depends_on(self, index: sympy.Expr, itervar: sympy.Symbol):
        """
        Check if an index has free symbol CppCSEVariable that depends on `itervar`.
        """
        return any(
            self.cse.varname_map[s.name].depends_on(itervar)  # type: ignore[attr-defined]
            for s in index.free_symbols
            if s.name in self.cse.varname_map  # type: ignore[attr-defined]
            and isinstance(self.cse.varname_map[s.name], CppCSEVariable)  # type: ignore[attr-defined]
        )

    def index_depends_on(self, index: sympy.Expr, itervar: sympy.Symbol):
        return itervar in index.free_symbols or self.index_indirect_depends_on(
            index, itervar
        )

    def var_ranges(self):
        return dict(zip(self.itervars, self.ranges))

    def check_bounds(
        self,
        expr: sympy.Expr,
        size: sympy.Expr,
        lower: bool,
        upper: bool,
    ):
        if not (lower or upper):
            return

        indirect = free_symbol_is_type(expr, SymT.TMP)
        if indirect:
            # indexing in compute
            csevar = ops.index_expr(expr, torch.int64).value
            buffer = V.kernel.compute
        else:
            # indexing in loads
            prior_compute = V.kernel.compute
            try:
                V.kernel.compute = self.loads
                csevar = ops.index_expr(expr, torch.int64).value
            finally:
                V.kernel.compute = prior_compute
            buffer = self.loads

        size_str = V.kernel.sexpr(self.rename_indexing(size)) if upper else None

        line = self.indirect_assert(
            csevar, "0" if lower else None, size_str, self._load_mask
        )
        self.cse.generate(buffer, line, assignment=False)

    def load(self, name: str, index: sympy.Expr):
        var = self.args.input(name)
        index = self.rename_indexing(index)
        line = f"{var}[{cexpr_index(index)}]"
        csevar = self.cse.generate(self.loads, line)
        csevar.update_on_args("load", (self, name, index), {})
        return csevar

    def store(self, name, index, value, mode=None):
        assert "buf" in name
        var = self.args.output(name)
        index = self.rename_indexing(index)
        if mode is None:
            line = f"{var}[{cexpr_index(index)}] = {value};"
        elif mode == "atomic_add":
            if not config.cpp.dynamic_threads and self.num_threads == 1:
                line = f"{var}[{cexpr_index(index)}] += {value};"
            else:
                dtype = V.graph.get_dtype(name)
                # mirroring static_cast<float>(...) in load:
                value = f"static_cast<{DTYPE_TO_CPP[dtype]}>({value})"
                line = f"atomic_add(&{var}[{cexpr_index(index)}], {value});"
        else:
            raise NotImplementedError(f"store mode={mode}")
        self.stores.writeline(DeferredLine(name, line))

    def reduction(self, dtype, src_dtype, reduction_type, value):
        argmax_or_argmin = reduction_type in {"argmax", "argmin"}
        reduction_key = src_dtype, reduction_type, value
        if reduction_key in self.reduction_cse.reduction_cache:
            return self.reduction_cse.reduction_cache[reduction_key]

        acc = self.reduction_cse.generate(
            self.loads, f"reduction {reduction_key}", write=False
        )
        self.is_reduction = True
        init_dtype = src_dtype if argmax_or_argmin else dtype
        acc_type = reduction_acc_type(reduction_type, init_dtype)
        self.reduction_prefix.writeline(
            f"{acc_type} {acc} = {reduction_init(reduction_type, init_dtype)};"
        )
        assert self.reduction_depth is not None
        index = self.itervars[self.reduction_depth]
        for i in range(self.reduction_depth + 1, len(self.itervars)):
            index = index * self.ranges[i] + self.itervars[i]
        self.stores.writeline(
            f"{acc} = {reduction_combine(reduction_type, acc, value, index)};"
        )
        self._gen_parallel_reduction_buffers(acc, acc_type, reduction_type, init_dtype)
        result = reduction_project(reduction_type, acc)
        self.reduction_cse.reduction_cache[reduction_key] = result
        return result

    def store_reduction(self, name, index, value):
        index = self.rename_indexing(index)
        var = self.args.output(name)
        self.reduction_suffix.writeline(
            DeferredLine(name, f"{var}[{cexpr_index(index)}] = {value};")
        )

    def set_ranges(self, lengths, reduction_lengths):
        if self.call_ranges:
            assert self.call_ranges == tuple(lengths) + tuple(
                reduction_lengths
            ), f"{self.call_ranges} == {tuple(lengths)} + {tuple(reduction_lengths)}"
            assert self.reduction_depth == len(lengths)
        else:
            self.call_ranges = tuple(lengths) + tuple(reduction_lengths)
            self.ranges = [self.rename_indexing(x) for x in self.call_ranges]
            self.itervars = [
                sympy_index_symbol_with_prefix(SymT.XBLOCK, n)
                for n in range(len(self.ranges))
            ]
            self.reduction_depth = len(lengths)
        return (
            self.itervars[: self.reduction_depth],
            self.itervars[self.reduction_depth :],
        )

    def size_hint(self):
        return V.graph.sizevars.size_hint(
            sympy_product(self.call_ranges), fallback=8192
        )

    def codegen_loops_impl(self, loop_nest, code, worksharing):
        threads = parallel_num_threads()
        assert self.call_ranges is not None
        kernels = loop_nest.get_kernels()
        has_outer_loop_kernel = any(
            isinstance(kernel, OuterLoopFusedKernel) for kernel in kernels
        )
        if has_outer_loop_kernel:
            assert len(kernels) == 1
            assert isinstance(kernels[0], OuterLoopFusedKernel)
            par_depth = kernels[0].decide_parallel_depth(
                loop_nest.max_parallel_depth(), threads
            )
        else:
            par_depth = self.decide_parallel_depth(
                loop_nest.max_parallel_depth(), threads
            )

        with contextlib.ExitStack() as stack:
            if par_depth:
                if loop_nest.is_reduction_only():
                    # need to close the worksharing scope to define reduction vars outside it
                    worksharing.close()
                else:
                    worksharing.parallel(threads)
                loop_nest.mark_parallel(par_depth)
            elif threads > 1:
                if worksharing.single():
                    stack.enter_context(code.indent())

            def gen_loop_kernel(loop: LoopLevel):
                def is_parallel_reduction(loop):
                    root = loop.get_root()
                    return root.is_reduction and root.parallel

                kernels = loop.get_kernels()
                assert len(kernels) == 1
                if not isinstance(
                    kernels[0], OuterLoopFusedKernel
                ) and is_parallel_reduction(loop):
                    kernels[0].update_stores_with_parallel_reduction()
                gen_kernel(kernels[0])

            def gen_kernel(kernel):
                if isinstance(kernel, OuterLoopFusedKernel):
                    for loop in kernel.inner:
                        if loop.inner:
                            gen_loops(loop.inner, loop.is_reduction)
                        else:
                            with contextlib.ExitStack() as stack:
                                # If there is any kernel existing at the final outer loop fusion level,
                                # the kernel code should be placed within its respective indent to prevent
                                # the duplication of variable definitions.
                                stack.enter_context(code.indent())
                                gen_loop_kernel(loop)
                else:
                    with contextlib.ExitStack() as stack:
                        assert kernel
                        if hasattr(kernel, "codegen_inner_loops"):
                            code.splice(kernel.preloads)
                            kernel.codegen_inner_loops(code)
                            stack.enter_context(code.indent())
                        code.splice(kernel.loads)
                        code.splice(kernel.compute)
                        code.splice(kernel.stores)
                    if hasattr(kernel, "codegen_inner_loops"):
                        code.splice(kernel.poststores)

            def get_reduction_code_buffer(loops, buffer="prefix"):
                assert buffer in ("prefix", "suffix", "local")
                for loop in loops:
                    for kernel in loop.get_kernels():
                        if buffer == "local":
                            return (
                                kernel.local_reduction_init,
                                kernel.local_reduction_stores,
                            )
                        elif buffer == "suffix":
                            suffix = kernel.reduction_suffix
                            if loop.parallel:
                                suffix = kernel.parallel_reduction_suffix + suffix
                            return suffix
                        else:
                            prefix = kernel.reduction_prefix
                            if loop.parallel:
                                prefix = prefix + kernel.parallel_reduction_prefix
                            else:
                                prefix = prefix + kernel.non_parallel_reduction_prefix
                            return prefix

            def gen_loops(loops: List[LoopLevel], in_reduction=False):
                with contextlib.ExitStack() as stack_outer:
                    local_reduction_init = local_reduction_stores = None
                    if loops:
                        loop = loops[0]
                        if loop.is_reduction and not in_reduction:
                            reduction_prefix = get_reduction_code_buffer(loops)
                            if reduction_prefix:
                                stack_outer.enter_context(code.indent())
                            code.splice(reduction_prefix)
                        if loop_nest.is_reduction_only() and loop.parallel:
                            (
                                local_reduction_init,
                                local_reduction_stores,
                            ) = get_reduction_code_buffer(loops, "local")
                            worksharing.parallel(threads)
                            if local_reduction_init:
                                assert local_reduction_stores
                                code.splice(local_reduction_init)

                    for loop in loops:
                        gen_loop(loop)

                    if loops:
                        loop = loops[0]
                        if loop_nest.is_reduction_only() and loop.parallel:
                            if local_reduction_stores:
                                code.splice(local_reduction_stores)
                            worksharing.close()
                        if loop.is_reduction and not in_reduction:
                            code.splice(get_reduction_code_buffer(loops, "suffix"))

            def gen_loop(loop: LoopLevel):
                with contextlib.ExitStack() as stack:
                    loop_lines = loop.lines()
                    if loop_lines is None:
                        return
                    code.writelines(loop_lines)
                    stack.enter_context(code.indent())
                    # generate inner loops or loop body
                    if loop.inner:
                        gen_loops(loop.inner, loop.is_reduction)
                    else:
                        gen_loop_kernel(loop)

            stack.enter_context(code.indent())
            if loop_nest.root:
                if (
                    has_outer_loop_kernel
                    and isinstance(V.local_buffer_context, LocalBufferContext)
                    and V.local_buffer_context.local_buffers
                ):
                    # Allocate local buffer
                    local_buffers = V.local_buffer_context.local_buffers
                    for local_buffer in local_buffers.values():
                        # For dynamic size, rename s to ks
                        local_buf_size = sympy_product(
                            [
                                self.rename_indexing(size_val)
                                for size_val in local_buffer.get_layout().size
                            ]
                        )
                        local_buf_dtype = DTYPE_TO_CPP[local_buffer.get_layout().dtype]
                        allocate = f"std::make_unique<{local_buf_dtype} []>({cexpr(local_buf_size)})"
                        local_buffer_name = local_buffer.get_name()
                        code.splice(
                            f"std::unique_ptr<{local_buf_dtype} []> buf_{local_buffer_name} = {allocate};"
                        )
                        code.splice(
                            f"{local_buf_dtype}* {local_buffer_name} = buf_{local_buffer_name}.get();"
                        )
                gen_loops(loop_nest.root)
            else:
                gen_kernel(loop_nest.kernel)

    def codegen_loops(self, code, worksharing):
        loop_nest = LoopNestWithSplit.build(self)
        self.codegen_loops_impl(loop_nest, code, worksharing)

    @property
    def assert_function(self) -> str:
        if V.graph.aot_mode:
            # TODO: Using AOTI_TORCH_CHECK is causing performance drop for some models
            # compared with JIT Inductor which uses TORCH_CHECK
            return "AOTI_TORCH_CHECK"
        else:
            return "TORCH_CHECK"

    def decide_parallel_depth(self, max_parallel_depth, threads):
        assert self.call_ranges is not None
        ranges = self.call_ranges[:max_parallel_depth]
        seq = self.size_hint()
        par = 1
        depth = 0
        for expr in ranges:
            hint = V.graph.sizevars.size_hint(expr, fallback=8192)
            if par >= 2 * threads or par == threads:
                break
            if seq // threads < config.cpp.min_chunk_size:
                # not enough work
                break
            depth += 1
            par *= hint
            seq /= hint
        # if we assume thread number is dynamic, make sure we
        # have at least one parallel scope and let OMP runtime
        # to manage the serial vs. parallel.
        if config.cpp.dynamic_threads and depth == 0 and len(ranges) > 0:
            depth = 1
        return depth

    @contextlib.contextmanager
    def write_to_suffix(self):
        prior = (self.loads, self.compute, self.stores, self.cse)
        self.loads = IndentedBuffer()
        self.compute = IndentedBuffer()
        self.stores = IndentedBuffer()
        self.cse = self.cse.clone()
        yield
        self.reduction_suffix.splice(self.loads)
        self.reduction_suffix.splice(self.compute)
        self.reduction_suffix.splice(self.stores)
        (self.loads, self.compute, self.stores, self.cse) = prior

    def create_cse_var(self, *args, **kwargs):
        return CppCSEVariable(*args, **kwargs)

    def get_to_dtype_expr(self, src, dtype, src_dtype):
        return f"c10::convert<{DTYPE_TO_CPP[dtype]}>({src})"

    def cache_dtype_convert(self, dst, dst_dtype, src, src_dtype):
        expr = self.get_to_dtype_expr(src, dst_dtype, src_dtype)
        self.cse.cache[expr] = dst


class CppVecKernel(CppKernel):
    overrides = CppVecOverrides  # type: ignore[assignment]

    def __init__(
        self,
        args,
        num_threads,
        tiling_factor,
        tiling_idx,
        tail_size=None,
    ):
        super().__init__(args, num_threads)
        self.vec_isa = cpu_vec_isa.pick_vec_isa()
        assert self.vec_isa
        assert tiling_factor > 0, "Expect pass in Non-Zero tiling_factor explicitly"
        self.tiling_factor = tiling_factor
        self.tiling_idx = tiling_idx
        self.tail_size = tail_size
        self.num_elems = tail_size if tail_size else tiling_factor

    def _try_get_const_stride(self, index: sympy.Expr, itervar: sympy.Symbol):
        if self.index_indirect_depends_on(index, itervar):
            return None
        for indirect_var in (
            self.cse.varname_map[s.name]  # type: ignore[attr-defined]
            for s in index.free_symbols
            if symbol_is_type(s, SymT.TMP)
        ):
            assert isinstance(indirect_var, CppCSEVariable)
            if indirect_var.is_vec:
                return None
        stride = stride_at_vec_range(index, itervar, self.tiling_factor)
        return stride if stride.is_number else None

    def _get_num_vectors(self, dtype: torch.dtype) -> int:
        num_vectors = math.ceil(
            self.tiling_factor * dtype.itemsize * 8 / self.vec_isa.bit_width()
        )
        assert num_vectors >= 1
        return num_vectors

    def _get_raw_num_vectors(self, dtype: torch.dtype) -> float:
        # This utility function is used to check if the vector lanes has been
        # fully utilized. For example, uint8 will only use 1/4 of the vector lanes.
        return self.tiling_factor * dtype.itemsize * 8 / self.vec_isa.bit_width()

    def _get_vec_type(self, dtype: torch.dtype) -> str:
        num_vectors = self._get_num_vectors(dtype)
        if num_vectors == 1:
            return f"at::vec::Vectorized<{DTYPE_TO_CPP[dtype]}>"
        else:
            return f"at::vec::VectorizedN<{DTYPE_TO_CPP[dtype]},{num_vectors}>"

    def _get_mask_type(self, dtype: torch.dtype = torch.float) -> str:
        if dtype == torch.bool:
            return ""
        num_vectors = self._get_num_vectors(dtype)
        return f"at::vec::VecMask<{DTYPE_TO_CPP[dtype]},{num_vectors}>"

    def _get_mask_cast(self, mask: CppCSEVariable, dtype: torch.dtype) -> str:
        assert mask.dtype == torch.bool, repr(mask)
        num_vectors = self._get_num_vectors(dtype)
        return f"{mask}.template cast<{DTYPE_TO_CPP[dtype]},{num_vectors}>()"

    def get_reduction_var_pattern(self, line: str):
        return re.search("tmp_acc[0-9]+_vec", line)

    def _get_vec_load_line(
        self,
        var: str,
        index: sympy.Expr,
        dtype: torch.dtype,
        load_mask: Optional[CppCSEVariable] = None,
    ):
        """
        Get a load line str that loads a vector from `var` at `index` of type `dtype`.
        If `load_mask` is not None, we do a masked load accordingly.
        Notes on the `dtype`:
        1. We always load `self.tiling_factor` number of elements regardless of the `dtype`.
           It means we load half of the vector lanes for 16-bit data types and quarter of the
           vector lanes for 8-bit data types.
        2. `torch.bool` and `torch.uint8` could mean masks and we load them as float mask vectors.
        """
        cpp_type = DTYPE_TO_CPP[dtype]
        num_vectors = self._get_num_vectors(dtype)
        load_mask_str = None
        if load_mask:
            if not load_mask.is_vec:
                # TODO: avoid hard-code torch.float
                load_mask_str = f"{self._get_mask_type(torch.float)}::from({load_mask})"
            else:
                load_mask_str = f"{self._get_mask_cast(load_mask, torch.float)}"
        loadbuf = f"{var} + {cexpr_index(index)}" if index != 0 else var
        if dtype == torch.bool:
            # TODO: should we consider load mask here?
            line = f"{self._get_mask_type()}::from({loadbuf})"
        else:
            line = (
                f"{load_mask_str}.template loadu<{cpp_type},{num_vectors}>({loadbuf})"
                if load_mask_str
                else f"{self._get_vec_type(dtype)}::loadu({loadbuf}, {self.num_elems})"
            )
        return line

    def _load_or_store_non_contiguous(
        self,
        var: Optional[str],
        index: sympy.Expr,
        dtype: torch.dtype,
        buffer: Optional[IndentedBuffer] = None,
        store_value: Optional[Union[str, CppCSEVariable]] = None,
        accu_store: bool = False,
    ) -> Optional[CppCSEVariable]:
        """
        Load or store a vector in a non-contiguous way. The vector is initialized from an array that is
        filled in an inner loop over the tiling factor.
        :param var: buffer to load from or store to, i.e. `var[transformed(index)]`. If None, we load the index
                    as index expression, i.e. `transformed(index)`.
        :param index: index into the `var` or the index expression by its own if `var` is None.
                      The `index` could contain indirect indexing or the tiling itervar. When used in
                      the inner loop, the index is transformed as follows:
                      1. the index is linearized along the tiling dim.
                      2. the indirect indexing vector variables are transformed into arrays over the tiling dim.
        :param dtype: data type of `var` or `index` if `var` is None.
        :param buffer: the code buffer to write the generated code to. If None, we write to `self.loads`.
        :param store_value: the value to store. If None, we load the vector.
        :param accu_store: whether accumulate the store_value to store_ptr. If True, a store_value should be provided
        :return: a CppCSEVariable that represents the loaded vector or None if it is a store.
        """
        assert not store_value or var is not None, "store var must be provided"
        if accu_store:
            assert store_value
        if buffer is None:
            buffer = self.loads

        def get_result_size(dtype: torch.dtype) -> int:
            if dtype.itemsize < 4:
                return self.num_elems * (4 // dtype.itemsize)
            else:
                return self.num_elems

        def vec_to_array(vec_var: CppCSEVariable) -> CppCSEVariable:
            assert vec_var.is_vec
            code = BracesBuffer()
            code.writeline("[&]")
            with code.indent():
                vec_dtype = vec_var.dtype
                assert vec_dtype is not None
                if vec_dtype == torch.bool:
                    vec_dtype = torch.float
                result_size = get_result_size(vec_dtype)
                code.writeline(
                    f"__at_align__ std::array<{DTYPE_TO_CPP[vec_dtype]}, {result_size}> tmpbuf;"
                )
                line = f"{vec_var}.store(tmpbuf.data(), {result_size});"
                code.writeline(line)
                code.writeline("return tmpbuf;")
            code.writeline("()")
            csevar = self.cse.generate(buffer, code)
            assert isinstance(csevar, CppCSEVariable)
            return csevar

        code = BracesBuffer()
        code.writeline("[&]")
        with code.indent():
            result_size = get_result_size(dtype)
            result_declare = (
                f"__at_align__ std::array<{DTYPE_TO_CPP[dtype]}, {result_size}> tmpbuf;"
            )
            code.writeline(result_declare)
            if store_value:
                code.writeline(f"{store_value}.store(tmpbuf.data(), {result_size});")
            itervar_inner = sympy_index_symbol(
                f"{self.itervars[self.tiling_idx]}_inner"
            )
            replacements = {}
            for indirect_var in (
                self.cse.varname_map[s.name]  # type: ignore[attr-defined]
                for s in index.free_symbols
                if symbol_is_type(s, SymT.TMP)
            ):
                assert isinstance(indirect_var, CppCSEVariable)
                if indirect_var.is_vec:
                    array_var = vec_to_array(indirect_var)
                    replacements[indirect_var] = f"{array_var}[{itervar_inner}]"
            index = self.scale_index_with_offset(
                index, itervar_idx=self.tiling_idx, offset=itervar_inner
            )
            load_mask = None
            if self._load_mask is not None:
                assert not store_value, "unexpected store with load mask"
                assert isinstance(self._load_mask, CppCSEVariable), self._load_mask
                if self._load_mask.is_vec:
                    load_mask = f"{self._load_mask}.is_masked({itervar_inner})"
                else:
                    load_mask = f"{self._load_mask} != 0"
            if cpp_builder.is_gcc():
                code.writeline(f"#pragma GCC unroll {self.num_elems}")
            else:
                code.writeline(f"#pragma unroll {self.num_elems}")
            code.writeline(
                f"for (long {itervar_inner} = 0; "
                + f"{itervar_inner} < {self.num_elems}; "
                + f"{itervar_inner}++)"
            )
            with code.indent(), contextlib.ExitStack() as stack:
                index_c = cexpr_index(index)
                for indirect_var in replacements:
                    index_c = re.sub(
                        r"\b" + f"{indirect_var}" + r"\b",
                        replacements[indirect_var],
                        index_c,
                    )
                rhs = f"{var}[{index_c}]" if var is not None else f"{index_c}"
                if load_mask:
                    code.writeline(f"if ({load_mask})")
                    stack.enter_context(code.indent())
                if store_value:
                    conjunction = "+=" if accu_store else "="
                    code.writeline(f"{rhs} {conjunction} tmpbuf[{itervar_inner}];")
                else:
                    code.writeline(f"tmpbuf[{itervar_inner}] = {rhs};")
            if not store_value:
                load_line = self._get_vec_load_line("tmpbuf.data()", 0, dtype)  # type: ignore[arg-type]
                code.writeline(f"return {load_line};")
        code.writeline("()")
        if store_value:
            code.writeline(";")
            buffer.splice(code)
            return None
        else:
            csevar = self.cse.generate(buffer, code)
            assert isinstance(csevar, CppCSEVariable)
            csevar.is_vec = True
            return csevar

    def load(self, name: str, index: sympy.Expr):
        var = self.args.input(name)
        index = self.rename_indexing(index)
        dtype = V.graph.get_dtype(name)
        tiling_var = self.itervars[self.tiling_idx]
        stride = self._try_get_const_stride(index, tiling_var)
        if stride == 0:
            # load scalar and lazily broadcast it on demand
            return super().load(name, index)
        elif stride == 1:
            # load contiguously
            line = self._get_vec_load_line(var, index, dtype, self._load_mask)
            csevar = self.cse.generate(self.loads, line)  # type: ignore[assignment]
        else:
            csevar = self._load_or_store_non_contiguous(var, index, dtype)  # type: ignore[assignment]
        assert isinstance(csevar, CppCSEVariable)
        csevar.update_on_args("load", (self, name, index), {})
        csevar.is_vec = True
        return csevar

    def _get_store_line(
        self,
        value: Union[str, CppCSEVariable],
        var: str,
        index: sympy.Expr,
        dtype: torch.dtype,
        accu_store: bool = False,
    ):
        """
        Get a store line buffer that stores `value` into `var` at `index` of `dtype`. It handles
        both contiguous and non-contiguous store cases.
        :param value: Vectorized type templaterized on `dtype`.
        :param var: buffer to store into.
        :index: index into the `var`.
        """
        # when value's type is str (e.g., welford reduction), caller should make sure
        # it is a vector
        assert isinstance(value, str) or (
            isinstance(value, CppCSEVariable) and value.is_vec
        ), value
        tiling_var = self.itervars[self.tiling_idx]
        var_expr = f"{var} + {cexpr_index(index)}"
        stride = self._try_get_const_stride(index, tiling_var)
        code = IndentedBuffer()
        if stride == 1:
            if dtype == torch.float and self.tail_size is None:
                code.writeline(f"{value}.store({var_expr});")
            else:
                code.writeline(f"{value}.store({var_expr}, {self.num_elems});")
        else:
            self._load_or_store_non_contiguous(
                var, index, dtype, buffer=code, store_value=value, accu_store=accu_store
            )
        return code

    def store(self, name, index, value, mode=None):
        assert "buf" in name
        assert isinstance(value, CppCSEVariable), value
        if not value.is_vec:
            # this happens when we store a scalar into a vectorized buffer like "fill"
            value = self.broadcast(value)
        var = self.args.output(name)
        index = self.rename_indexing(index)
        dtype = V.graph.get_dtype(name)
        if mode is None:
            code = self._get_store_line(value, var, index, dtype)
            self.stores.splice(code.map(lambda x: DeferredLine(name, x)))
        elif mode == "atomic_add":
            if not config.cpp.dynamic_threads and self.num_threads == 1:
                code = self._get_store_line(
                    f"{value}",
                    var,
                    index,
                    dtype,
                    accu_store=True,
                )
                self.stores.splice(code.map(lambda x: DeferredLine(name, x)))
            else:
                n_src = self._get_num_vectors(dtype)
                n_idx = self._get_num_vectors(torch.int64)
                cdtype = DTYPE_TO_CPP[dtype]
                index = ops.index_expr(index, torch.int64).value
                assert index.is_vec
                line = f"atomic_add_vec<{cdtype}, {n_idx}, {n_src}>({var}, {index}, {value});"
                self.stores.writeline(DeferredLine(name, line))
        else:
            raise NotImplementedError(f"store mode={mode}")

    def reduction(self, dtype, src_dtype, reduction_type, value):
        assert reduction_type in VECTORIZABLE_RTYPES
        argmax_or_argmin = reduction_type in {"argmax", "argmin"}
        horizontal_reduction = self.tiling_idx >= self.reduction_depth
        init_dtype = src_dtype if argmax_or_argmin else dtype
        assert isinstance(value, CppCSEVariable), value

        if not value.is_vec:
            value = self.broadcast(value)

        reduction_key = src_dtype, reduction_type, value
        if reduction_key in self.reduction_cse.reduction_cache:
            return self.reduction_cse.reduction_cache[reduction_key]

        vec_ns = "at::vec"
        vec = f"{vec_ns}::Vectorized<{DTYPE_TO_CPP[dtype]}>"
        acc_type = reduction_acc_type(reduction_type, init_dtype)
        acc_type_vec = self.reduction_acc_type_vec(reduction_type, init_dtype)

        acc = self.reduction_cse.generate(
            self.loads, f"reduction {reduction_key}", write=False
        )
        acc_vec = f"{acc}_vec"
        self.is_reduction = True
        self.reduction_prefix.writeline(
            f"{acc_type} {acc} = {reduction_init(reduction_type, init_dtype)};"
        )
        self.reduction_prefix.writeline(
            f"{acc_type_vec} {acc_vec} = {self.reduction_init_vec(reduction_type, init_dtype)};"
        )
        if reduction_type == "welford_reduce":
            # save the reciprocal of weights for welford reduce
            assert self.reduction_depth is not None
            # use masked acc_vec for tail vec kernel
            self.reduction_prefix.writeline(
                f"{acc_type_vec} masked_{acc_vec} = {self.reduction_init_vec(reduction_type, dtype)};"
            )
            reduction_size = functools.reduce(
                lambda x, y: x * y, self.ranges[self.reduction_depth :]
            )
            reduction_factor = (
                self.tiling_factor if self.tiling_idx >= self.reduction_depth else 1
            )
            self.weight_recp_vec_range = FloorDiv(reduction_size, reduction_factor)
            if self.weight_recp_vec_range not in self.weight_recps_cse.reduction_cache:
                self.weight_recps_val = self.weight_recps_cse.generate(
                    self.compute, f"reduction {self.weight_recp_vec_range}", write=False
                )
                self.weight_recps_cse.reduction_cache[
                    self.weight_recp_vec_range
                ] = self.weight_recps_val
                self.non_parallel_reduction_prefix.writeline(
                    self.welford_weight_reciprocal_vec(dtype)
                )
                # generate weight_recps for parallel reduction
                num_threads = (
                    "max_threads"
                    if config.cpp.dynamic_threads
                    else parallel_num_threads()
                )
                self.local_reduction_init.writeline(
                    self.welford_weight_reciprocal_vec(dtype, num_threads)
                )
            else:
                self.weight_recps_val = self.weight_recps_cse.reduction_cache[
                    self.weight_recp_vec_range
                ]
            # use masked acc_vec for tail vec kernel
            acc_vec_ = f"masked_{acc_vec}" if self.tail_size else acc_vec
            self.stores.writeline(
                f"{acc_vec_} = {self.reduction_combine_vec(reduction_type, acc_vec_, value, True)};"
            )
        else:
            assert self.reduction_depth is not None
            index = self.itervars[self.reduction_depth]
            for i in range(self.reduction_depth + 1, len(self.itervars)):
                index = index * self.ranges[i] + self.itervars[i]
            combine = self.reduction_combine_vec(
                reduction_type,
                acc_vec,
                value,
                index=index,
                horizontal_reduction=horizontal_reduction,
                src_dtype=src_dtype,
            )
            self.stores.writeline(f"{acc_vec} = {combine};")
        self._gen_parallel_reduction_buffers(
            acc,
            acc_type,
            reduction_type,
            init_dtype,
        )
        self._gen_parallel_reduction_buffers(
            acc_vec,
            acc_type_vec,
            reduction_type,
            init_dtype,
            reduction_combine_fn=self.reduction_combine_vec,
            reduction_init_fn=self.reduction_init_vec,
        )
        if reduction_type == "welford_reduce":
            # use masked acc_vec for tail vec kernel
            self._gen_parallel_reduction_buffers(
                f"masked_{acc_vec}",
                acc_type_vec,
                reduction_type,
                dtype,
                reduction_combine_fn=self.reduction_combine_vec,
                reduction_init_fn=self.reduction_init_vec,
            )
        tmpvar: Union[str, CSEVariable]
        is_bool = dtype == torch.bool
        if horizontal_reduction:
            # Horizontal reduction
            if is_welford_reduction(reduction_type):
                assert self._get_num_vectors(dtype) in [
                    1,
                    2,
                ], "Welford reduction does not support VectorizedN (N>2)"
                next_value = f"welford_vec_reduce_all({acc_vec})"
                masked_next_value = f"welford_vec_reduce_all(masked_{acc_vec})"
                self.reduction_suffix.writeline(
                    f"{acc} = {reduction_combine(reduction_type, acc, masked_next_value)};"
                )
            elif argmax_or_argmin:
                next_value = f"{reduction_type}_vec_reduce_all({acc_vec})"
            elif is_bool:
                if reduction_type in (
                    "any",
                    "sum",
                    "max",
                ):
                    next_value = f"!{acc_vec}.all_zero()"
                else:
                    assert reduction_type == "min"
                    next_value = f"{acc_vec}.all_masked()"
            else:
                reduce_all_body = (
                    "{ return "
                    + self.reduction_combine_vec(reduction_type, "x", "y")
                    + "; }"
                )
                is_bool = dtype == torch.bool
                # we are using at::vec::VecMask<float, N> for bool
                vec_dtype = "float" if is_bool else DTYPE_TO_CPP[dtype]
                vec = f"at::vec::Vectorized<{vec_dtype}>"
                vec_reduce_all_func = f"at::vec::vec_reduce_all<{vec_dtype}>"
                next_value = f"{vec_reduce_all_func}([]({vec}& x, {vec}& y) {reduce_all_body}, {acc_vec})"

            self.reduction_suffix.writeline(
                f"{acc} = {reduction_combine(reduction_type, acc, next_value, src_dtype=src_dtype)};"
            )
            tmpvar = acc
        else:
            tmpvar = acc_vec
            if is_welford_reduction(reduction_type):
                masked_tmpvar = f"masked_{tmpvar}"
                self.reduction_suffix.writeline(
                    f"{tmpvar} = {reduction_combine(reduction_type, tmpvar, masked_tmpvar)};"
                )

        result = reduction_project(reduction_type, tmpvar)
        self.reduction_cse.reduction_cache[reduction_key] = result
        return result

    def store_reduction(self, name, index, value):
        index = self.rename_indexing(index)
        var = self.args.output(name)
        out_dtype = V.graph.get_dtype(name)
        dtype = (
            (out_dtype if out_dtype == torch.double else torch.float)
            if out_dtype.is_floating_point
            else torch.int64
        )
        code = IndentedBuffer()
        if self.tiling_idx >= self.reduction_depth:
            # Horizontal reduction
            code.writeline(
                f"{var}[{cexpr_index(index)}] = static_cast<{DTYPE_TO_CPP[out_dtype]}>({value});"
            )
        else:
            # Vertical reduction
            if out_dtype != dtype:
                converted_value = f"{DTYPE_TO_CPP[out_dtype]}_{value}"
                if out_dtype == torch.bool:
                    convert = f"{value}.template cast<bool,{self._get_num_vectors(torch.bool)}>()"
                else:
                    convert = f"at::vec::convert<{DTYPE_TO_CPP[out_dtype]}>({value})"
                code.writeline(f"auto {converted_value} = {convert};")
                value = converted_value
            code.splice(self._get_store_line(value, var, index, out_dtype))
        self.reduction_suffix.splice(code.map(lambda x: DeferredLine(name, x)))

    def broadcast(self, scalar_var: CppCSEVariable) -> CppCSEVariable:
        assert not scalar_var.is_vec
        if scalar_var.dtype == torch.bool:
            vec_var = self.cse.generate(
                self.compute, f"{self._get_mask_type()}::from({scalar_var.name})"
            )
        else:
            assert scalar_var.dtype is not None
            vec_var = self.cse.generate(
                self.compute,
                f"{self._get_vec_type(scalar_var.dtype)}({scalar_var.name})",
            )
        assert isinstance(vec_var, CppCSEVariable)
        vec_var.dtype = scalar_var.dtype
        vec_var.dependent_itervars = scalar_var.dependent_itervars
        vec_var.is_vec = True
        return vec_var

    def arange(self, index: CppCSEVariable, stride: sympy.Symbol) -> CppCSEVariable:
        assert not index.is_vec
        assert index.dtype is not None
        csevar = self.cse.generate(
            self.compute,
            f"{self._get_vec_type(index.dtype)}::arange({index}, {stride})",
        )
        assert isinstance(csevar, CppCSEVariable)
        csevar.dtype = index.dtype
        csevar.is_vec = True
        return csevar

    def reduction_init_vec(self, reduction_type, dtype):
        scalar_type = DTYPE_TO_COMPUTATION_DTYPE[dtype]
        vec_type = self._get_vec_type(scalar_type)

        if is_welford_reduction(reduction_type):
            return f"Welford<{vec_type}>()"

        if reduction_type in {"argmin", "argmax"}:
            cdtype = DTYPE_TO_CPP[scalar_type]
            acc_type = self.reduction_acc_type_vec(reduction_type, dtype)
            if reduction_type == "argmin":
                val = (
                    f"std::numeric_limits<{cdtype}>::infinity()"
                    if is_float_dtype(dtype)
                    else f"std::numeric_limits<{cdtype}>::max()"
                )
            else:
                val = (
                    f"-std::numeric_limits<{cdtype}>::infinity()"
                    if is_float_dtype(dtype)
                    else f"std::numeric_limits<{cdtype}>::min()"
                )
            return f"{acc_type}({val})"

        if reduction_type == "any":
            return f"{self._get_mask_type()}::from(0)"

        scalar_init = reduction_init(reduction_type, dtype)
        vec_init = f"{vec_type}({scalar_init})"
        if dtype == torch.bool:
            assert reduction_type in ("min", "max", "sum")
            return f"{self._get_mask_type()}::from({scalar_init})"
        return vec_init

    def reduction_acc_type_vec(self, reduction_type, dtype):
        scalar_type = DTYPE_TO_COMPUTATION_DTYPE[dtype]
        vec_type = self._get_vec_type(scalar_type)
        if is_welford_reduction(reduction_type):
            return f"Welford<{vec_type}>"
        if reduction_type in {"argmin", "argmax"}:
            n_src = self._get_num_vectors(scalar_type)
            n_idx = self._get_num_vectors(torch.int64)
            return f"IndexValueVec<{DTYPE_TO_CPP[scalar_type]}, {n_src}, {n_idx}>"
        if dtype == torch.bool:
            assert reduction_type in ("min", "max", "any", "sum")
            return f"{self._get_mask_type()}"
        return vec_type

    def welford_weight_reciprocal_vec(self, dtype, num_threads=None):
        vec_num_range_thread = (
            CeilDiv(self.weight_recp_vec_range, num_threads)
            if num_threads
            else self.weight_recp_vec_range
        )
        vec_num_range_thread_expr = cexpr_index(vec_num_range_thread)
        return (
            f"static WeightRecp<{self._get_vec_type(dtype)}> {self.weight_recps_val}"
            f"("
            f"{vec_num_range_thread_expr}"
            f");"
        )

    def reduction_combine_vec(
        self,
        reduction_type,
        var,
        next_value,
        use_weight_recps=False,
        index: Optional[sympy.Symbol] = None,
        horizontal_reduction: Optional[bool] = None,
        src_dtype: Optional[torch.dtype] = torch.float32,
    ):
        is_bool = src_dtype == torch.bool
        if reduction_type == "max":
            if self.tail_size:
                return f"max_masked_reduce({var}, {next_value}, {self.tail_size})"
            else:
                return (
                    f"{var} | {next_value}"
                    if is_bool
                    else f"at::vec::maximum({var}, {next_value})"
                )
        elif reduction_type == "min":
            if self.tail_size:
                return f"min_masked_reduce({var}, {next_value}, {self.tail_size})"
            else:
                return (
                    f"{var} & {next_value}"
                    if is_bool
                    else f"at::vec::minimum({var}, {next_value})"
                )
        elif reduction_type == "sum":
            if self.tail_size:
                return f"sum_masked_reduce({var}, {next_value}, {self.tail_size})"
            else:
                conjunction = "|" if is_bool else "+"
                return f"{var} {conjunction} {next_value}"
        elif reduction_type == "prod":
            if self.tail_size:
                return f"prod_masked_reduce({var}, {next_value}, {self.tail_size})"
            else:
                return f"{var} * {next_value}"
        elif reduction_type == "xor_sum":
            if self.tail_size:
                return f"xor_sum_masked_reduce({var}, {next_value}, {self.tail_size})"
            else:
                return f"{var} ^ {next_value}"
        elif reduction_type == "welford_reduce":
            if use_weight_recps:
                if self.tail_size:
                    return f"welford_combine({var}, {next_value}, {self.tail_size}, &{self.weight_recps_val})"
                else:
                    return f"welford_combine({var}, {next_value}, &{self.weight_recps_val})"
            else:
                if self.tail_size:
                    return f"welford_combine({var}, {next_value}, {self.tail_size})"
                else:
                    return f"welford_combine({var}, {next_value})"
        elif reduction_type == "welford_combine":
            if isinstance(next_value, tuple):
                # When reading a value from Inductor IR we have a tuple of variable names
                mean, m2, weight = next_value
            else:
                # When combining intermediate accumulators we have a Welford<T> struct
                mean, m2, weight = reduction_project(reduction_type, next_value)
            if self.tail_size:
                return f"welford_combine({var}, {{{mean}, {m2}, {weight}}}, {self.tail_size})"
            else:
                return f"welford_combine({var}, {{{mean}, {m2}, {weight}}})"
        elif reduction_type in ("argmin", "argmax"):
            assert src_dtype is not None
            cdtype = DTYPE_TO_CPP[src_dtype]
            n_src = self._get_num_vectors(src_dtype)
            n_idx = self._get_num_vectors(torch.int64)
            t_extra = ""
            arg_extra = ""
            if index is not None:
                assert horizontal_reduction is not None
                t_extra = f", {str(horizontal_reduction).lower()}"
                arg_extra = f", {index}"
            if self.tail_size:
                return (
                    f"{reduction_type}_combine_vec<{cdtype}, {n_src}, {n_idx}{t_extra}>"
                    f"({var}, {next_value}{arg_extra}, {self.tail_size})"
                )
            else:
                return f"{reduction_type}_combine_vec<{cdtype}, {n_src}, {n_idx}{t_extra}>({var}, {next_value}{arg_extra})"
        elif reduction_type == "any":
            return f"{var} | {next_value}"
        else:
            raise NotImplementedError

    def indirect_assert(self, var, lower, upper, mask=None):
        assert isinstance(var, CppCSEVariable)
        assert var.dtype is not None
        if not var.is_vec:
            if isinstance(mask, CppCSEVariable) and mask.is_vec:
                mask = f"({mask}).all_masked()"
            return super().indirect_assert(var, lower, upper, mask)
        lower_scalar = lower
        upper_scalar = upper
        if lower:
            lower = f"{self._get_vec_type(var.dtype)}({lower})"
        if upper:
            upper = f"{self._get_vec_type(var.dtype)}({upper})"
        if lower and upper:
            cond = f"({lower} <= {var}) & ({var} < {upper})"
            cond_print = f"{lower_scalar} <= {var} < {upper_scalar}"
        elif lower:
            cond = f"{lower} <= {var}"
            cond_print = f"{lower_scalar} <= {var}"
        else:
            assert upper
            cond = f"{var} < {upper}"
            cond_print = f"{var} < {upper_scalar}"
        cond = f"{self._get_mask_type(var.dtype)}({cond})"
        if mask:
            if not mask.is_vec:
                mask = f"{self._get_mask_type(var.dtype)}({mask})"
            # We need not check when the mask is False
            cond = f"({cond}) | ~({mask})"
        cond = f"({cond}).all_masked()"
        return f'{self.assert_function}({cond}, "index out of bounds: {cond_print}")'

    def get_to_dtype_expr(self, src, dtype, src_dtype):
        assert isinstance(src, CppCSEVariable)
        if not src.is_vec:
            return super().get_to_dtype_expr(src, dtype, src_dtype)
        src_cpp_type = DTYPE_TO_CPP[src_dtype]
        src_num_vectors = self._get_num_vectors(src_dtype)
        dst_cpp_type = DTYPE_TO_CPP[dtype]
        dst_num_vectors = self._get_num_vectors(dtype)
        expr = f"({src})"
        if src_dtype != torch.bool and dtype == torch.bool:
            expr = f"{self._get_mask_type(src_dtype)}::from<{src_cpp_type},{src_num_vectors}>({src})"
        elif src_dtype == torch.bool and dtype != torch.bool:
            expr = f"{src}.to<{dst_cpp_type},{dst_num_vectors}>()"
        elif src_dtype != dtype:
            if src_num_vectors == dst_num_vectors == 1:
                expr = f"at::vec::convert<{dst_cpp_type}>({src})"
            else:
                expr = f"at::vec::convert<{dst_cpp_type},{dst_num_vectors},{src_cpp_type},{src_num_vectors}>({src})"
        return expr


class CppTile2DKernel(CppVecKernel):
    """
    A vector kernel that handles the 2d tiles with the tile size defined in `tiling_factor` on
    the inner-most loop level and one of the outer loop level (`outer_tiling_idx`). When the data
    tile is accessed in a contiguous way from the outer loop axis, a transposition is applied on the
    tile to make the access contiguous from the inner-most loop axis. Then, the same vectorization
    logic from its parent `CppVecKernel` is leveraged for load/store/compute. The transposed tile load
    and store are generated into kernel.preloads and kernel.poststores buffers.

    The loop structure looks like below:
    for ...
      for i_outer ...
        for ...
          for inner_most ...
            // generated by CppTile2DKernel
            float tmp0[16*16]; at::vec::transpose_mxn<...>(tmp0, in_ptr0 + ..., ...); // into kernel.preloads
            float tmp1[16*16]; // into kernel.preloads
            for i_inner ... { // the kernel inner loop
              vectorized loads/compute/stores (e.g., load tmp0, store tmp1) // into kernel.loads/compute/stores
            }
            at::vec::transpose_mxn(out_ptr0 + ..., tmp1, ...) // into kernel.poststores
          for inner_most ... (tail)
            // generated by CppVecKernel
            ...
      for i_outer ... (tail)
        for ...
          for ...
            // generated by CppKernel
            ...
    """

    overrides = CppTile2DOverrides  # type: ignore[assignment]

    def __init__(
        self,
        args,
        num_threads,
        tiling_factor,
        tiling_indices,
        inner_tail_size=None,
        outer_tail_size=None,
    ):
        super().__init__(
            args,
            num_threads,
            tiling_factor,
            tiling_indices[1],
            inner_tail_size,
        )
        self.tiling_indices = tiling_indices
        self.inner_tail_size = inner_tail_size
        self.outer_tail_size = outer_tail_size
        self.inner_num_elems = inner_tail_size if inner_tail_size else tiling_factor
        self.outer_num_elems = outer_tail_size if outer_tail_size else tiling_factor
        self.inner_is_tiling_idx = True

    def inner_itervar(self):
        return sympy_index_symbol(f"{self.itervars[self.outer_idx]}_inner")

    def need_vec_transpose(self, index):
        outer_var = self.itervars[self.outer_idx]
        inner_var = self.itervars[self.tiling_idx]
        outer_stride = stride_at_vec_range(index, outer_var, self.tiling_factor)
        inner_stride = stride_at_vec_range(index, inner_var, self.tiling_factor)
        return (
            self._load_mask is None  # TODO: support transposition with mask
            and outer_stride == 1
            and index.has(inner_var)
            and not inner_stride.has(inner_var)
            and not inner_stride.has(outer_var)
        )

    def gen_transposed_tile_load_store(self, name, var, index, is_store):
        # transposed tile load/store outside the kernel inner loop
        dtype = V.graph.get_dtype(name)
        factor = self.tiling_factor
        src = f"{var} + {cexpr_index(index)}"
        dst = "__place_holder__"
        ld_src = f"{cexpr_index(stride_at_vec_range(index, self.itervars[self.tiling_idx], self.tiling_factor))}"
        ld_dst = f"{self.num_elems}"
        if is_store:
            src, dst = dst, src
            ld_src, ld_dst = ld_dst, ld_src

        need_define = True
        if self.inner_is_tiling_idx ^ is_store:
            load_or_store = (
                f"at::vec::transpose_mxn<{DTYPE_TO_CPP[dtype]},{self.inner_num_elems},{self.outer_num_elems}>"
                f"({src}, {ld_src}, {dst}, {ld_dst});"
            )
        else:
            load_or_store = (
                f"at::vec::transpose_mxn<{DTYPE_TO_CPP[dtype]},{self.outer_num_elems},{self.inner_num_elems}>"
                f"({src}, {ld_src}, {dst}, {ld_dst});"
            )
        if is_store:
            tile_var = self.cse.newvar()
        elif load_or_store not in self.cse.cache:
            tile_var = self.cse.generate(self.preloads, load_or_store, write=False)
        else:
            need_define = False
            tile_var = self.cse.cache[load_or_store]

        if need_define:
            define_line = f"alignas({factor}) {DTYPE_TO_CPP[dtype]} {tile_var}[{self.outer_num_elems}*{self.inner_num_elems}];"
            self.preloads.writeline(define_line)

        load_or_store = load_or_store.replace("__place_holder__", str(tile_var))
        if is_store:
            self.poststores.writeline(DeferredLine(name, load_or_store))
        else:
            self.preloads.writeline(load_or_store)

        return tile_var

    def load(self, name: str, index: sympy.Expr):
        var = self.args.input(name)
        index = self.rename_indexing(index)

        inner = self.inner_itervar()
        if self.need_vec_transpose(index):
            tile_var = self.gen_transposed_tile_load_store(
                name, var, index, is_store=False
            )
            # vector load inside the kernel inner loop
            loadbuf = f"{tile_var} + {cexpr_index(inner * self.num_elems)}"
            dtype = V.graph.get_dtype(name)
            line = self._get_vec_load_line(loadbuf, 0, dtype)  # type: ignore[arg-type]
            csevar = self.cse.generate(self.loads, line)
            csevar.update_on_args("load", (self, name, index), {})
            assert isinstance(csevar, CppCSEVariable)
            csevar.is_vec = True
            return csevar
        else:
            new_index = self.transform_indexing(index)
            return super().load(name, new_index)

    def store(self, name, index, value, mode=None):
        assert "buf" in name
        var = self.args.output(name)

        inner = self.inner_itervar()
        index = self.rename_indexing(index)
        assert mode is None
        if self.need_vec_transpose(index):
            tile_var = self.gen_transposed_tile_load_store(
                name, var, index, is_store=True
            )
            # vector store inside the kernel inner loop
            storebuf = f"{tile_var} + {cexpr_index(inner * self.num_elems)}"
            if self.tail_size or V.graph.get_dtype(name) in DTYPE_LOWP_FP + [
                torch.uint8,
                torch.int8,
            ]:
                line = f"{value}.store({storebuf}, {self.num_elems});"
            else:
                line = f"{value}.store({storebuf});"
            self.stores.writeline(DeferredLine(name, line))
        else:
            new_index = self.transform_indexing(index)
            super().store(name, new_index, value, mode)

    def codegen_inner_loops(self, code):
        inner = self.inner_itervar()
        if self.inner_is_tiling_idx:
            code.writeline(
                f"for (long {inner} = 0; {inner} < {self.outer_num_elems}; {inner}++)"
            )
        else:
            code.writeline(
                f"for (long {inner} = 0; {inner} < {self.inner_num_elems}; {inner}++)"
            )

    def set_ranges(self, group, reduction_group):
        vars = super().set_ranges(group, reduction_group)
        # do vertical reduction as the tail loop
        self.outer_idx, self.tiling_idx = (
            self.tiling_indices
            if self.tiling_indices[1] < self.reduction_depth
            else reversed(self.tiling_indices)
        )
        if self.tiling_idx == self.tiling_indices[0]:
            self.tail_size = self.outer_tail_size
            self.num_elems = self.outer_num_elems
            self.inner_is_tiling_idx = False
        else:
            self.tail_size = self.inner_tail_size
            self.num_elems = self.inner_num_elems
            self.inner_is_tiling_idx = True
        return vars

    def transform_indexing(self, index: sympy.Expr) -> sympy.Expr:
        return self.scale_index_with_offset(
            index,
            itervar_idx=self.outer_idx,
            offset=self.inner_itervar(),
        )


def get_loop_body_lowp_fp(_body: ir.LoopBody) -> Optional[torch.dtype]:
    """
    Returns the low precision float data type (torch.float16/torch.bfloat16) if all the
    nodes can codegen with this data type. Otherwise returns None.
    """
    sub_blocks = [_body.root_block] + list(_body.subblocks.values())

    _lowp_fp_type: Optional[torch.dtype] = None

    for sub_block in sub_blocks:
        for _node in sub_block.graph.nodes:
            if _node.op == "placeholder" or _node.target in (
                "get_index",
                "index_expr",
            ):
                continue

            # Fast path if all operations can support bf16/fp16 without converting to fp32
            if _node.target not in [
                "load",
                "store",
                "abs",
                "neg",
                "output",
            ]:
                return None

            if hasattr(_node, "meta") and _node.meta:
                assert OptimizationContext.key in _node.meta
                opt_ctx: OptimizationContext = _node.meta[OptimizationContext.key]
                if not opt_ctx.dtype or opt_ctx.dtype not in DTYPE_LOWP_FP:
                    return None
                if _lowp_fp_type:
                    assert (
                        _lowp_fp_type == opt_ctx.dtype
                    ), "do not support bf16/fp16 mix"
                else:
                    _lowp_fp_type = opt_ctx.dtype
            else:
                return None

    return _lowp_fp_type


class TilingSelect:
    """
    Implement the heuristic to select the tiling factors and tiling indices.
    In the future, we can implement advanced heuristic in a subclass.
    """

    def __init__(self):
        super().__init__()

<<<<<<< HEAD
    def reduction(self, dtype, src_dtype, reduction_type, value):
        if has_free_symbols(self.ranges):
            self.disable_masked_vec("Symbolic ranges not supported by masked reduction")

        if reduction_type not in VECTORIZABLE_RTYPES:
            self.disable_vec(
                f"reduction: dtype {dtype}, src_dtype {src_dtype}, reduction_type {reduction_type}"
            )
        if is_welford_reduction(reduction_type):
            return tuple([self.simd_vec] * 3)
        return self.simd_vec

    def check_bounds(
        self, expr: sympy.Expr, size: sympy.Expr, lower: bool, upper: bool
    ):
        return self.simd_vec

    def store_reduction(self, name, index, value):
        return self.simd_vec

    def __exit__(self, exc_type, exc_val, exc_tb):
        # Restore the wrapper_code
        V.graph.wrapper_code = self._orig_wrapper_code  # type: ignore[assignment]
        self.exit_stack.__exit__(exc_type, exc_val, exc_tb)

    def __enter__(self):
        # Record the graph wrapper code. The wrapper_code status could be
        # changed during graph run. Regarding this checker, we also need to
        # run the graph but we don't expect to change any status that would
        # impact the code generation. Hence, we record the graph wrapper code
        # and replace it with a dummy wrapper_code and then restore to the
        # original one as long as the checker is finished.
        self._orig_wrapper_code = V.graph.wrapper_code
        V.graph.wrapper_code = WrapperCodeGen()

        parent_handler = V.MockHandler()

        class VecCheckerProxy:
            @staticmethod
            def __getattr__(name):  # type: ignore[misc]
                def inner(*args, **kwargs):
                    if name not in self.fast_vec_list:
                        self.disable_vec(f"op: {name}")

                    parent_val = getattr(parent_handler, name)(*args, **kwargs)
                    return pytree.tree_map(lambda _: self.simd_vec, parent_val)

                return inner

            @staticmethod
            def load(name: str, index: sympy.Expr):
                return self.load(name, index)

            @staticmethod
            def store(name, index, value, mode=None):
                return self.store(name, index, value, mode=mode)

            @staticmethod
            def reduction(dtype, src_dtype, reduction_type, value):
                return self.reduction(dtype, src_dtype, reduction_type, value)

            @staticmethod
            def store_reduction(name, index, value):
                return self.store_reduction(name, index, value)

            @staticmethod
            def check_bounds(
                expr: sympy.Expr, size: sympy.Expr, lower: bool, upper: bool
            ):
                return self.check_bounds(expr, size, lower, upper)
=======
    def select_tiling(
        self,
        fn_list,
        var_sizes_list,
    ) -> Tuple[List[int], List[int]]:
        # TODO(jgong5): support alternative tiling factors and data types
        loop_bodies = _get_loop_body(fn_list)
        all_dtypes = _get_dtype_from_loopbodies(loop_bodies)
        assert all_dtypes
        if any(dtype not in VECTORIZABLE_DTYPES for dtype in all_dtypes):
            return [], []
        dtype = torch.float
        _lowp_fp_dtype = get_loop_body_lowp_fp(loop_bodies[0])
        if _lowp_fp_dtype and all(
            (get_loop_body_lowp_fp(loop_body) == _lowp_fp_dtype)
            for loop_body in loop_bodies[1:]
        ):
            dtype = _lowp_fp_dtype
>>>>>>> 29b7852d

        tiling_factor = cpu_vec_isa.pick_vec_isa().nelements(dtype=dtype)
        tiling_indices = self._select_tiling_indices(
            fn_list, var_sizes_list, tiling_factor
        )
        if tiling_indices:
            if config.cpp.enable_tiling_heuristics:

                def _try_get_stride(
                    index,
                    itervars,
                    tiling_factor,
                    tiling_indices,
                ):
                    itervar = itervars[tiling_indices[0]]
                    stride = stride_at_vec_range(index, itervar, tiling_factor)
                    return stride if stride.is_number else None

                def _update_negative_op_count(
                    node_name, non_contig_indexing_op_counter
                ):
                    if node_name not in non_contig_indexing_op_counter:
                        non_contig_indexing_op_counter[node_name] = 1
                    else:
                        non_contig_indexing_op_counter[node_name] += 1

                def _is_valid_indices(
                    itervars,
                    tiling_indices,
                ):
                    return (
                        len(tiling_indices) == 1
                        and len(itervars) > 0
                        and (
                            tiling_indices[0]
                            if tiling_indices[0] >= 0
                            else tiling_indices[0] + len(itervars)
                        )
                        < len(itervars)
                    )

                group, reduction_group = max(
                    var_sizes_list, key=lambda sizes: len(sizes[1])
                )
                call_ranges = tuple(group) + tuple(reduction_group)
                itervars = [
                    sympy_index_symbol_with_prefix(SymT.XBLOCK, n)
                    for n in range(len(call_ranges))
                ]
                reduction_depth = len(group)
                vars, reduction_vars = (
                    itervars[:reduction_depth],
                    itervars[reduction_depth:],
                )
                op_counter: Dict[str, int] = {}
                # ops may cause overhead with vectorization, like non-contiguous
                # index_expr, load, store
                non_contig_indexing_op_counter: Dict[str, int] = {}
                for _body in loop_bodies:
                    sub_blocks = [_body.root_block] + list(_body.subblocks.values())
                    for sub_block in sub_blocks:
                        for _node in sub_block.graph.nodes:
                            if _node.target in ["index_expr", "load", "store"]:
                                # get the index and replace prefix from z to x
                                arg_idx = 1 if _node.target == "index_expr" else 2
                                index = sub_block.body.indexing_from_args(
                                    (vars, reduction_vars)
                                )[_node.args[arg_idx].args[0]]
                                if _is_valid_indices(itervars, tiling_indices):
                                    stride = _try_get_stride(
                                        index, itervars, tiling_factor, tiling_indices
                                    )
                                    if (
                                        stride is None
                                        if _node.target == "index_expr"
                                        else stride not in [0, 1]
                                    ):
                                        _update_negative_op_count(
                                            _node.target, non_contig_indexing_op_counter
                                        )
                            if isinstance(_node.target, str) and not (
                                _node.target.startswith("masked_subblock")
                                or _node.target
                                in ["ops", "output", "constant", "get_index"]
                            ):
                                if _node.target not in op_counter:
                                    op_counter[_node.target] = 1
                                else:
                                    op_counter[_node.target] += 1

                op_num = sum(op_counter.values())
                non_contig_indexing_op_num = sum(
                    non_contig_indexing_op_counter.values()
                )
                threshold = 0.08
                if op_num > 0 and non_contig_indexing_op_num / op_num >= threshold:
                    # Too many non-contiguous load/store/index_expr which hurts the
                    # vectorization performance. Disable vectorization when exceeding
                    # the threshold.
                    return [], []

                if (
                    not reduction_group
                    and group
                    and len(tiling_indices) == 1
                    and not has_free_symbols(
                        [
                            group[tiling_indices[0]],
                        ]
                    )
                    and group[tiling_indices[0]] < tiling_factor / 2
                ):
                    # For case of Multi Thread AMP Static shape of pyhpc_isoneutral_mixing,
                    # the inner loop range doesn't have enough elements to do vectorization
                    # explicitly and found that `#pragma GCC ivdep` has better performance than
                    # `#pragma omp simd simdlen(8)`. Disable vectorization for this case.
                    # <TODO> Leslie: maybe we can always disable vectorization when loop range is less
                    # than tiling factor and enable `#pragma omp simd simdlen(8)` for scalar kernel
                    # when needed.
                    return [], []

            if len(tiling_indices) == 1:
                return [tiling_factor], tiling_indices
            if len(tiling_indices) == 2:
                return [tiling_factor, tiling_factor], tiling_indices
        return [], []

    def _select_tiling_indices(
        self,
        fn_list,
        var_sizes_list,
        tiling_factor,
    ):
        all_index = []
        for fn, var_sizes in zip(fn_list, var_sizes_list):
            rw = dependencies.extract_read_writes(fn, *var_sizes)
            all_index += [dep.index for dep in itertools.chain(rw.reads, rw.writes)]
        contig_vars = set()
        contig_vars_list = []
        non_contig_stride_const = set()
        non_contig_stride_other = set()
        for index in all_index:
            for var in index.free_symbols:
                if not re.search(r"^d\d+$", var.name):
                    continue
                stride = stride_at_vec_range(index, var, tiling_factor)
                if stride == 0:
                    continue
                elif stride == 1:
                    contig_vars.add(int(var.name[1:]))
                    contig_vars_list.append(int(var.name[1:]))
                elif all(symbol_is_type(s, SymT.SIZE) for s in stride.free_symbols):
                    non_contig_stride_const.add(int(var.name[1:]))
                else:
                    non_contig_stride_other.add(int(var.name[1:]))
        contig_only = contig_vars - non_contig_stride_const - non_contig_stride_other
        group, reduction_group = max(var_sizes_list, key=lambda sizes: len(sizes[1]))
        num_itervars = len(group) + len(reduction_group)
        if len(contig_vars) == 0:
            # no contiguous vars
            return [num_itervars - 1]
        if contig_only:
            return sorted(contig_only)[-1:]
        contig_and_const_stride = (
            contig_vars & non_contig_stride_const
        ) - non_contig_stride_other
        contig_vars_sorted = sorted(contig_vars)
        if (
            len(contig_vars_sorted) == 2
            and contig_vars_sorted[-1] in contig_and_const_stride
            and contig_vars_sorted[-1] == num_itervars - 1
        ):
            return contig_vars_sorted
        return sorted(contig_vars_sorted, key=contig_vars_list.count)[-1:]


class CppKernelProxy(CppKernel):
    def __init__(self, kernel_group):
        super().__init__(kernel_group.args, kernel_group.ws.num_threads)
        self.kernel_group = kernel_group
        self.loop_nest = None
        self.call_ranges = None
        self.picked_vec_isa: cpu_vec_isa.VecISA = cpu_vec_isa.pick_vec_isa()

    def data_type_propagation(self, nodes):
        for _node in nodes:
            assert isinstance(_node, SchedulerNode)
            DataTypePropagation.propagate_scheduler_node(_node)

    # Check if all the nodes of a given fx graph can support BF16/FP16
    def is_lowp_fp_scheduler(self, scheduler_node: SchedulerNode):
        if not isinstance(scheduler_node._body, ir.LoopBody):
            return True
        # Propagate the dtype to check if all the fx node is bf16/fp16
        DataTypePropagation.propagate_scheduler_node(scheduler_node)
        return get_loop_body_lowp_fp(scheduler_node._body) is not None

    def legalize_lowp_fp_dtype_loopbody(self, loop_body: ir.LoopBody):
        def add_to_dtype(sub_graph: torch.fx.Graph):
            def is_lowp_fp_load(node: torch.fx.Node):
                if node.target not in ["load"]:
                    return False
                assert len(node.args) == 3
                load_dtype = V.graph.get_dtype(node.args[1])  # type: ignore[arg-type]
                return load_dtype in DTYPE_LOWP_FP

            def is_lowp_fp_store(node: torch.fx.Node):
                if node.target != "store":
                    return False
                _, store_var, _, _, _ = node.args
                store_dtype = V.graph.get_dtype(store_var)  # type: ignore[arg-type]
                return store_dtype in DTYPE_LOWP_FP

            sub_graph_nodes = list(sub_graph.nodes)
            to_lowp_fp_legalized_nodes = []
            for _node in sub_graph_nodes:
                if is_lowp_fp_load(_node):
                    # No need to promote to float if all users are direct stores
                    if all(user.target == "store" for user in _node.users):
                        continue
                    ops = _node.args[0]
                    with sub_graph.inserting_after(_node):
                        to_type_node = sub_graph.call_method(
                            "to_dtype", args=(ops, _node, torch.float)
                        )
                        to_type_node_args = to_type_node.args
                        _node.replace_all_uses_with(to_type_node)
                        to_type_node.args = to_type_node_args
                        metrics.cpp_to_dtype_count += 1
                elif is_lowp_fp_store(_node):
                    ops, name, _, value_var, _ = _node.args
                    # No need to promote to float if it is a user of a load which are all directly stored
                    if value_var.target == "load" and all(
                        user.target == "store" for user in value_var.users
                    ):
                        continue
                    dtype = V.graph.get_dtype(name)
                    with sub_graph.inserting_before(_node):
                        to_type_node = sub_graph.call_method(
                            "to_dtype", args=(ops, value_var, dtype)
                        )
                        _node.replace_input_with(value_var, to_type_node)
                        metrics.cpp_to_dtype_count += 1
                elif _node.target == "reduction":
                    (
                        ops,
                        dtype,
                        src_dtype,
                        reduction_type,
                        value,
                    ) = _node.args
                    if src_dtype in DTYPE_LOWP_FP:
                        # Since we always convert the load/store value to float if the tensor is bfloat16/float16.
                        # Therefore, the reduction should never work with bfloat16/float16 value. Hence, we update
                        # the bfloat16/float16 reduction by
                        #     1) updating the src_dtype to float
                        # and 2) updating the dtype to float if it is bfloat16/float16.
                        assert dtype in [
                            torch.float,
                            torch.bfloat16,
                            torch.float16,
                            torch.int64,
                        ]
                        _node.args = (
                            ops,
                            torch.float if dtype in DTYPE_LOWP_FP else dtype,
                            torch.float,
                            reduction_type,
                            value,
                        )
                elif _node.target == "to_dtype" and _node.args[-1] in DTYPE_LOWP_FP:
                    (ops, x, _) = _node.args
                    # The legalization always loads the BF16/FP16 tensor as FP32 for computation
                    # and converts back to BF16/FP16 after the computation.
                    # Hence, there should be no computation w/ BF16/FP16.
                    # Therefore, we update the to_dtype by replacing the bf16/fp16 dtype with fp32.
                    # Save the legalized to_dtype node for the elimination(eliminate_to_dtype step):
                    #  1) Eliminate the redundant to_dtype node if we have a pattern as follows:
                    #     graph():
                    #       %lowp_fp_legalized = call_method[target=to_dtype](args = (%ops, %input, torch.float))
                    #       %to_dtype2 = call_method[target=to_dtype](args = (%ops, %lowp_fp_legalized, torch.bfloat16/float16))
                    # Regarding the first to_dtype, it is redundant because
                    # the second to_type also converts to the torch.bfloat16/torch.float16.
                    # Hence, we remove the first to_type.
                    to_lowp_fp_legalized_nodes.append(_node)
                    _node.args = (ops, x, torch.float)
                else:
                    pass

            def eliminate_to_dtype(sub_graph: torch.fx.Graph):
                def _eliminate_duplicate_to_node(sub_graph: torch.fx.Graph):
                    # Eliminate the redundant to_dtype node. Let's consider a pattern as follows:
                    #   graph():
                    #     %to_dtype1 = call_method[target=to_dtype](args = (%ops, %input, torch.float), kwargs = {})
                    #     %to_dtype2 = call_method[target=to_dtype](args = (%ops, %to_dtype1, torch.float), kwargs = {})
                    # Regarding the first to_dtype, it is redundant because the second to_type also converts to the
                    # torch.float. Hence, we remove the first to_type
                    def _used_by_to(to_node: torch.fx.Node):
                        return all(usr.target == "to_dtype" for usr in to_node.users)

                    all_to_nodes = [
                        node for node in sub_graph.nodes if node.target == "to_dtype"
                    ]
                    all_to_nodes_and_users = [
                        {node: node.users} for node in all_to_nodes if _used_by_to(node)
                    ]
                    for node_users in all_to_nodes_and_users:
                        for node, users in node_users.items():
                            if node in sub_graph.nodes and (
                                all(usr.args[-1] == node.args[-1] for usr in users)
                                or (
                                    node in to_lowp_fp_legalized_nodes
                                    and all(
                                        usr.args[-1] in DTYPE_LOWP_FP for usr in users
                                    )
                                )
                            ):
                                val_node = node.all_input_nodes[-1]
                                node.replace_all_uses_with(val_node)
                                sub_graph.erase_node(node)

                    # For debug mode, the graph of LoopBody will attach a new GraphModule as
                    # owning_module for debugging while the release mode will not. The lint will
                    # check whether the graph has owning_module to decide if it needs to check
                    # call_module. LoopBody might contain get_index as a module call. But it
                    # is just a function. Hence, it cannot pass the lint check for debug mode.
                    # We bypass the check if the owning_module is None. Eventually, we should call
                    # get_index via call_function but not call_module.
                    if sub_graph.owning_module is None:
                        sub_graph.lint()

                _eliminate_duplicate_to_node(sub_graph)

            eliminate_to_dtype(sub_graph)

        sub_blocks = [loop_body.root_block] + list(loop_body.subblocks.values())
        for sub_block in sub_blocks:
            add_to_dtype(sub_block.graph)

    def legalize_lowp_fp_dtype(self, nodes):
        if all(
            isinstance(_node, SchedulerNode) and self.is_lowp_fp_scheduler(_node)
            for _node in nodes
        ):
            # Mark the load node to load bf16/fp16
            for _node in nodes:
                sub_blocks = [_node._body.root_block] + list(
                    _node._body.subblocks.values()
                )
                for sub_block in sub_blocks:
                    for fx_node in sub_block.graph.nodes:
                        if fx_node.target in ["load", "store"]:
                            assert fx_node.meta
                            assert OptimizationContext.key in fx_node.meta
                            opt_ctx: OptimizationContext = fx_node.meta[
                                OptimizationContext.key
                            ]
                            assert opt_ctx.dtype in DTYPE_LOWP_FP

            # Bypass the legalization as the kernel can run with bf16/fp16 directly
            return

        for _node in nodes:
            assert isinstance(_node, SchedulerNode)
            assert isinstance(_node._body, ir.LoopBody)
            node: SchedulerNode = _node

            def is_memory_copy_scheduler_node(node: SchedulerNode):
                op_counts = node.read_writes.op_counts
                return (
                    len(op_counts) == 2 and "load" in op_counts and "store" in op_counts
                )

            should_legalize = not is_memory_copy_scheduler_node(node)
            if should_legalize:
                body: ir.LoopBody = node._body
                self.legalize_lowp_fp_dtype_loopbody(body)

    def codegen_functions(self, fn_list, var_sizes_list):
        assert len(fn_list) == len(var_sizes_list)
        kernel_group = self.kernel_group
        group, reduction_group = max(var_sizes_list, key=lambda sizes: len(sizes[1]))

        self.set_ranges(group, reduction_group)

        def codegen_kernel(cls, *args):
            with kernel_group.new_kernel(cls, *args) as kernel:
                # Ugly hack to maintain the metrics kernel count since
                # we only count in CppKernelProxy, not those contained in it
                metrics.generated_kernel_count -= 1

                run(kernel)
                return kernel

        def run(kernel):
            vars, reduction_vars = kernel.set_ranges(group, reduction_group)
            in_suffix = False
            for fn, var_sizes in zip(fn_list, var_sizes_list):
                if var_sizes in [
                    (group, reduction_group),
                    (tuple(itertools.chain(group, reduction_group)), ()),
                ]:
                    assert not in_suffix
                    fn(vars, reduction_vars)
                else:
                    in_suffix = True
                    assert var_sizes == (
                        group,
                        (),
                    ), f"unexpected group: {var_sizes} != {group}, {reduction_group}"
                    # we can fuse in some extra pointwise into the suffix
                    with kernel.write_to_suffix():
                        fn(vars, ())

        scalar_kernel = codegen_kernel(CppKernel)
        V.graph.removed_buffers |= scalar_kernel.removed_buffers
        V.graph.inplaced_to_remove |= scalar_kernel.inplaced_to_remove
        self.loop_nest = LoopNestWithSplit.build(scalar_kernel)

        if not self.picked_vec_isa:
            return

        if not self.itervars:
            # not a loop
            return

        # Kernels share the same global contexts like V.graph.wrapper_code, V.kernel.args.
        # But the generated scalar kernel has updated these global contexts. Hence, the other kernels
        # should not do this again to avoid context conflict. By now, we only control the
        # config.inplace_buffers. In the future, we could maintain more contexts.
        with torch._inductor.config.patch(inplace_buffers=False):
            tiling_select = TilingSelect()
            tiling_factors, tiling_indices = tiling_select.select_tiling(
                fn_list, var_sizes_list
            )
            assert len(tiling_factors) == len(tiling_indices)
            # <TODO> This should be removed after full support for vectorization is implemented.
            could_masked_vec = True
            all_dtypes = _get_dtype_from_loopbodies(_get_loop_body(fn_list))
            if any(dtype not in MASKED_VECTORIZABLE_DTYPES for dtype in all_dtypes):
                # can be removed after masked vectorizable dtype are same with vectorizable dtype
                could_masked_vec = False
            if has_free_symbols(self.ranges):
                # can be removed after masked vec support dynamic ranges
                could_masked_vec = False

            if len(tiling_indices) == 1:
                vec_kernel = codegen_kernel(
                    CppVecKernel, tiling_factors[0], tiling_indices[0]
                )
                metrics.generated_cpp_vec_kernel_count += 1
                main_loop, tail_loop = self.loop_nest.split_with_tiling(
                    tiling_indices[0], factor=tiling_factors[0]
                )
                main_loop.set_kernel(vec_kernel)
                main_loop.simd_vec = True
                if (
                    config.cpp.enable_loop_tail_vec
                    and could_masked_vec
                    and (tail_loop.size - tail_loop.offset) >= 4
                ):
                    tail_loop.steps = tail_loop.size - tail_loop.offset
                    masked_vec_kernel = codegen_kernel(
                        CppVecKernel,
                        tiling_factors[0],
                        tiling_indices[0],
                        tail_loop.steps,
                    )
                    tail_loop.set_kernel(masked_vec_kernel)
                    tail_loop.simd_vec = True
                else:
                    tail_loop.set_kernel(scalar_kernel)
                    tail_loop.simd_omp = True
                # We chop the loop into two cubes by the nelements - main loop and tail loop.
                # Regarding the main loop, it is straightforward that it could be vectorized with
                # nelements. But for the tail loop, it still could be vectorized. For example,
                # if the nelements is 8(256bits), then the tail loop still could be vectorized
                # as 4(128bits).
                tail_loop.simd_nelements = tiling_factors[0] // 2
            elif len(tiling_indices) == 2:
                assert (
                    tiling_indices[1] == len(self.itervars) - 1
                    and tiling_factors[0] == tiling_factors[1]
                )

                metrics.generated_cpp_vec_kernel_count += 2
                outer_main_loop, outer_tail_loop = self.loop_nest.split_with_tiling(
                    tiling_indices[0], factor=tiling_factors[0]
                )
                (
                    inner_main_loop,
                    inner_tail_loop,
                ) = outer_main_loop.split_with_tiling(
                    tiling_indices[1] - tiling_indices[0], factor=tiling_factors[0]
                )
                tile2d_kernel = codegen_kernel(
                    CppTile2DKernel, tiling_factors[0], tiling_indices
                )
                inner_main_loop.set_kernel(tile2d_kernel)

                if config.cpp.enable_loop_tail_vec and could_masked_vec:
                    (
                        inner_main_loop_of_outer_tail_loop,
                        inner_tail_loop_of_outer_tail_loop,
                    ) = outer_tail_loop.split_with_tiling(
                        tiling_indices[1] - tiling_indices[0], factor=tiling_factors[0]
                    )

                    for tail_loop in (
                        inner_tail_loop,
                        outer_tail_loop,
                        inner_tail_loop_of_outer_tail_loop,
                    ):
                        tail_loop.steps = tail_loop.size - tail_loop.offset

                    for tail_loop, inner_tail_size, outer_tail_size in (
                        (inner_tail_loop, inner_tail_loop.steps, None),
                        (
                            inner_main_loop_of_outer_tail_loop,
                            None,
                            outer_tail_loop.steps,
                        ),
                        (
                            inner_tail_loop_of_outer_tail_loop,
                            inner_tail_loop_of_outer_tail_loop.steps,
                            outer_tail_loop.steps,
                        ),
                    ):
                        masked_tile2d_kernel = codegen_kernel(
                            CppTile2DKernel,
                            tiling_factors[0],
                            tiling_indices,
                            inner_tail_size,
                            outer_tail_size,
                        )
                        tail_loop.set_kernel(masked_tile2d_kernel)
                else:
                    vec_kernel = codegen_kernel(
                        CppVecKernel, tiling_factors[0], tiling_indices[0]
                    )
                    inner_tail_loop.set_kernel(vec_kernel)

                    outer_tail_loop.set_kernel(scalar_kernel)

    def codegen_loop_bodies(self, loop_bodies, var_sizes_list):
        for body in loop_bodies:
            self.legalize_lowp_fp_dtype_loopbody(body)
            DataTypePropagation.propagate_loopbody(body)
        self.codegen_functions(loop_bodies, var_sizes_list)

    def codegen_nodes(self, nodes: List[SchedulerNode]):
        # Legalize BF16 node by adding to_dtype explicitly
        self.legalize_lowp_fp_dtype(nodes)
        self.data_type_propagation(nodes)
        assert len(nodes) >= 1

        def fn(node, *index_vars):
            node.decide_inplace_update()
            node.mark_run()
            if isinstance(V.kernel, NullKernelHandler):
                return node._body(*index_vars)
            else:
                return node.codegen(index_vars)

        fn_list = [functools.partial(fn, node) for node in nodes]

        if (
            isinstance(V.local_buffer_context, LocalBufferContext)
            and V.local_buffer_context.local_buffers
        ):

            def wrap_fn(fn):
                wrapped_fn = V.local_buffer_context.localize_function(
                    fn,
                )
                wrapped_fn.original_fn = fn
                return wrapped_fn

            fn_list = [wrap_fn(fn) for fn in fn_list]

        var_sizes_list = [node.group[1] for node in nodes]
        self.codegen_functions(fn_list, var_sizes_list)

    def codegen_loops(self, code, worksharing):
        self.codegen_loops_impl(self.loop_nest, code, worksharing)


class OuterLoopFusedKernel(CppKernel):
    def __init__(self, kernel_group):
        super().__init__(kernel_group.args, kernel_group.ws.num_threads)
        self.inner: List[LoopLevel] = []

    def decide_parallel_depth(self, max_parallel_depth, threads) -> int:
        kernels_parallel_depth = []
        nested_kernels: List[List[CppKernel]] = [
            loop.get_kernels() for loop in self.inner
        ]
        for kernels in nested_kernels:
            # For any ScalarKernel, VecKernel, or Tile2DKernel,
            # they should all have the same call_ranges
            call_ranges = kernels[0].call_ranges
            assert call_ranges is not None
            assert all(kernel.call_ranges == call_ranges for kernel in kernels)
            kernels_parallel_depth.append(
                kernels[0].decide_parallel_depth(len(call_ranges), threads)
            )
        return min(
            max_parallel_depth,
            max(kernels_parallel_depth),
        )


class ReasonFusedNodes(Enum):
    SAME_VARS_REDUCE = "same_vars_reduce"
    COMPATIBLE_REDUCTION = "compatible_reduction"
    COMPATIBLE_RANGES_NO_REDUCTION = "compatible_ranges_no_reduction"


class CppScheduling(BaseScheduling):
    # ctypes limits the number of args to 1024, refer to:
    # https://github.com/python/cpython/commit/a285af7e626d1b81cf09f8b2bf7656f100bc1237
    # We set a conservative threshold here.
    MAX_FUSED_KERNEL_ARGS_NUM = 500
    backend_features = dict.fromkeys(
        [
            BackendFeature.INPLACE_BUFFERS,
            BackendFeature.REDUCE_TO_SINGLE_ELEMENT,
        ]
    )

    @classmethod
    def get_backend_features(cls, device: torch.device):
        return cls.backend_features

    def __init__(self, scheduler):
        super().__init__()
        self.scheduler = scheduler
        if scheduler:
            self.reset_kernel_group()
        self._ready_to_flush = False

    def _set_flush_status(self, status: bool):
        self._ready_to_flush = status

    def group_fn(self, sizes):
        return tuple(tuple(map(V.graph.sizevars.simplify, s)) for s in sizes)

    def reset_kernel_group(self):
        from .cpp_wrapper_cpu import CppWrapperCpu

        self.kernel_group: Union[CppWrapperKernelGroup, KernelGroup]
        if isinstance(V.graph.wrapper_code, CppWrapperCpu):
            self.kernel_group = CppWrapperKernelGroup()
        else:
            self.kernel_group = KernelGroup()

    def fuse(self, node1, node2):
        if node1.is_foreach() or node2.is_foreach():
            return ForeachKernelSchedulerNode.fuse(node1, node2)
        elif node1.is_template():
            assert not node2.is_template()
            return FusedSchedulerNode.fuse(node1, node2)
        else:
            if (
                self._why_fuse_nodes(node1, node2)
                == ReasonFusedNodes.COMPATIBLE_RANGES_NO_REDUCTION
            ):
                assert isinstance(node1, (SchedulerNode, FusedSchedulerNode))
                assert isinstance(node2, (SchedulerNode, FusedSchedulerNode))

                _, (vars1, reduce1) = node1.group
                _, (vars2, reduce2) = node2.group
                assert reduce1 == () and reduce2 == (), (reduce1, reduce2)

                def get_indexing_ranges_exprs(node):
                    if isinstance(node, FusedSchedulerNode):
                        assert len(node.snodes) > 0, node.snodes
                        var_ranges = None
                        indexing_exprs = set()
                        for snode in node.snodes:
                            v, exprs = get_indexing_ranges_exprs(snode)
                            if var_ranges is None:
                                var_ranges = v
                            assert var_ranges == v, (var_ranges, v, node.snodes)
                            indexing_exprs.update(exprs)
                        return var_ranges, list(indexing_exprs)
                    else:
                        assert isinstance(node, SchedulerNode)
                        comp_buffer = node.node
                        assert isinstance(comp_buffer, ir.ComputedBuffer)
                        _, body, _ = comp_buffer.get_default_sizes_body()
                        return body.var_ranges, list(body.indexing_exprs.values())

                node_to_recomp = node1 if len(vars1) < len(vars2) else node2
                assert isinstance(node_to_recomp, SchedulerNode)

                ref_node = node2 if len(vars1) < len(vars2) else node1

                extra_indexing_constraints = get_indexing_ranges_exprs(ref_node)

                node_to_recomp.recompute_size_and_body(
                    extra_indexing_constraints=extra_indexing_constraints
                )

                _, (vars1, _) = node1.group
                _, (vars2, _) = node2.group
                assert vars1 == vars2, (vars1, vars2)
                return FusedSchedulerNode.fuse(node1, node2)
            elif self.can_fuse_vertical_outer_loop(node1, node2):
                return OuterLoopFusedSchedulerNode.fuse(
                    node1, node2, self._get_outer_loop_fusion_depth(node1, node2)
                )
            else:
                return FusedSchedulerNode.fuse(node1, node2)

    def _why_fuse_nodes(self, node1, node2) -> Optional[ReasonFusedNodes]:
        _, (vars1, reduce1) = node1.group
        _, (vars2, reduce2) = node2.group

        if vars1 == vars2 and reduce1 == reduce2:
            return ReasonFusedNodes.SAME_VARS_REDUCE
        if reduce1 == () and vars1 == vars2 + reduce2:
            return ReasonFusedNodes.COMPATIBLE_REDUCTION
        if self._can_fuse_nodes_with_compatible_ranges(node1, node2):
            return ReasonFusedNodes.COMPATIBLE_RANGES_NO_REDUCTION
        # TODO(jansel): allow fusion pointwise (vars1, ()) suffix?
        return None

    def _can_fuse_nodes_with_compatible_ranges(self, node1, node2):
        # Here we try to fuse SchedulerNode/FusedSchedulerNode with compatible ranges
        # e.g. (s0, s1, s2) and (s0 * s1 * s2)
        _, (vars1, reduce1) = node1.group
        _, (vars2, reduce2) = node2.group

        c1 = reduce1 == () and reduce2 == ()
        c2 = math.prod(vars1) == math.prod(vars2)
        c3 = len(vars1) == 1 or len(vars2) == 1
        if not (c1 and c2 and c3):
            return False

        node_to_recomp = node1 if len(vars1) < len(vars2) else node2
        ref_node = node2 if len(vars1) < len(vars2) else node1

        # We can not recompute sizes and body for nodes other than SchedulerNode
        # TODO: we can extend fusion support with compatible ranges for FusedSchedulerNode
        if isinstance(node_to_recomp, FusedSchedulerNode):
            return False

        # It may happen that node1 and node2 compatible number of elements
        # but different original ranges, for example:
        # {d0: s0, d1: s1, d2: s2} vs {d0: s0*s1*s2}
        # See https://github.com/pytorch/pytorch/pull/120077/files#r1500427848 for more details
        # TODO: we can fix if it allows us to CSE at least one of the variables

        assert isinstance(node_to_recomp, SchedulerNode)
        if isinstance(node_to_recomp.node, ir.TemplateBuffer):
            return False
        assert isinstance(node_to_recomp.node, ir.ComputedBuffer)
        # node.data.get_size() is a cheaper version of node.get_read_writes().var_ranges
        # but without variable name
        ranges2 = node_to_recomp.node.data.get_size()
        ranges1 = None
        if isinstance(ref_node, FusedSchedulerNode):
            ranges_set = set()
            for snode in ref_node.snodes:
                if isinstance(snode.node, ir.TemplateBuffer):
                    break
                assert isinstance(snode.node, ir.ComputedBuffer)
                ranges_set.add(tuple(snode.node.data.get_size()))

            if len(ranges_set) != 1:
                return False

            ranges1 = list(next(iter(ranges_set)))
        else:
            assert isinstance(ref_node, SchedulerNode)
            assert isinstance(ref_node.node, ir.ComputedBuffer)
            ranges1 = ref_node.node.data.get_size()

        if ranges1 != ranges2:
            return False

        return True

    def _can_fuse_horizontal_impl(self, node1, node2):
        assert isinstance(node1, (FusedSchedulerNode, SchedulerNode))
        assert isinstance(node2, (FusedSchedulerNode, SchedulerNode))
        if any(
            isinstance(node, OuterLoopFusedSchedulerNode) for node in (node1, node2)
        ):
            return False
        return self._why_fuse_nodes(node1, node2) is not None

    def can_fuse_horizontal(self, node1, node2):
        if node1.is_template() or node2.is_template():
            return False
        if (
            len(node1.get_nodes()) + len(node2.get_nodes())
            > config.cpp.max_horizontal_fusion_size
        ):
            return False

        return self._can_fuse_horizontal_impl(node1, node2)

    def _get_outer_loop_fusion_depth(self, node1, node2):
        DISABLE_OUTER_LOOP_FUSION = 0
        if not all(
            type(node)
            in (OuterLoopFusedSchedulerNode, FusedSchedulerNode, SchedulerNode)
            for node in (node1, node2)
        ):
            return DISABLE_OUTER_LOOP_FUSION

        _node1 = (
            node1.get_outer_nodes()[-1]
            if isinstance(node1, OuterLoopFusedSchedulerNode)
            else node1
        )
        assert isinstance(_node1, (FusedSchedulerNode, SchedulerNode))
        _node2 = (
            node2.get_outer_nodes()[0]
            if isinstance(node2, OuterLoopFusedSchedulerNode)
            else node2
        )
        assert isinstance(_node2, (FusedSchedulerNode, SchedulerNode))

        _, (vars1, reduce1) = _node1.group
        _, (vars2, reduce2) = _node2.group
        if vars1 == () and vars2 == () and reduce1 != () and reduce2 != ():
            # Reduction only
            return DISABLE_OUTER_LOOP_FUSION
        if all(type(node) is OuterLoopFusedSchedulerNode for node in (node1, node2)):
            return (
                node1.outer_loop_fusion_depth
                if node1.outer_loop_fusion_depth == node2.outer_loop_fusion_depth
                else DISABLE_OUTER_LOOP_FUSION
            )
        outer_loop_fusion_depth = min(len(vars1), len(vars2))
        if (
            outer_loop_fusion_depth >= 1
            and vars1[:outer_loop_fusion_depth] == vars2[:outer_loop_fusion_depth]
        ):
            if any(
                type(node) is OuterLoopFusedSchedulerNode for node in (node1, node2)
            ):
                _compare_node = (
                    node1 if type(node1) is OuterLoopFusedSchedulerNode else node2
                )
                if _compare_node.outer_loop_fusion_depth == outer_loop_fusion_depth:
                    # Same outer loop fusion depth as prev nodes in OuterLoopFusedSchedulerNode
                    return outer_loop_fusion_depth
                else:
                    return DISABLE_OUTER_LOOP_FUSION
            else:
                # First 2 nodes to generate OuterLoopFusedSchedulerNode
                return outer_loop_fusion_depth
        return DISABLE_OUTER_LOOP_FUSION

    def can_fuse_vertical_outer_loop(self, node1, node2):
        return (
            not node1.is_template()
            and not node2.is_template()
            and node1.get_operation_names() & node2.ancestors
            and not (
                self._can_fuse_horizontal_impl(node1, node2)
                and not node1.is_reduction()
            )
            and self._get_outer_loop_fusion_depth(node1, node2) >= 1
        )

    def get_fusion_pair_priority(self, node1, node2):
        if self.can_fuse_vertical_outer_loop(node1, node2):
            # Outer loop fusion with lower priority
            return 1
        else:
            return 0

    def can_fuse_vertical(self, node1, node2):
        if node2.is_template():
            # TODO(jgong5): support pre-op fusion with template
            return False
        if node1.is_template():
            return not node2.is_reduction()
        return (
            self._can_fuse_horizontal_impl(node1, node2) and not node1.is_reduction()
        ) or self.can_fuse_vertical_outer_loop(node1, node2)

    def codegen_outer_loop_node(
        self,
        node: OuterLoopFusedSchedulerNode,
    ):
        """
        Generate the code for the outer loop fused scheduler node.
        1. Codegen with fused outer loop: depends on the analysis of
            the outer loop fused scheduler node, with or without the local buffer.
        2. If failed, fallback to standard codegen.
        """
        kernel_group = self.kernel_group
        generated_cpp_vec_kernel_count = metrics.generated_cpp_vec_kernel_count
        cpp_kernel_proxy_list: List[CppKernelProxy] = []
        nodes_list: List[List[SchedulerNode]] = []
        assert isinstance(node, OuterLoopFusedSchedulerNode)

        def try_outer_loop_fusion_with_local_buf(node: OuterLoopFusedSchedulerNode):
            """
            Codegen code with fused outer loop and local Buffer.
            """
            assert isinstance(node, OuterLoopFusedSchedulerNode)
            cpp_kernel_proxy_list.clear()
            nodes_list.clear()

            def get_call_ranges(node: BaseSchedulerNode):
                assert isinstance(node, (SchedulerNode, FusedSchedulerNode))
                nodes: List[SchedulerNode] = node.get_nodes()  # type: ignore[assignment]
                _, (group, reduction_group) = max(
                    nodes, key=lambda x: int(x.is_reduction())
                ).group
                call_ranges = tuple(group) + tuple(reduction_group)
                return call_ranges

            local_buffers: List[ir.Buffer] = []
            # Map local buffer name to a list of global buffers
            local_to_global_buffers: Dict[str, List[ir.Buffer]] = {}
            if all(
                len(get_call_ranges(_node)) == node.outer_loop_fusion_depth + 1
                for _node in node.get_outer_nodes()
            ):
                # Ref to the typical case of local buffer
                # in https://github.com/pytorch/pytorch/blob/
                # 1115a25c36340554442f28f9570abd42f0aface2/aten/src/ATen/native/cpu/SoftMaxKernel.cpp#L159
                # where the buffer is with size of last dim and contiguous.
                # Only support this typical case at first.
                visited_scheduler_nodes: Set[str] = set()
                for scheduler_node in node.get_nodes():
                    # all users inside same OuterLoopFusedSchedulerNode
                    assert isinstance(scheduler_node, SchedulerNode)
                    visited_scheduler_nodes.add(scheduler_node.get_name())
                    if (
                        scheduler_node.is_reduction()
                        or len(scheduler_node.get_outputs()) != 1
                    ):
                        continue

                    scheduler_buffer = scheduler_node.get_outputs()[0]
                    if all(
                        user.node in node.get_nodes() for user in scheduler_buffer.users
                    ):
                        global_buffer = scheduler_buffer.node
                        assert isinstance(global_buffer, ir.ComputedBuffer)
                        global_buffer_layout = global_buffer.get_layout()
                        size_offset = node.outer_loop_fusion_depth - len(
                            get_call_ranges(scheduler_node)
                        )

                        def is_all_write_read_contiguous():
                            contiguous_index_expr = 0
                            stride = 1
                            for var, range in reversed(
                                scheduler_node._body.var_ranges.items()
                            ):
                                contiguous_index_expr += stride * var
                                stride *= range
                            write_index_expr = scheduler_node._body.writes_name2expr[
                                scheduler_buffer.get_name()
                            ]

                            def is_contiguous_index(x):
                                return x == contiguous_index_expr

                            return is_contiguous_index(write_index_expr) and all(
                                isinstance(user.node, SchedulerNode)
                                and is_contiguous_index(
                                    user.node._body.reads_name2expr[
                                        scheduler_buffer.get_name()
                                    ],
                                )
                                for user in scheduler_buffer.users
                            )

                        if not (
                            global_buffer_layout.is_contiguous()
                            and is_all_write_read_contiguous()
                        ):
                            continue
                        # Local Buffer is a view of global buffer
                        local_buffer_layout = ir.FixedLayout(
                            global_buffer_layout.device,
                            global_buffer_layout.dtype,
                            global_buffer_layout.size[size_offset:],
                            global_buffer_layout.stride[size_offset:],
                        )

                        def try_share_local_buffer(local_buffer_layout, local_buffers):
                            for local_buf in local_buffers:
                                if local_buffer_layout == local_buf.layout and all(
                                    all(
                                        user.node.get_name() in visited_scheduler_nodes
                                        for user in V.graph.scheduler.name_to_buf[
                                            global_buffer.name
                                        ].users
                                    )
                                    for global_buffer in local_to_global_buffers[
                                        local_buf.name
                                    ]
                                    if global_buffer.name is not None
                                ):
                                    return local_buf
                            return None

                        local_buf_prefix = "local_buffer_data"
                        # Share existing local buffer
                        local_buffer_used = try_share_local_buffer(
                            local_buffer_layout, local_buffers
                        )
                        if not local_buffer_used:
                            # Create new local buffer
                            local_buffer_used = ir.Buffer(
                                f"{local_buf_prefix}_{len(local_buffers)}",
                                local_buffer_layout,
                            )
                            local_buffers.append(local_buffer_used)
                            local_to_global_buffers[local_buffer_used.name] = []
                        local_to_global_buffers[local_buffer_used.name].append(
                            global_buffer,
                        )

            with LocalBufferContext(kernel_group.args) as scope:
                if len(local_buffers) > 0:
                    for local_buffer in local_buffers:
                        assert local_buffer.name is not None
                        scope.add_local_buffer(
                            local_buffer, local_to_global_buffers[local_buffer.name]
                        )
                for _node in node.get_outer_nodes():
                    assert isinstance(_node, (FusedSchedulerNode, SchedulerNode))
                    cpp_kernel_proxy = CppKernelProxy(kernel_group)
                    cpp_kernel_proxy.codegen_nodes(_node.get_nodes())  # type: ignore[arg-type]
                    cpp_kernel_proxy_list.append(cpp_kernel_proxy)
                    nodes_list.append(_node.get_nodes())  # type: ignore[arg-type]

                if not node.check_outer_fusion_loop_level_attr(
                    cpp_kernel_proxy_list, node.outer_loop_fusion_depth
                ):
                    return False
                metrics.cpp_outer_loop_fused_inner_counts.append(
                    metrics.CppOuterLoopFusedCount(
                        len(cpp_kernel_proxy_list),
                        local_buffer_number=len(scope.local_buffers),
                    )
                )
                outer_fusion_cpp_kernel_proxy = node.merge_outer_fusion_kernels(
                    cpp_kernel_proxy_list,
                )
                kernel_group.finalize_kernel(
                    outer_fusion_cpp_kernel_proxy,
                    [_node for _nodes in nodes_list for _node in _nodes],
                )

            return True

        if not try_outer_loop_fusion_with_local_buf(node):
            # Reset generated_cpp_vec_kernel_count to codegen again
            metrics.generated_cpp_vec_kernel_count = generated_cpp_vec_kernel_count
            cpp_kernel_proxy_list.clear()
            nodes_list.clear()
            # Similar as comment in
            # https://github.com/pytorch/pytorch/blob/469383755fe416eb1c41fa724762ad3eaecdff07/torch/_inductor/codegen/cpp.py#L3269-L3272
            # Kernels share the same global contexts like V.graph.wrapper_code, V.kernel.args.
            with torch._inductor.config.patch(inplace_buffers=False):
                for _node in node.get_outer_nodes():
                    assert isinstance(_node, (FusedSchedulerNode, SchedulerNode))
                    _nodes: List[SchedulerNode] = _node.get_nodes()  # type: ignore[assignment]
                    cpp_kernel_proxy = CppKernelProxy(kernel_group)
                    cpp_kernel_proxy.codegen_nodes(_nodes)
                    kernel_group.finalize_kernel(cpp_kernel_proxy, _nodes)

    def codegen_node(
        self,
        node: Union[OuterLoopFusedSchedulerNode, FusedSchedulerNode, SchedulerNode],
    ):
        """
        Turn an set of pre-fused nodes into a C++ kernel.
        """
        kernel_group = self.kernel_group

        if isinstance(node, OuterLoopFusedSchedulerNode):
            self.codegen_outer_loop_node(node)
        else:
            nodes: List[SchedulerNode] = node.get_nodes()  # type: ignore[assignment]
            cpp_kernel_proxy = CppKernelProxy(kernel_group)
            cpp_kernel_proxy.codegen_nodes(nodes)
            kernel_group.finalize_kernel(cpp_kernel_proxy, nodes)

        args_num = self._get_scheduled_num_args()
        if args_num > CppScheduling.MAX_FUSED_KERNEL_ARGS_NUM:
            self._set_flush_status(True)

    def is_cpp_template(self, node: BaseSchedulerNode) -> bool:
        return isinstance(node, SchedulerNode) and isinstance(
            node.node, ir.CppTemplateBuffer
        )

    def codegen_template(
        self,
        template_node: BaseSchedulerNode,
        epilogue_nodes: Sequence[BaseSchedulerNode],
    ):
        """
        Codegen a CPP template, possibly with fused epilogues
        """
        counters["inductor"]["cpp_epilogue_fusion_counter"] += len(epilogue_nodes)
        assert self.is_cpp_template(
            template_node
        ), "Template node passed to CppScheduler.codegen_template must be a SchedulerNode that wraps a CppTemplateBuffer"
        template_node = cast(SchedulerNode, template_node)
        _, (_, rnumel) = template_node.group
        assert rnumel == ()
        ctb: ir.CppTemplateBuffer = cast(ir.CppTemplateBuffer, template_node.node)
        epilogue_ir_nodes: List[Optional[ir.Operation]] = [
            n.node for n in epilogue_nodes
        ]
        assert all(
            isinstance(n, ir.ComputedBuffer) for n in epilogue_ir_nodes
        ), "Epilogue nodes must all be instances of ir.ComputedBuffer"

        def template_buffer_has_other_users(
            template_buffer, outputs_by_name, epilogue_nodes
        ):
            assert template_buffer.get_name() in outputs_by_name
            users = outputs_by_name[template_buffer.get_name()].users
            return not all(
                isinstance(user.node, BaseSchedulerNode)
                and user.node.node in epilogue_nodes
                for user in users
            )

        flag_template_buffer_has_other_users = template_buffer_has_other_users(
            ctb, template_node.outputs_by_name, epilogue_ir_nodes
        )
        kernel, render = ctb.make_kernel_render(
            ctb,
            flag_template_buffer_has_other_users=flag_template_buffer_has_other_users,
            epilogue_nodes=epilogue_ir_nodes,
        )
        with kernel:
            for node in [template_node, *epilogue_nodes]:
                node.mark_run()  # type: ignore[attr-defined]
            src_code = render()

        with V.set_kernel_handler(kernel):
            node_schedule = [template_node, *epilogue_nodes]
            kernel_name = self.define_kernel(src_code, node_schedule, kernel.args)
        kernel.call_kernel(kernel_name, ctb)
        V.graph.removed_buffers |= kernel.removed_buffers
        self.scheduler.free_buffers()

    def _get_scheduled_num_args(self):
        return self.kernel_group.get_num_args()

    def ready_to_flush(self):
        return self._ready_to_flush

    def codegen_sync(self):
        pass

    def define_kernel(self, src_code, nodes, kernel_args=None):
        wrapper = V.graph.wrapper_code
        fused_name = (
            get_fused_kernel_name(nodes, config.cpp.descriptive_names)
            if config.cpp.descriptive_names
            else ""
        )
        kernel_name = "_".join(["cpp", fused_name, wrapper.next_kernel_suffix()])
        kernel_decl_name = kernel_name if V.graph.cpp_wrapper else "kernel"
        src_code = src_code.replace(str(Placeholder.KERNEL_NAME), kernel_decl_name)
        src_code = src_code.replace(str(Placeholder.DESCRIPTIVE_NAME), kernel_name)
        # TODO(voz): Ostensibly, we should not need this. But there are cases where C++ codegen does
        # not use BracesBuffer, so we have no good indicator of a C++ buffer atm.
        src_code = src_code.replace("#pragma CMT", "//")

        compile_wrapper = IndentedBuffer()
        args = self.kernel_group.args if kernel_args is None else kernel_args
        _, _, arg_types = args.cpp_argdefs()
        if not V.graph.cpp_wrapper:
            compile_wrapper.writeline(f"async_compile.cpp_pybinding({arg_types!r}, '''")
        compile_wrapper.splice(src_code, strip=True)
        if not V.graph.cpp_wrapper:
            compile_wrapper.writeline("''')")
        wrapper.define_kernel(kernel_name, compile_wrapper.getvalue(), cuda=False)
        return kernel_name

    def flush(self):
        src_code = self.kernel_group.codegen_group()
        if src_code:
            kernel_name = self.define_kernel(
                src_code, self.kernel_group.scheduled_nodes
            )
            self.kernel_group.call_kernel(V.graph.wrapper_code, kernel_name)
        self.reset_kernel_group()
        self._set_flush_status(False)


class KernelGroup:
    def __init__(self):
        super().__init__()
        self.args = KernelArgs()
        self.loops_code = BracesBuffer()
        self.ws = WorkSharing(self.loops_code)
        self.stack = contextlib.ExitStack()
        self.stack.enter_context(self.ws)
        self.scheduled_nodes = []

    def new_kernel(self, cls, *args):
        return cls(self.args, parallel_num_threads(), *args)

    def finalize_kernel(self, new_kernel, nodes):
        self.scheduled_nodes += nodes
        code = self.loops_code
        ws = self.ws
        new_kernel.codegen_loops(code, ws)

    def get_num_args(self):
        arg_defs, call_args, arg_types = self.args.cpp_argdefs()
        args_num = len(arg_defs)
        return args_num

    def codegen_group(self, name=None) -> str:
        self.stack.close()
        if not self.scheduled_nodes:
            return ""
        code = BracesBuffer()
        # 1. Include header files
        # TODO: support kernel profile on other platforms
        enable_kernel_profile = config.cpp.enable_kernel_profile and sys.platform in [
            "linux",
            "win32",
        ]
        if enable_kernel_profile:
            code.writelines(["#include <ATen/record_function.h>"])
        code.writeline(codecache.cpp_prefix())

        # 2. Function definition
        kernel_decl_name = str(Placeholder.KERNEL_NAME) if name is None else name
        kernel_name = str(Placeholder.DESCRIPTIVE_NAME) if name is None else name
        arg_defs, _, _ = self.args.cpp_argdefs()
        arg_defs = ",\n".ljust(25).join(arg_defs)
        func_export_decl = get_export_declaration()
        code.writeline(
            f'extern "C" {func_export_decl} void {kernel_decl_name}({arg_defs})'
        )

        # 3. Function body
        with code.indent():
            if enable_kernel_profile:
                graph_id = V.graph.graph_id
                prefix = "graph_" + str(graph_id) + "_" if graph_id is not None else ""
                code.writelines(
                    [
                        f'RECORD_FUNCTION("{prefix + kernel_name}", c10::ArrayRef<c10::IValue>({{}}));'
                    ]
                )
            for old, new in self.args.aliases():
                code.writeline(f"auto {old} = {new};")
            code.splice(self.loops_code)
        return code.getvalue()

    def call_kernel(self, wrapper, kernel_name):
        _, call_args, arg_types = self.args.cpp_argdefs()
        wrapper.generate_kernel_call(
            kernel_name, call_args, cuda=False, arg_types=arg_types
        )


class CppWrapperKernelGroup(KernelGroup):
    def __init__(self):
        super().__init__()
        self.args = CppWrapperKernelArgs()


class WorkSharing:
    def __init__(self, code):
        self.code = code
        self.in_parallel = False
        self.num_threads = None
        self.stack = contextlib.ExitStack()

    def parallel(self, threads):
        if self.in_parallel and threads != self.num_threads:
            # wrong number of threads
            self.close()
        if not self.in_parallel:
            self.num_threads = threads
            self.in_parallel = True
            if config.cpp.dynamic_threads:
                self.code.writeline("#pragma omp parallel")
            else:
                self.code.writeline(f"#pragma omp parallel num_threads({threads})")
            self.stack.enter_context(self.code.indent())
            self.code.writeline(
                "int tid = omp_get_thread_num();",
            )

    def single(self):
        if self.in_parallel:
            self.code.writeline("#pragma omp single")
        return self.in_parallel

    def close(self):
        self.stack.close()
        self.in_parallel = False

    def __enter__(self):
        self.stack.__enter__()
        return self

    def __exit__(self, exc_type, exc_val, exc_tb):
        self.stack.__exit__(exc_type, exc_val, exc_tb)


@dataclasses.dataclass
class LoopLevel:
    var: Optional[sympy.Expr] = None
    size: Optional[sympy.Expr] = None
    offset: sympy.Expr = sympy.Integer(0)
    steps: sympy.Expr = sympy.Integer(1)
    parallel: int = 0
    simd_omp: bool = False
    simd_vec: bool = False
    collapsed: bool = False
    is_reduction: bool = False
    parent: Optional["LoopLevel"] = None
    # the next inner level of the loop, empty if it is inner-most
    # contains >1 LoopLevel if the inner level of loop is split
    inner: List["LoopLevel"] = dataclasses.field(default_factory=list)
    # kernel assigned to this loop level, only valid when it is a leaf
    kernel: Optional[CppKernel] = None

    def __post_init__(self):
        # Regarding the C++/OpenMP backend, `cpu_vec_isa.pick_vec_isa()` to check
        # vectorization ISA is a time-consuming and one-shot operation. It leads
        # to taking a longer time to import `codegen.cpp` package because the
        # `LoopLevel` of the package is decorated by `@dataclasses.dataclass` while
        # the decorator will invoke `cpu_vec_isa.pick_vec_isa()` to initialize the
        # `simd_nelements` of the `LoopLevel`. It might introduce additional compilation
        # overhead to the Triton backend. Therefore, we moved the `simd_nelements` to
        # `__post_init__`
        picked_vec_isa: cpu_vec_isa.VecISA = cpu_vec_isa.pick_vec_isa()
        self.simd_nelements: int = picked_vec_isa.nelements() if picked_vec_isa else 0

    def get_kernels(self) -> List[CppKernel]:
        """Get all kernel objects under this loop level"""
        if self.kernel:
            return [self.kernel]
        kernels = []
        for loop in self.inner:
            kernels += loop.get_kernels()
        return kernels

    def get_root(self):
        """Get all kernel objects under this loop level"""
        root = self
        while root.parent:
            root = root.parent
        return root

    def set_kernel(self, kernel: CppKernel):
        """
        Set the kernel under this loop level. No split is allowed under
        this loop level.
        """
        if not self.inner:
            self.kernel = kernel
            loop: Optional[LoopLevel] = self
            assert loop is not None
            return
        assert len(self.inner) == 1
        self.inner[0].set_kernel(kernel)

    def get_loops_at(self, depth) -> List["LoopLevel"]:
        if depth == 0:
            return [self]
        else:
            loops = []
            for loop in self.inner:
                loops += loop.get_loops_at(depth - 1)
            return loops

    def split_with_tiling(self, depth, factor):
        def clone_inner():
            inner = []
            if self.inner:
                for loop in self.inner:
                    inner.append(loop.clone())
            return inner

        def do_split_with_tiling():
            sympy_factor = sympy.Integer(factor)

            offset = FloorDiv(self.size, sympy_factor) * sympy_factor
            main_loop = LoopLevel(self.var, offset)
            main_loop.steps = sympy_factor
            main_loop.parallel = self.parallel
            main_loop.collapsed = False
            main_loop.is_reduction = self.is_reduction
            main_loop.inner = clone_inner()
            if main_loop.inner:
                for loop in main_loop.inner:
                    loop.parent = main_loop

            tail_loop = LoopLevel(self.var, self.size)
            tail_loop.offset = offset
            tail_loop.parallel = self.parallel
            tail_loop.collapsed = False
            tail_loop.is_reduction = self.is_reduction
            tail_loop.inner = clone_inner()
            if tail_loop.inner:
                for loop in tail_loop.inner:
                    loop.parent = tail_loop

            return main_loop, tail_loop

        if depth == 0:
            main_loop, tail_loop = do_split_with_tiling()
            parent = self.parent
            if parent:
                parent.inner = [main_loop, tail_loop]
                main_loop.parent = parent
                tail_loop.parent = parent
            return main_loop, tail_loop
        else:
            assert len(self.inner) == 1
            return self.inner[0].split_with_tiling(depth - 1, factor)

    def clone(self):
        loop = copy(self)
        loop.inner = []
        if self.inner:
            for inner_loop in self.inner:
                inner_loop_clone = inner_loop.clone()
                inner_loop_clone.parent = loop
                loop.inner.append(inner_loop_clone)
        loop.kernel = deepcopy(self.kernel)
        return loop

    def lines(self):
        offset_expr = cexpr_index(self.offset)
        size_expr = cexpr_index(self.size)
        if config.cpp.no_redundant_loops and offset_expr == size_expr:
            return None
        simd = (
            f"simd simdlen({self.simd_nelements}) "
            if self.simd_omp and self.simd_nelements > 1
            else ""
        )
        if self.parallel:
            # TODO(jansel): look into chunk size and other schedules
            line1 = "#pragma omp for"
            if self.parallel > 1:
                line1 += f" collapse({self.parallel})"
            if self.simd_omp:
                line1 = line1.replace(" for ", f" for {simd}")
        elif self.simd_vec:
            line1 = ""
        elif self.simd_omp:
            line1 = f"#pragma omp {simd}"
        elif not self.is_reduction and cpp_builder.is_gcc():
            line1 = "#pragma GCC ivdep"
        else:
            line1 = ""
        offset_str = f"{INDEX_TYPE} {self.var}={offset_expr}"
        size_str = f"{self.var}<{size_expr}"
        steps_str = f"{self.var}+={cexpr_index(self.steps)}"
        line2 = f"for({offset_str}; {size_str}; {steps_str})"
        if self.collapsed or not line1:
            return [line2]
        return [line1, line2]


@dataclasses.dataclass
class LoopNestWithSplit:
    """
    A loop-nest like structure but with some loop level split along
    the loop range into the main tiling loop and the tail. It is built
    with the `build` method as a loop nest and then split with
    `split_with_tiling` at some depth.

    A typical case is for vectorization where we typically split at the inner-most
    loop level. A more complicated case is 2D tiling where we split at
    both inner-most and outer levels.
    """

    root: Optional[List[LoopLevel]] = None
    kernel: Optional[CppKernel] = None

    @staticmethod
    def build(kernel: CppKernel):
        """Build a LoopNest with the given `kernel` as the leaf"""
        itervars = kernel.itervars
        ranges = kernel.ranges
        reduction_depth = kernel.reduction_depth
        assert reduction_depth is not None

        root: List[LoopLevel] = []
        levels: List[LoopLevel] = root
        loop: Optional[LoopLevel] = None
        for loop_idx, (var, size) in enumerate(zip(itervars, ranges)):
            loop = LoopLevel(var, size, parent=loop)
            if loop_idx >= reduction_depth:
                loop.is_reduction = kernel.is_reduction
            levels.append(loop)
            levels = loop.inner
        loop_nest = LoopNestWithSplit(root)
        if loop:
            loop.kernel = kernel
        else:
            loop_nest.kernel = kernel
        return loop_nest

    def __bool__(self):
        return bool(self.root)

    def get_loops_at(self, depth) -> List[LoopLevel]:
        """Get all the loop levels at the given `depth` (most outer loop has depth 0)"""
        loops: List[LoopLevel] = []
        assert self.root is not None
        for loop in self.root:
            loops += loop.get_loops_at(depth)
        return loops

    @cache_on_self
    def max_parallel_depth(self):
        """
        Maximal allowed depth for parallelism:
        1) Levels without splitting and
        2) All reduction or non-reduction levels
        When the loop is split at the top level, the max depth is 1.
        """
        max_depth = 0
        assert self.root is not None
        loops = self.root
        if len(loops) > 1:
            return 1
        is_reduction = loops[0].is_reduction if loops else False
        while len(loops) == 1 and loops[0].is_reduction == is_reduction:
            max_depth += 1
            loops = loops[0].inner
        return max_depth

    def is_reduction_only(self):
        """
        Whether all the loops are for reduction. Reduction loops
        are always the inner most ones.
        """
        return (
            self.root is not None and len(self.root) > 0 and self.root[0].is_reduction
        )

    def mark_parallel(self, par_depth):
        assert (
            par_depth <= self.max_parallel_depth()
        ), "Parallel depth cannot exceed the maximal allowed parallel depth"
        assert self.root is not None
        loops = self.root
        for loop in loops:
            loop.parallel = par_depth
        for i in range(1, par_depth):
            loops = loops[0].inner
            loops[0].collapsed = True

    def split_with_tiling(self, depth, factor):
        """
        Split the loop into main and tail loops at given `depth` so that the range
        of the main loop has range `floor_div(range, factor) * factor` and
        the tail loop handles the remainder. The main loop is tiled
        according to the `factor`.
        """
        loops = self.get_loops_at(depth)
        assert len(loops) == 1
        split_loops = loops[0].split_with_tiling(0, factor)
        if depth == 0:
            self.root = split_loops
        return split_loops

    def get_kernels(self) -> List[CppKernel]:
        """Get all kernel objects under this loop nest"""
        if self.kernel:
            return [self.kernel]
        kernels: List[CppKernel] = []
        assert self.root is not None
        for loop in self.root:
            kernels += loop.get_kernels()
        return kernels<|MERGE_RESOLUTION|>--- conflicted
+++ resolved
@@ -3180,78 +3180,6 @@
     def __init__(self):
         super().__init__()
 
-<<<<<<< HEAD
-    def reduction(self, dtype, src_dtype, reduction_type, value):
-        if has_free_symbols(self.ranges):
-            self.disable_masked_vec("Symbolic ranges not supported by masked reduction")
-
-        if reduction_type not in VECTORIZABLE_RTYPES:
-            self.disable_vec(
-                f"reduction: dtype {dtype}, src_dtype {src_dtype}, reduction_type {reduction_type}"
-            )
-        if is_welford_reduction(reduction_type):
-            return tuple([self.simd_vec] * 3)
-        return self.simd_vec
-
-    def check_bounds(
-        self, expr: sympy.Expr, size: sympy.Expr, lower: bool, upper: bool
-    ):
-        return self.simd_vec
-
-    def store_reduction(self, name, index, value):
-        return self.simd_vec
-
-    def __exit__(self, exc_type, exc_val, exc_tb):
-        # Restore the wrapper_code
-        V.graph.wrapper_code = self._orig_wrapper_code  # type: ignore[assignment]
-        self.exit_stack.__exit__(exc_type, exc_val, exc_tb)
-
-    def __enter__(self):
-        # Record the graph wrapper code. The wrapper_code status could be
-        # changed during graph run. Regarding this checker, we also need to
-        # run the graph but we don't expect to change any status that would
-        # impact the code generation. Hence, we record the graph wrapper code
-        # and replace it with a dummy wrapper_code and then restore to the
-        # original one as long as the checker is finished.
-        self._orig_wrapper_code = V.graph.wrapper_code
-        V.graph.wrapper_code = WrapperCodeGen()
-
-        parent_handler = V.MockHandler()
-
-        class VecCheckerProxy:
-            @staticmethod
-            def __getattr__(name):  # type: ignore[misc]
-                def inner(*args, **kwargs):
-                    if name not in self.fast_vec_list:
-                        self.disable_vec(f"op: {name}")
-
-                    parent_val = getattr(parent_handler, name)(*args, **kwargs)
-                    return pytree.tree_map(lambda _: self.simd_vec, parent_val)
-
-                return inner
-
-            @staticmethod
-            def load(name: str, index: sympy.Expr):
-                return self.load(name, index)
-
-            @staticmethod
-            def store(name, index, value, mode=None):
-                return self.store(name, index, value, mode=mode)
-
-            @staticmethod
-            def reduction(dtype, src_dtype, reduction_type, value):
-                return self.reduction(dtype, src_dtype, reduction_type, value)
-
-            @staticmethod
-            def store_reduction(name, index, value):
-                return self.store_reduction(name, index, value)
-
-            @staticmethod
-            def check_bounds(
-                expr: sympy.Expr, size: sympy.Expr, lower: bool, upper: bool
-            ):
-                return self.check_bounds(expr, size, lower, upper)
-=======
     def select_tiling(
         self,
         fn_list,
@@ -3270,7 +3198,6 @@
             for loop_body in loop_bodies[1:]
         ):
             dtype = _lowp_fp_dtype
->>>>>>> 29b7852d
 
         tiling_factor = cpu_vec_isa.pick_vec_isa().nelements(dtype=dtype)
         tiling_indices = self._select_tiling_indices(
