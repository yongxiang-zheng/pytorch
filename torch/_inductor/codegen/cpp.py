--- conflicted
+++ resolved
@@ -16,7 +16,7 @@
 import torch
 import torch.fx
 from torch._inductor import dependencies
-from torch._prims_common import is_float_dtype
+from torch._prims_common import is_float_dtype, is_integer_dtype
 from torch.utils import _pytree as pytree
 from torch.utils._sympy.functions import CeilDiv, FloorDiv, ModularIndexing
 from torch.utils._sympy.symbol import free_symbol_is_type, symbol_is_type, SymT
@@ -196,15 +196,9 @@
     return any(to_expr in expr for to_expr in to_exprs)
 
 
-<<<<<<< HEAD
-def get_lowp_to_fp32_expr(lowp_var, kernel):
-    if isinstance(kernel, CppVecKernel):
-        return f"at::vec::convert<float>({lowp_var})"
-=======
 def get_lowp_to_high_prec_expr(lowp_var, dtype, kernel):
     if isinstance(kernel, CppVecKernel):
         return f"at::vec::convert<{DTYPE_TO_CPP[dtype]}>({lowp_var})"
->>>>>>> 71285044
     else:
         assert isinstance(kernel, CppKernel)
         return f"c10::convert<{DTYPE_TO_CPP[dtype]}>({lowp_var})"
@@ -1238,6 +1232,17 @@
         return f"{a} >> {b}"
 
     @staticmethod
+    def remainder(a, b):
+        assert (
+            a.dtype == b.dtype
+        ), "remainder vec implementation expect the same inputs' dtype."
+        if is_float_dtype(a.dtype):
+            return f"{a} - ({a} / {b}).floor() * {b}"
+        else:
+            assert is_integer_dtype(a.dtype)
+            return f"{a} - ({CppVecOverrides.floordiv(a, b)}) * {b}"
+
+    @staticmethod
     def tan(a):
         return f"{a}.tan()"
 
@@ -1342,6 +1347,9 @@
     def floordiv(a, b):
         # a and b are integer type
         _t = f"decltype({a})"
+        if V.kernel._get_raw_num_vectors(b.dtype) < 1:
+            # Doing blend to set the remaining bits of b to non-zero
+            b = f"{_t}::blend<{(1 << V.kernel.tiling_factor) - 1}>({_t}(1), {b})"
         quot = f"{a} / {b}"
         has_rem = f"({a} % {b} != {_t}(0))"
         is_neg = f"(({a} < {_t}(0)) != ({b} < {_t}(0)))"
@@ -1350,6 +1358,10 @@
     @staticmethod
     def truncdiv(a, b):
         # a and b are integer type
+        if V.kernel._get_raw_num_vectors(b.dtype) < 1:
+            # Doing blend to set the remaining bits of b to non-zero
+            _t = f"decltype({b})"
+            b = f"{_t}::blend<{(1 << V.kernel.tiling_factor) - 1}>({_t}(1), {b})"
         return f"{a} / {b}"
 
     @staticmethod
@@ -1704,15 +1716,9 @@
             # only need to cache fp32 cse var while var_to_store is lowp data
             return
 
-<<<<<<< HEAD
-        def find_fp32_var(var, cache):
-            fp32_cse_var = None
-            fp32_cse_var_name = None
-=======
         def find_high_prec_var(var, cache):
             high_prec_cse_var = None
             high_prec_cse_var_name = None
->>>>>>> 71285044
             for expr, cse_var in cache.items():
                 if cse_var == var:
                     if is_to_lowp_dtype(expr):
@@ -1724,14 +1730,6 @@
                     if cse_var.name == high_prec_cse_var_name:
                         high_prec_cse_var = cse_var
                         break
-<<<<<<< HEAD
-                assert fp32_cse_var is not None
-            return fp32_cse_var
-
-        fp32_var = find_fp32_var(var_to_store, self.cse.cache)
-        if fp32_var:
-            self.cse.cache[get_lowp_to_fp32_expr(var_to_store, self)] = fp32_var
-=======
                 assert high_prec_cse_var is not None
             return high_prec_cse_var
 
@@ -1741,7 +1739,6 @@
                 var_to_store, high_prec_var.dtype, self
             )
             self.cse.cache[cache_key] = high_prec_var
->>>>>>> 71285044
 
     def scale_index_with_offset(
         self, index: sympy.Expr, scale=1, itervar_idx=-1, offset=0
@@ -2162,6 +2159,11 @@
         )
         assert num_vectors >= 1
         return num_vectors
+
+    def _get_raw_num_vectors(self, dtype: torch.dtype) -> float:
+        # This utility function is used to check if the vector lanes has been
+        # fully utilized. For example, uint8 will only use 1/4 of the vector lanes.
+        return self.tiling_factor * dtype.itemsize * 8 / self.vec_isa.bit_width()
 
     def _get_vec_type(self, dtype: torch.dtype) -> str:
         num_vectors = self._get_num_vectors(dtype)
@@ -2534,24 +2536,11 @@
         else:
             # Vertical reduction
             if out_dtype != dtype:
-<<<<<<< HEAD
-                if out_dtype in DTYPE_LOWP_FP and dtype == torch.float:
-                    _lowp_fp_tmpvar_vec = f"{DTYPE_TO_CPP[out_dtype]}_{value}"
-                    code.writeline(
-                        f"auto {_lowp_fp_tmpvar_vec} = at::vec::convert<{DTYPE_TO_CPP[out_dtype]}>({value});"
-                    )
-                    value = _lowp_fp_tmpvar_vec
-                else:
-                    raise AssertionError(
-                        f"Unsupported reduction type from {dtype} to {out_dtype}"
-                    )
-=======
                 converted_value = f"{DTYPE_TO_CPP[out_dtype]}_{value}"
                 code.writeline(
                     f"auto {converted_value} = at::vec::convert<{DTYPE_TO_CPP[out_dtype]}>({value});"
                 )
                 value = converted_value
->>>>>>> 71285044
             code.splice(self._get_store_line(value, var, index, out_dtype))
         self.reduction_suffix.splice(code.map(lambda x: DeferredLine(name, x)))
 
@@ -2931,12 +2920,9 @@
     ):
         return self.simd_vec
 
-<<<<<<< HEAD
-=======
     def store_reduction(self, name, index, value):
         return self.simd_vec
 
->>>>>>> 71285044
     def __exit__(self, exc_type, exc_val, exc_tb):
         # Restore the wrapper_code
         V.graph.wrapper_code = self._orig_wrapper_code  # type: ignore[assignment]
