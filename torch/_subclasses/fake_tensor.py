from __future__ import annotations

import contextlib

import copy
import functools
import logging
import os
import traceback
import typing
import weakref

from collections import defaultdict
from dataclasses import dataclass
from typing import (
    Callable,
    cast,
    Dict,
    Generator,
    Iterable,
    List,
    Literal,
    Mapping,
    Optional,
    Sequence,
    Set,
    Tuple,
    Type,
    TYPE_CHECKING,
    TypeVar,
    Union,
)
from typing_extensions import Self, TypeGuard
from weakref import ReferenceType

import torch
import torch._custom_op

from torch import SymBool, SymFloat, SymInt, Tensor
from torch._C._functorch import is_functorch_wrapped_tensor, is_legacy_batchedtensor
from torch._prims_common import suggest_memory_format
from torch._subclasses.meta_utils import (
    assert_eq,
    assert_metadata_eq,
    is_sparse_any,
    is_sparse_compressed,
    MetaConverter,
)
from torch._utils import render_call
from torch.fx.immutable_collections import immutable_dict
from torch.fx.operator_schemas import normalize_function
from torch.multiprocessing.reductions import StorageWeakRef
from torch.overrides import TorchFunctionMode
from torch.utils._mode_utils import no_dispatch
from torch.utils._python_dispatch import (
    is_traceable_wrapper_subclass,
    TorchDispatchMode,
)
from torch.utils._pytree import PyTree, tree_map, tree_map_, TreeSpec
from torch.utils._stats import count
from torch.utils._traceback import CapturedTraceback

if TYPE_CHECKING:
    from types import TracebackType

    from torch._guards import Source
    from torch._ops import OpOverload
    from torch.fx.experimental.symbolic_shapes import ShapeEnv, SymbolicContext
    from torch.types import IntLikeType

log = logging.getLogger(__name__)

# TODO: Hack to unblock https://github.com/pytorch/pytorch/pull/108186
# Proper fix tracked by https://github.com/pytorch/pytorch/issues/120105
try:
    not_implemented_log = torch._logging.getArtifactLogger(__name__, "not_implemented")
except ValueError as e:
    if "'not_implemented' not registered" in str(e):
        import logging as not_implemented_log
    else:
        raise e


class _Unassigned:
    pass


_UNASSIGNED = _Unassigned()

py_sym_types = (SymInt, SymFloat, SymBool)
PySymType = Union[SymInt, SymFloat, SymBool]

DimList = List

pytree = torch.utils._pytree
T = TypeVar("T")

aten = torch._ops.ops.aten

CONSTANT_NUMEL_LIMIT = 1

RECURSION_COUNT = 0


# Small helper that increments recursion count, and
# resets it when the object goes out of scope.  Useful
# if you don't want to increase indentation which is
# what a context manager would do.
class IncrementRecursionCount:
    def __init__(self) -> None:
        global RECURSION_COUNT
        RECURSION_COUNT += 1

    def __del__(self) -> None:
        global RECURSION_COUNT
        RECURSION_COUNT -= 1


@dataclass
class UnsupportedFakeTensorException(RuntimeError):
    reason: str


@dataclass
class DynamicOutputShapeException(RuntimeError):
    func: OpOverload


@dataclass
class DataDependentOutputException(RuntimeError):
    func: OpOverload


@dataclass
class UnsupportedOperatorException(RuntimeError):
    func: OpOverload


def ordered_set(*items: T) -> Dict[T, Literal[True]]:
    return dict.fromkeys(items, True)


@contextlib.contextmanager
def unset_fake_temporarily() -> Generator[Optional[TorchDispatchMode], None, None]:
    old = torch._C._unset_dispatch_mode(torch._C._TorchDispatchModeKey.FAKE)
    try:
        yield old
    finally:
        if old is not None:
            torch._C._set_dispatch_mode(old)


def get_plain_tensors(subclass: Tensor) -> List[Tensor]:
    assert is_traceable_wrapper_subclass(subclass)
    plain_tensors = []
    todo = [subclass]
    while todo:
        curr = todo.pop()
        inner_keys, _ = curr.__tensor_flatten__()
        for key in inner_keys:
            val = getattr(curr, key)
            if not is_traceable_wrapper_subclass(val):
                plain_tensors.append(val)
            else:
                todo.append(val)
    return plain_tensors


def is_fake(x: object) -> TypeGuard[Tensor]:
    if isinstance(x, FakeTensor):
        return True
    if is_traceable_wrapper_subclass(x):
        attrs, _ = type(x).__tensor_flatten__(x)
        flattened_tensors = [getattr(x, attr) for attr in attrs]
        all_fake = all(is_fake(x) for x in flattened_tensors)
        any_fake = any(is_fake(x) for x in flattened_tensors)
        assert all_fake == any_fake, "got mixed fake and real tensors!"
        return all_fake
    elif isinstance(x, Tensor) and torch._is_functional_tensor(x):
        reapply_views = torch._C._functionalization_reapply_views_tls()
        unwrapped = torch._C._functorch._unwrap_functional_tensor(x, reapply_views)
        return is_fake(unwrapped)
    elif isinstance(x, Tensor) and is_functorch_wrapped_tensor(x):
        unwrapped = torch._C._functorch.get_unwrapped(x)
        return is_fake(unwrapped)
    return False


def maybe_get_fake_mode(t: object) -> Optional[FakeTensorMode]:
    if isinstance(t, FakeTensor):
        return t.fake_mode
    if is_traceable_wrapper_subclass(t):
        inner_tensor_names, _ = t.__tensor_flatten__()
        modes = [
            maybe_get_fake_mode(getattr(t, t_name)) for t_name in inner_tensor_names
        ]
        m = modes[0]
        assert all(m is x for x in modes)
        return m
    elif isinstance(t, Tensor) and torch._is_functional_tensor(t):
        reapply_views = torch._C._functionalization_reapply_views_tls()
        unwrapped = torch._C._functorch._unwrap_functional_tensor(t, reapply_views)
        return maybe_get_fake_mode(unwrapped)
    elif isinstance(t, Tensor) and is_functorch_wrapped_tensor(t):
        unwrapped = torch._C._functorch.get_unwrapped(t)
        return maybe_get_fake_mode(unwrapped)
    return None


@functools.lru_cache(None)
def get_schema_info(func: OpOverload) -> torch._C._SchemaInfo:
    return torch._C._SchemaInfo(func._schema)


# many of the decompositions registered to torch/_prims do not at the moment model
# aliasing or strides, so as an incremental step, just enable the decompositions in
# torch/_decomp/decompositions.py.
# decomps are used for aot autograd tracing so we would like to unify on their
# implementation and add additional testing to them
@functools.lru_cache(None)
def torch_decomp_decompositions(func: OpOverload) -> bool:
    from torch._decomp import decomposition_table

    decompositions = torch._decomp.decompositions
    # Note that the function in the decomposition table might be
    # different from the one in the module because of the difference
    # in out handling in aten API and torch public API
    return decomposition_table[func].__module__.startswith(
        "torch._decomp"
    ) and decomposition_table[func].__name__ in dir(decompositions)


def tree_flatten_only(ty: Type[T], tree: PyTree) -> List[T]:
    flat_vals = pytree.tree_leaves(tree)
    return [elem for elem in flat_vals if isinstance(elem, ty)]


def _is_plain_tensor(t: object) -> bool:
    return (
        type(t) is Tensor
        and t.layout == torch.strided
        and not (
            t.is_sparse
            or t.is_nested
            or is_functorch_wrapped_tensor(t)
            or is_legacy_batchedtensor(t)
            or torch._is_functional_tensor(t)
        )
    )


# Similar to `MetaConverter`, this is a class for converting
# multiple tensors into fake tensors which share the same view/storage
# structure. Like `MetaConverter`, it uses `WeakIdRef` to
# hold a weak reference for all memoized tensors.
class FakeTensorConverter:
    @property
    def tensor_memo(
        self,
    ) -> weakref.WeakValueDictionary:
        # not valid until py3.10
        # weakref.WeakValueDictionary["torch._subclasses.meta_utils.MetaTensorId", Optional["FakeTensor"]]
        return self.meta_converter.tensor_memo

    meta_converter: MetaConverter
    constant_storage_mapping: Dict[StorageWeakRef, List[ReferenceType]]
    export: bool

    def __init__(self, *, copy_data: bool = False, export: bool = False) -> None:
        self.meta_converter = MetaConverter(copy_data=copy_data)
        self.export = export

        # map from to storage to corresponding constant tensors
        self.constant_storage_mapping = {}

    def add_constant_storage_mapping(self, fake_tensor: FakeTensor) -> None:
        # when you have a constant, aliased tensor:
        # const_tensor.add_(torch.rand([1]))
        # all aliases of it must become no longer const
        assert isinstance(fake_tensor, FakeTensor) and fake_tensor.constant is not None
        weak_st = StorageWeakRef(fake_tensor.constant._typed_storage())

        # we need a map from a weak storage to all of its corresponding
        # constant tensors. python doesn't have the weak value equivalent
        # of defaultdict(list), so we are using a WeakValueDictionary as one
        if weak_st not in self.constant_storage_mapping:
            self.constant_storage_mapping[weak_st] = []
        self.constant_storage_mapping[weak_st].append(weakref.ref(fake_tensor))

    def invalidate_constant_aliases(self, tensor: Tensor) -> None:
        assert not isinstance(tensor, FakeTensor)

        weak_st = StorageWeakRef(tensor._typed_storage())
        if weak_st not in self.constant_storage_mapping:
            return

        for weak_tensor_ref in self.constant_storage_mapping[weak_st]:
            ten = weak_tensor_ref()
            if ten is not None:
                ten._fix_weakref()
                ten.constant = None

        del self.constant_storage_mapping[weak_st]

    def _get_memo(self, t: Tensor) -> Optional[FakeTensor]:
        tid = self.meta_converter.describer.lookup_tensor.get(t)
        if tid is None:
            return None
        return self.tensor_memo.get(tid)

    def set_tensor_memo(self, t: Tensor, v: FakeTensor) -> None:
        tid = self.meta_converter.describer.get_tensor_id(t)
        self.meta_converter.tensor_memo[tid] = v

    # You can have a real tensor that you need to convert into a fake tensor.
    # If you have a meta tensor already, call from_meta_and_device.
    #
    # You're allowed to pass a meta tensor to be turned into a fake
    # tensor; although an odd thing to do, this can occur if you're doing
    # cross ref testing and the inner test is already operating on meta tensors.
    def from_real_tensor(
        self,
        fake_mode: FakeTensorMode,
        t: Tensor,
        make_constant: bool = False,
        shape_env: Optional[ShapeEnv] = None,
        *,
        source: Optional[Source] = None,
        symbolic_context: Optional[SymbolicContext] = None,
        trace: bool = True,
    ) -> FakeTensor:
        # see note [Tensor Fakification and Symbol Caching]
        if not symbolic_context and not source and shape_env:
            if tracing_context := torch._guards.TracingContext.try_get():
                if t in tracing_context.tensor_to_context:
                    symbolic_context = tracing_context.tensor_to_context[t]
                    from torch.fx.experimental.symbolic_shapes import (
                        StatefulSymbolicContext,
                    )

                    assert isinstance(symbolic_context, StatefulSymbolicContext)
                    source = symbolic_context.tensor_source

        maybe_memo = self._get_memo(t)
        if maybe_memo is not None:
            return maybe_memo
        existing_device = t.device
        # not yet supported in metatensors
        if t.is_quantized:
            raise UnsupportedFakeTensorException("quantized nyi in meta tensors")
        if type(t) is torch.nn.Parameter:
            assert not make_constant

        def mk_fake_tensor(make_meta_t: Callable[[], object]) -> FakeTensor:
            # NB: don't use in_kernel_invocation_manager. to
            # ensure FakeTensor can internally do constant computation
            # as necessary.  Invocation manager is "more correct" as
            # it works for more operators in make_meta_t, but
            # invariant is that make_meta_t only calls factories
            # for which it is not strictly necessary to use the
            # invocation manager (I think!)
            with no_dispatch():
                return FakeTensor(
                    fake_mode,
                    make_meta_t(),
                    existing_device,
                    # TODO: callback might be used in recursive contexts, in
                    # which case using t is wrong!  BUG!
                    constant=t if make_constant else None,
                )

        out = self.meta_converter(
            t,
            shape_env=shape_env,
            callback=mk_fake_tensor,
            source=source,
            symbolic_context=symbolic_context,
            trace=trace,
        )
        if out is NotImplemented:
            raise UnsupportedFakeTensorException("meta converter nyi")

        from torch._dynamo.source import RandomValueSource

        value = None
        if (
            not self.export
            and _is_plain_tensor(t)  # mostly, we want to know if item() works
            and t.dim() == 0
            and t.device.type == "cpu"
            # All integer types are fair game, because signed overflow is UB
            # (and even int64 can overflow, since integers in Python are
            # arbitrary precision). But only float64 is OK for float, because
            # switching between float32 and float64 changes semantics in an
            # observable way without hitting UB.
            and t.dtype
            in [torch.int64, torch.int32, torch.int16, torch.int8, torch.float64]
            and source is not None
            # Impede setting up item() on things coming from random.  These
            # are not "real" item() calls, instead UnspecializedPythonVariable
            # is unsafely pretending an int is a tensor, which can sometimes
            # implicitly cause an item call.  The problem is this is pretty
            # unsound: there's no reason substituting an int with a Tensor is
            # going to give the same results.  Today, you mostly get around
            # this by typically not having capture_scalar_outputs on and graph
            # breaking when someone tries to use the unspec variable in an
            # int-y context.  But allowing it through here would break that.
            # So don't.
            #
            # Once random values are setup to be represented as
            # SymNodeVariable, this condition can be removed.  To check if
            # you've done it right, this is a good test:
            #
            #   PYTORCH_TEST_WITH_DYNAMO=1 python test/test_reductions.py -k
            #   TestReductionsCPU.test_dim_reduction_fns_fn_name_amax_cpu_bfloat16
            and not isinstance(source, RandomValueSource)
            # In Dynamo, shape_env is never none (even with static shapes).
            # However, FakeTensorMode can be used by hand and in some cases
            # ShapeEnv is not allocated.
            and shape_env is not None
        ):
            from torch._dynamo.source import CallMethodItemSource, FloatTensorSource
            from torch.fx.experimental.symbolic_shapes import DimDynamic

            with no_dispatch():
                value = t.item()
            # Peephole strip out unnecessary torch.as_tensor(x).item()
            if isinstance(source, FloatTensorSource):
                item_source = source.base
            else:
                item_source = CallMethodItemSource(source)
            symbol = shape_env.create_unspecified_symbol(
                value,
                source=item_source,
                dynamic_dim=DimDynamic.DYNAMIC,
            )
            # NB: reusing item_memo here ensures that we invalidate on
            # mutation
            if t.dtype == torch.int64:
                out.item_memo = shape_env.create_symintnode(
                    symbol,
                    hint=value,
                    source=item_source,
                )
            elif t.dtype == torch.float64:
                out.item_memo = shape_env.create_symfloatnode(
                    symbol,
                    hint=value,
                    source=item_source,
                )
        if make_constant:
            self.add_constant_storage_mapping(out)
        # NB: meta_converter set the memo
        return out

    # If you specify the device, it MUST be a meta tensor.
    def from_meta_and_device(
        self, fake_mode: FakeTensorMode, t: Tensor, device: torch.device
    ) -> FakeTensor:
        assert (
            t.device.type == "meta"
        ), f"tensor's device must be `meta`, got {t.device.type} instead"
        # This is a bit abusive (this is not the "real" tensor) but whatever,
        # the meta tensor should be fresh so there's no way to get it wrong
        maybe_memo = self._get_memo(t)
        if maybe_memo is not None:
            return maybe_memo
        out = FakeTensor(fake_mode, t, device)
        self.set_tensor_memo(t, out)
        return out


@functools.lru_cache(None)
def init_cuda_context() -> None:
    # Backward will error with cuda Fake Tensors if no cuda tensors have been initialized first
    if torch.cuda.is_available():
        (
            torch.empty(1, device="cuda")
            if torch.version.hip is None
            else torch.zeros(1, device="cuda")
        )


@contextlib.contextmanager
def in_kernel_invocation_manager(
    fake_mode: FakeTensorMode,
) -> Generator[None, None, None]:
    # See: note [Fake Tensor Dispatch Keys]
    prev_in_kernel = fake_mode.in_kernel_invocation
    meta_in_tls = torch._C._meta_in_tls_dispatch_include()
    assert meta_in_tls == prev_in_kernel, f"{meta_in_tls}, {prev_in_kernel}"

    with torch._C._DisableTorchDispatch():
        fake_mode.in_kernel_invocation = True
        # Unfortunately _set_meta_in_tls_dispatch_include(False) can leave
        # `Dense` turned on (because it's implied by `Meta`)
        with torch._C._PreserveDispatchKeyGuard():
            torch._C._set_meta_in_tls_dispatch_include(True)
            try:
                yield
            finally:
                fake_mode.in_kernel_invocation = prev_in_kernel
                # torch._C._set_meta_in_tls_dispatch_include(prev_in_kernel)


# Return if the function allows Python numbers to bind to Tensors
def should_allow_numbers_as_tensors(func: OpOverload) -> bool:
    return torch._C._should_allow_numbers_as_tensors(
        func.name().split("::")[-1].split(".")[0]
    )


class FakeTensorConfig:
    debug = os.environ.get("TORCH_FAKE_TENSOR_DEBUG", "0") == "1"


# This memorizes the unbacked SymInt representing quantities like the number
# of nonzero elements in this tensor.  There is one instance of the descriptor
# per particular quantity to memoize.
#
# Memoization is helpful if you do something like x[mask] and y[mask];
# mask.nonzero() gets repeatedly called and should give a consistent unbacked
# SymInt.  It needs to be invalidated in the same way constant is.
#
# Making this a descriptor may seem overly fancy, but actually it's the most
# convenient way to make sure we have access to FakeTensor during access,
# which is required for testing version counter and epoch validity
class UnbackedMemoDescriptor:
    _name: str

    def __set_name__(self, owner: str, name: str) -> None:
        self._name = name

    def _memo(self, obj: FakeTensor) -> str:
        return f"_{self._name}"

    def _memo_vc(self, obj: FakeTensor) -> str:
        return f"_{self._name}_vc"

    # When we retrace, we need to invalidate all the memos so that we can
    # accurately identify the first time unbacked SymInts are allocated.
    # This is only relevant for inputs; for intermediates, they will get fresh
    # fake tensors so you won't have a memo anyway
    def _memo_epoch(self, obj: FakeTensor) -> str:
        return f"_{self._name}_epoch"

    def __get__(
        self, obj: FakeTensor, objtype: Optional[Type[FakeTensor]] = None
    ) -> Optional[object]:
        if (r := getattr(obj, self._memo(obj))) is None:
            return None
        # Version counter based tracking isn't 100% sound but it's close
        # enough
        if (
            getattr(obj, self._memo_vc(obj)) != obj._version
            or getattr(obj, self._memo_epoch(obj)) != obj.fake_mode.epoch
        ):
            setattr(obj, self._memo(obj), None)
            return None
        return r

    def __set__(self, obj: FakeTensor, value: Optional[object]) -> None:
        if value is None:
            setattr(obj, self._memo(obj), None)
            setattr(obj, self._memo_vc(obj), None)
            setattr(obj, self._memo_epoch(obj), None)
        elif not torch.is_inference_mode_enabled():
            setattr(obj, self._memo(obj), value)
            setattr(obj, self._memo_vc(obj), obj._version)
            setattr(obj, self._memo_epoch(obj), obj.fake_mode.epoch)


class FakeTensor(Tensor):
    """
    Meta tensors give you the ability to run PyTorch code without having to
    actually do computation through tensors allocated on a `meta` device.
    Because the device is `meta`, meta tensors do not model device propagation.
    FakeTensor extends MetaTensors to also carry an additional `fake_device`
    which tracks devices that would have been used.
    """

    fake_device: torch.device
    fake_mode: FakeTensorMode
    constant: Optional[Tensor]
    real_tensor: Optional[Tensor]

    # TODO: Generalize this as needed, e.g., into a trie of memos, if
    # you do something like x[0].item()  (x[0] is fresh each time, so
    # memo mechanism here won't work)
    nonzero_memo = UnbackedMemoDescriptor()
    item_memo = UnbackedMemoDescriptor()
    unique_memo = UnbackedMemoDescriptor()

    # Indicates to our torch_dispatch dispatching infra that
    # this is an "infra" mode with lower dispatching precedence.
    _mode_key = torch._C._TorchDispatchModeKey.FAKE

    @property
    def device(self) -> torch.device:
        if self.fake_mode.in_kernel_invocation:
            return torch.device("meta")
        else:
            return self.fake_device

    @device.setter
    def device(self, _: torch.device) -> None:
        raise NotImplementedError

    # Note: [Fake Tensor Dispatch Keys]
    # In order to model the behavior of device-specific autocast
    # and autograd logic, we update the dispatch keys of FakeTensors
    # to reflect their fake device. This includes the BackendComponent
    # (DispatchKey::Meta -> DispatchKey::CUDA), and also the BackendComponent
    # related Autocast and Autograd keys. __torch_dispatch__ sits below
    # Autocast and Autograd, and is only invoked when we are at the
    # kernel for the BackendComponent. Then, we add Meta to the
    # thread-local dispatch include set to hit the meta kernel
    # instead of the kernel of the BackendComponent for the fake device.
    # The `device_for_backend_keys` does that below
    # NOTE: this probably will not do the right thing for backends
    # that have dispatch keys which are higher than the "meta" key:
    # https://github.com/pytorch/pytorch/blob/main/c10/core/DispatchKey.h#L189

    # We don't support named tensors; graph break
    @property
    def names(self) -> List[str]:
        raise UnsupportedFakeTensorException(
            "torch.compile doesn't support named tensors"
        )

    @names.setter
    def names(self, _: List[str]) -> None:
        raise NotImplementedError

    @staticmethod
    def __new__(
        cls,
        fake_mode: FakeTensorMode,
        elem: Tensor,
        device: torch.device,
        constant: Optional[Tensor] = None,
        real_tensor: Optional[Tensor] = None,
    ) -> Self:
        self = Tensor._make_subclass(
            cls,
            elem,
            elem.requires_grad,
            dispatch_device=True,
            device_for_backend_keys=device,
        )
        if not fake_mode._allow_unsafe_data_ptr_access:
            torch._C._set_throw_on_mutable_data_ptr(self)
        else:
            torch._C._set_warn_deprecated_on_mutable_data_ptr(self)

        assert elem.device.type == "meta", elem.device.type
        device = device if isinstance(device, torch.device) else torch.device(device)
        # NB: it is fine, if a little confusing, for device to be meta
        # (we are faking a meta tensor in that case).  However, it often
        # indicates some sort of confusion (e.g., you accidentally passed
        # in a meta tensor when you should have passed in the real tensor).
        # So by default we disallow meta, and if you are working in a situation
        # where it is helpful (e.g., crossref testing) you can turn it back
        # on
        if not fake_mode.allow_meta:
            assert device.type != "meta"
        # normalize device.
        if device.type == "cuda":
            init_cuda_context()

        if (
            device.type
            in ["cuda", "hpu", "xpu", torch._C._get_privateuse1_backend_name()]
            and device.index is None
        ):
            if getattr(torch, device.type).is_initialized():
                device = torch.device(
                    f"{device.type}:{getattr(torch, device.type).current_device()}"
                )
            else:
                device = torch.device(f"{device.type}:0")
        self.fake_device = device
        self.fake_mode = fake_mode
        self.constant = constant
        assert not isinstance(real_tensor, FakeTensor)
        self.real_tensor = real_tensor
        self.nonzero_memo = None
        self.item_memo = None
        self.unique_memo = None

        if FakeTensorConfig.debug:
            self._debug_trace = CapturedTraceback.extract()  # type: ignore[attr-defined]
        return self

    # In some circumstances, a conventional Tensor constructor
    # will get rewritten to call into FakeTensor.  We must provide an
    # __init__ method that can accept the Python interpreters initialization
    # in such a situation; we must also be able to handle direct fake
    # tensor construction via FakeTensor().
    #
    # In particular, the __init__ call will look funny in the following case:
    #
    #   with FakeTensorMode():
    #       x = Tensor([1, 2, 3])
    #
    # this desugars into:
    #
    #   with FakeTensorMode():
    #       x = Tensor.__new__([1, 2, 3])
    #       # NB: x is a fake tensor, because of the mode!
    #       x.__init__([1, 2, 3])  # not the normal fake tensor args!
    #
    def __init__(self, *args: object, **kwargs: object) -> None:
        super().__init__()

    @staticmethod
    def from_tensor(t: Tensor, fake_mode: FakeTensorMode) -> FakeTensor:
        return fake_mode.from_tensor(t)

    @classmethod
    @count
    def __torch_dispatch__(
        cls,
        func: OpOverload,
        types: Sequence[Type],
        args: Sequence[object] = (),
        kwargs: Mapping[str, object] = immutable_dict(),
    ) -> object:
        # need to handle here to avoid infinite recursion
        # see [in_kernel_invocation]
        if func == torch.ops.prim.device.default:
            assert len(args) == 1 and isinstance(args[0], FakeTensor)
            if args[0].fake_mode.in_kernel_invocation:
                return torch.device("meta")
            else:
                return args[0].fake_device

        # this handler must be done inside FakeTensor subclass, not mode, because
        # we can end up dispatching here when we have a fake tensor with
        # symbolic sizes running under in_kernel_invocation_manager.
        # The subclass is asked to handle this query because size (not
        # sym_size) was called, but we are unable to serve it directly because
        # there are symbolic sizes in the class.  The use of
        # in_kernel_invocation_manager means it's incorrect to activate a
        # mode to actually handle this (this caused
        # https://github.com/pytorch/pytorch/issues/122772).
        if handler := _DISPATCH_META_HANDLERS.get(func):
            return handler(args)

        # Because fake mode can return NotImplemented (if it sees a subclass
        # it doesn't know how to deal with), this test here is important
        # because the next dispatch after a fake mode will attempt to use
        # subclasses of tensors to dispatch, and any FakeTensor arguments
        # will be considered eligible.
        unrecognized_types = [
            t for t in types if not issubclass(t, FakeTensor) and t is not Tensor
        ]
        if unrecognized_types:
            not_implemented_log.debug(
                "FakeTensor unrecognized subclass(es): %s", unrecognized_types
            )
            return NotImplemented

        fake_mode = None
        for arg in pytree.arg_tree_leaves(*args, **kwargs):
            if isinstance(arg, FakeTensor):
                fake_mode = arg.fake_mode
                break

        assert fake_mode is not None

        # If the fake mode is already active, don't try to reapply it!
        # NotImplemented is the right thing to return here, because the
        # typical situation this can occur is if ProxyTensorMode returned a
        # NotImplemented because of a not implemented subclass; we may have
        # unluckily attempted to hit FakeTensor's dispatch first,
        # NotImplemented lets us keep chaining until we find the actual
        # subclass
        maybe_cur_fake_mode = torch._C._get_dispatch_mode(
            torch._C._TorchDispatchModeKey.FAKE
        )
        if maybe_cur_fake_mode:
            not_implemented_log.debug(
                "FakeTensor mode already active: %s in %s",
                fake_mode,
                maybe_cur_fake_mode,
            )
            return NotImplemented

        assert not fake_mode.in_kernel_invocation

        with fake_mode:
            return func(*args, **kwargs)

    @staticmethod
    def _find_common_device(
        func: OpOverload, flat_args: Sequence[object]
    ) -> Tuple[torch.device, bool]:
        # Returns: (common_device, has_scalar_only_inputs)

        # cpu - zero-dim tensors can be called in cuda kernels,
        # so overwrite the common_device if it the only existing
        # device comes from a cpu zero-dim tensor
        common_device = None
        has_scalar_only_inputs = False
        is_cpu_zero_dim = None

        def cpu_zero_dim(t: Tensor) -> bool:
            return t.device.type == "cpu" and t.dim() == 0

        def merge_devices(t: object) -> None:
            nonlocal common_device
            nonlocal is_cpu_zero_dim
            if not isinstance(t, FakeTensor):
                return

            if common_device is None:
                common_device = t.device
                is_cpu_zero_dim = cpu_zero_dim(t)
                return

            t_is_cpu_zero_dim = cpu_zero_dim(t)
            if t.device == common_device:
                if is_cpu_zero_dim:
                    is_cpu_zero_dim = t_is_cpu_zero_dim
                return

            # mismatching devices !
            # if current tensor is cpu 0 dim, defer to existing device
            if t_is_cpu_zero_dim:
                return

            # current device is from cpu 0 dim tensor, overwrite
            if is_cpu_zero_dim:
                common_device = t.device
                is_cpu_zero_dim = t_is_cpu_zero_dim
                return

            # mismatching devices of non-zero dim tensors, throw
            # This might be valid behavior and need to be explicitly modeled, e.g. reshape_as
            raise RuntimeError(
                f"Unhandled FakeTensor Device Propagation for {func}, found two different devices {common_device}, {t.device}"
            )

        for arg in flat_args:
            merge_devices(arg)

        # some functions that allow Python numbers to bind to Tensors
        # if we have failed to find a device, and we're running one of these operators,
        # we must have scalar only inputs
        if should_allow_numbers_as_tensors(func) and common_device is None:
            # ops with scalar only inputs always have result on cpu
            has_scalar_only_inputs = True
            common_device = torch.device("cpu")

        assert common_device is not None, f"Could not find common device for {func}"

        return common_device, has_scalar_only_inputs

    # We must handle tolist in a special way for FakeTensors here in the case
    # where tolist is called from torch dispatch for tensor subclasses.
    # Ordinarily, if a program calls .tolist compiling still works because there is
    # special handling in dynamo, but for tensor subclasses if .tolist is called
    # inside torch dispatch, the .tolist call may be directly on a FakeTensor.
    # This would result in an error since wrapper subclasses don't have storage.
    # To avoid this, we handle the FakeTensor case by (1) specializing on the size
    # of the tensor to create the output Python list, and (2) creating unbacked
    # symints for each element of the list.
    def tolist(self) -> List[SymInt]:
        assert self.dim() == 1, "NYI for higher dims"
        shape_env = self.fake_mode.shape_env
        assert shape_env is not None
        out = []
        # Specialize on the length of the list
        for _ in range(self.shape[0]):
            s = shape_env.create_unbacked_symint()
            # max value?
            torch._check_is_size(s)
            torch._check(s >= 2)
            out.append(s)
        return out


# Build _flatten, _unflatten, and _flatten_with_keys for the wrapped dataclass.
def _make_pytree(cls: typing.Any) -> Type:
    def _flatten_with_keys(
        obj: cls,
    ) -> Tuple[List[Tuple[pytree.KeyEntry, object]], pytree.Context]:
        context = None
        result: List[Tuple[pytree.KeyEntry, object]] = []
        for field in cls.__dataclass_fields__.keys():
            result.append((pytree.GetAttrKey(field), getattr(obj, field)))
        return (result, context)

    def _flatten(obj: object) -> Tuple[List[object], pytree.Context]:
        context = None
        result = []
        for field in cls.__dataclass_fields__.keys():
            result.append(getattr(obj, field))
        return (result, context)

    def _unflatten(values: Iterable[object], context: pytree.Context) -> object:
        return cls(*values)

    pytree.register_pytree_node(
        cls, _flatten, _unflatten, flatten_with_keys_fn=_flatten_with_keys
    )

    return cls


@_make_pytree
@dataclass(frozen=True)
class TensorMetadata:
    """
    The Tensor metadata relevant to hashing FakeTensors when caching.
    """

    dtype: torch.dtype
    shape: Tuple[Union[IntLikeType, _PySymInputStub, _SymIntOutputStub], ...]
    stride: Tuple[Union[IntLikeType, _PySymInputStub, _SymIntOutputStub], ...]
    device: torch.device
    layout: torch.layout
    memory_format: Optional[torch.memory_format]
    storage_offset: Union[IntLikeType, _PySymInputStub, _SymIntOutputStub]
    storage_bytes: Optional[Union[IntLikeType, _PySymInputStub, _SymIntOutputStub]]
    requires_grad: bool
    is_quantized: bool
    is_conj: bool
    is_neg: bool
    is_inference: bool
    is_sparse: bool  # read: is sparse COO
    is_coalesced: Optional[bool]
    dense_dim: Optional[int]
    sparse_dim: Optional[int]

    def flatten_into(self, result: List[object]) -> None:
        result.append(self.dtype)
        result.append(self.shape)
        result.append(self.stride)
        result.append(self.device)
        result.append(self.layout)
        result.append(self.memory_format)
        result.append(self.storage_offset)
        result.append(self.storage_bytes)
        result.append(self.requires_grad)
        result.append(self.is_quantized)
        result.append(self.is_conj)
        result.append(self.is_neg)
        result.append(self.is_inference)
        result.append(self.is_sparse)
        result.append(self.is_coalesced)
        result.append(self.dense_dim)
        result.append(self.sparse_dim)


def extract_tensor_metadata(t: Tensor) -> TensorMetadata:
    """
    Extract the TensorMetadata of a tensor.
    """
    memory_format: Optional[torch.memory_format] = suggest_memory_format(t)
    # Don't call is_contiguous() on a Tensor which has symbolic sizes or things
    # will go badly (guards will be messed up?)
    if (
        t._has_symbolic_sizes_strides
        or is_sparse_any(t)
        or not t.is_contiguous(memory_format=memory_format)
    ):
        memory_format = None

    storage_offset = t.storage_offset()

    return TensorMetadata(
        dtype=t.dtype,
        shape=t.shape,
        stride=t.stride() if t.layout == torch.strided else (),
        device=t.device,
        layout=t.layout,
        memory_format=memory_format,
        storage_offset=storage_offset,
        # Only set storage_bytes for tensors that have storage (not sparse)
        storage_bytes=t.untyped_storage().nbytes() if not t.is_sparse else None,
        requires_grad=t.requires_grad,
        is_quantized=t.is_quantized,
        is_conj=t.is_conj(),
        is_neg=t.is_neg(),
        is_inference=t.is_inference(),
        is_sparse=t.is_sparse,
        is_coalesced=t.is_coalesced() if t.is_sparse else None,
        dense_dim=t.dense_dim() if t.is_sparse else None,
        sparse_dim=t.sparse_dim() if t.is_sparse else None,
    )


@dataclass
class _DispatchCacheKey:
    """
    Key for the FakeTensor dispatch cache.
    """

    key: Tuple[object, ...]
    hashvalue: int

    def __init__(self, tup: Tuple[object, ...]) -> None:
        self.key = tup
        self.hashvalue = hash(tup)

    def __eq__(self, other: object) -> bool:
        return isinstance(other, _DispatchCacheKey) and self.key == other.key

    def __hash__(self) -> int:
        return self.hashvalue


@dataclass
class _PySymInputStub:
    """
    Represents a SymInt in the cached key. Needed because SymInt doesn't
    support __eq__ or __hash__ directly.
    """

    value: PySymType

    def __repr__(self) -> str:
        return f"_PySymInputStub({self.value!r})"

    def __eq__(self, other: object) -> bool:
        return (
            isinstance(other, _PySymInputStub)
            and type(self.value) == type(other.value)
            and self.value.node._value_eq(other.value.node)
        )

    def __hash__(self) -> int:
        return self.value.node._value_hash()


@dataclass
class _SymIntOutputStub:
    """
    Represents a SymInt in the cached output. If `key_path` is non-None then
    it's the location in the cache key of a _PySymInputStub to copy the SymInt
    from.
    """

    value: SymInt
    key_path: Optional[pytree.KeyPath]

    def __repr__(self) -> str:
        return f"_SymIntOutputStub({self.value}, {self.key_path})"

    def __eq__(self, other: object) -> bool:
        return (
            isinstance(other, _SymIntOutputStub)
            and type(self.value) == type(other.value)
            and self.value.node._value_eq(other.value.node)
        )

    def __hash__(self) -> int:
        return self.value.node._value_hash()


@dataclass(frozen=True)
class _DispatchCacheEntry:
    """
    Entry type for the FakeTensor dispatch cache. Accounts for two possibilities:
    1) The op is inplace, and a hit means we need to alias the argument at a given
    index. 2) We need to synthesize a new FakeTensor given tensor metadata. For view
    ops, we further capture the index of the arg to alias.
    """

    inplace_idx: Optional[int] = None
    metadata: Optional[TensorMetadata] = None
    view_idx: Optional[int] = None


@dataclass(frozen=True)
class _BypassDispatchCache(Exception):
    """
    Signals cases that should skip FakeTensor caching.
    """

    reason: str


@dataclass(frozen=True)
class DispatchCacheInfo:
    """
    Information about the state of the FakeTensor dispatch cache.
    """

    hits: int
    misses: int
    bypasses: Dict[str, int]
    size: int


@dataclass
class _CacheKeyState:
    """
    State used while building our cache key.
    """

    # We track the SymNodes so when we get the output we can see if it exactly
    # matches one of the inputs so we can uncache it properly.
    sym_node_lookup: Dict[int, pytree.KeyPath]  # id(SymNode) -> index

    def __init__(self) -> None:
        self.sym_node_lookup = {}


# We keep one instantiation of `fake_tensor_converter` active
# for the duration of `with FakeTensorMode()`.
# This allows accurate storage aliasing across invocation of
# different operators. While this will keep all freshly allocated
# tensors alive during `FakeTensorMode`, there will no be no
# new allocations of Tensors which have non-meta storage so
# memory should not significantly increase.


class FakeTensorMode(TorchDispatchMode):
    cache: Dict[_DispatchCacheKey, _DispatchCacheEntry] = {}
    cache_hits: int = 0
    cache_misses: int = 0
    cache_bypasses: Dict[str, int] = defaultdict(int)
    # Every time you retrace using the same fake tensor mode, you should
    # advance the epoch so we don't reuse unbacked memos
    epoch: int = 0
    in_kernel_invocation: bool = False
    static_shapes: bool
    shape_env: Optional[ShapeEnv]
    _stack: Optional[str]
    allow_meta: bool

    def __init__(
        self,
        *,
        allow_fallback_kernels: bool = True,
        allow_non_fake_inputs: bool = False,
        shape_env: Optional[ShapeEnv] = None,
        static_shapes: Optional[bool] = None,
        # TODO: This is a temporary measure, see
        # https://github.com/pytorch/pytorch/pull/126245#discussion_r1604185748
        # We're currently solely using this to impede population of
        # item_memo for 0d scalar tensor inputs when export, because this
        # causes things that used to be deferred runtime asserts to turn into
        # guards, and then the guards are just lost.  We can potentially fix
        # this by ensuring guards also get put in the graph, but this is
        # pending a rework of how deferred runtime asserts in export.  Once
        # that's done, we can remove this.
        export: bool = False,
    ) -> None:
        log.debug("create_mode 0x%x", id(self))
        self.allow_fallback_kernels = allow_fallback_kernels

        import torch._dynamo.config
        import torch._functorch.config

        self.propagate_real_tensors = (
            torch._functorch.config.fake_tensor_propagate_real_tensors
        )
        self.fake_tensor_converter = FakeTensorConverter(
            copy_data=self.propagate_real_tensors,
            export=export,
        )

        if static_shapes is not None:
            self.static_shapes = static_shapes
        else:
            self.static_shapes = shape_env is None

        # This is temporarily patched to True in Dynamo to grandfather in some
        # places where we unconditionally allow scalar outputs, TO BE REMOVED
        self.allow_scalar_outputs = False

        self._allow_unsafe_data_ptr_access = (
            torch._functorch.config.fake_tensor_allow_unsafe_data_ptr_access
        )
        self.allow_meta = torch._functorch.config.fake_tensor_allow_meta
        self.cache_enabled = (
            torch._dynamo.config.fake_tensor_cache_enabled
            and not self.propagate_real_tensors
        )
        self.cache_crosscheck_enabled = (
            torch._dynamo.config.fake_tensor_cache_crosscheck_enabled
        )

        # A flag that controls, whether we want to invoke ops on mix of
        # real weights/global variables and fake inputs
        self.allow_non_fake_inputs = allow_non_fake_inputs

        # [in_kernel_invocation]
        # when FakeTensor is invoked in user code, .device should return
        # the fake_device of the tensor so that code such as as `if x.is_cuda`
        # or torch.zeros([10, 10], device=x.device) continues to execute as if
        # the FakeTensor were real. However, within kernel execution, we return
        # the `Meta` device because all computation within the kernels should
        # behave as if the Tensors are on meta devices. Kernels should allocate
        # new tensors on meta devices, and checks like `is_meta` should return true.
        # within python refs, we always return the real device by defining
        # the device property
        self.in_kernel_invocation = False

        # True if we enter'ed and actually enabled fake tensor mode,
        # false if it was a no-op.  Not thread safe but neither is
        # in_kernel_invocation
        # If another fake mode was already active when we enter, we also stash it here.
        # That way when we exit, we know to re-enable the previous fake mode.
        self.enter_stack: List[
            Tuple[bool, Optional[TorchDispatchMode], Optional[bool]]
        ] = []

        self.shape_env = shape_env

        self._stack_trace = traceback.extract_stack()
        self._stack = None

        # Indicates to our torch_dispatch dispatching infra that
        # this is an "infra" mode with lower dispatching precedence.
        self._mode_key = torch._C._TorchDispatchModeKey.FAKE

    # Typically, there is only one fake tensor mode and you test for it by
    # doing an isinstance test.  However, in some situations, there might be
    # TWO fake tensor modes.  The canonical example of this is exporting
    # a fake model: there is an outer fake mode created by the user, and
    # an inner fake mode created by Dynamo.  The two phase process is required
    # because the outer fake mode typically won't have a ShapeEnv, even if
    # the user is interested in exporting with dynamic shapes (so the inner
    # fake mode will actually have a ShapeEnv and swap in symbolic sizes.)
    #
    # In this case, it's insufficient to test only one FakeTensor: you need
    # to distinguish between our fake tensor and other fake tensors.  That's
    # what this function does.
    def is_our_fake(self, t: object) -> TypeGuard[FakeTensor]:
        return isinstance(t, FakeTensor) and t.fake_mode is self

    # If we should avoid device init. This changes the behavior of various APIs:
    # - We avoid constant-prop on Tensors with ops that move them to another device
    # - We change the torch.tensor ctor contract to never materialize
    #   tensors on device
    #   (see NOTE: [torch.tensor, lift_fresh, and device movement])
    @property
    def avoid_device_init(self) -> bool:
        return not torch.cuda.is_available()

    @property
    def stack(self) -> str:
        if self._stack is None:
            self._stack = "".join(traceback.format_list(self._stack_trace))
        return self._stack

    @count
    def __torch_dispatch__(
        self,
        func: OpOverload,
        types: Sequence[Type],
        args: Sequence[object] = (),
        kwargs: Mapping[str, object] = immutable_dict(),
    ) -> object:
        # FakeTensorMode should not be set when we're inside of it.
        assert (
            torch._C._get_dispatch_mode(torch._C._TorchDispatchModeKey.FAKE) is None
        ), func
        try:
            return self.dispatch(func, types, args, kwargs)
        except TypeError:
            log.exception("fake tensor raised TypeError")
            raise

    # No-op if FakeTensorMode is already in use
    def __enter__(self) -> Self:
        prev_only_lift_cpu_tensors = None
        if self.avoid_device_init:
            # See NOTE: [torch.tensor, lift_fresh, and device movement]
            prev_only_lift_cpu_tensors = torch._C._only_lift_cpu_tensors()
            torch._C._set_only_lift_cpu_tensors(True)
        maybe_prev_fake_mode = torch._C._unset_dispatch_mode(self._mode_key)
        if self is not maybe_prev_fake_mode:
            self.enter_stack.append(
                (True, maybe_prev_fake_mode, prev_only_lift_cpu_tensors)
            )
            return super().__enter__()
        else:
            # no-op (still need to re-set the fake mode though since we unset it)
            torch._C._set_dispatch_mode(self)
            self.enter_stack.append((False, None, prev_only_lift_cpu_tensors))
        return self

    def __exit__(
        self,
        a: Optional[Type[BaseException]],
        b: Optional[BaseException],
        c: Optional[TracebackType],
    ) -> None:
        (
            live,
            maybe_prev_fake_mode,
            maybe_prev_only_lift_cpu_tensors,
        ) = self.enter_stack.pop()
        if live:
            out = super().__exit__(a, b, c)
            # Re-enable the previous fake mode, if there was one.
            if maybe_prev_fake_mode is not None:
                torch._C._set_dispatch_mode(maybe_prev_fake_mode)
            if maybe_prev_only_lift_cpu_tensors is not None:
                torch._C._set_only_lift_cpu_tensors(maybe_prev_only_lift_cpu_tensors)

    @classmethod
    def cache_info(cls) -> DispatchCacheInfo:
        """
        Query the state of the dispatch cache.
        """
        return DispatchCacheInfo(
            FakeTensorMode.cache_hits,
            FakeTensorMode.cache_misses,
            dict(FakeTensorMode.cache_bypasses),
            len(FakeTensorMode.cache),
        )

    @classmethod
    def cache_clear(cls) -> None:
        """
        Clear the dispatch cache.
        """
        cls.cache_hits = 0
        cls.cache_misses = 0
        cls.cache_bypasses.clear()
        cls.cache.clear()

    def _cached_dispatch_impl(
        self,
        func: OpOverload,
        types: Sequence[Type],
        args: Sequence[object],
        kwargs: Mapping[str, object],
    ) -> object:
        """
        Lookup a cache entry for the given arguments. If none exists, dispatch
        and cache the result (if the result is eligible for caching).
        """
        output: object = _UNASSIGNED
        try:
            state = _CacheKeyState()
            key = self._cache_key(state, func, args, kwargs)
            entry = FakeTensorMode.cache.get(key, None)
            if entry is not None:
                output = self._output_from_cache_entry(entry, key, func, args)
                FakeTensorMode.cache_hits += 1
                if self.cache_crosscheck_enabled:
                    # For debugging / testing: Validate that the output synthesized
                    # from the cache matches the output created by normal dispatch.
                    self._crosscheck_cache_output(output, func, types, args, kwargs)
            else:
                self._validate_cache_key(func, args, kwargs)
                output = self._dispatch_impl(func, types, args, kwargs)
                entry = self._make_cache_entry(state, key, func, args, kwargs, output)
                FakeTensorMode.cache[key] = entry
                FakeTensorMode.cache_misses += 1
        except _BypassDispatchCache as e:
            FakeTensorMode.cache_bypasses[e.reason] += 1

        if output is _UNASSIGNED:
            output = self._dispatch_impl(func, types, args, kwargs)

        return output

    def _cache_key(
        self,
        state: _CacheKeyState,
        func: OpOverload,
        args: Sequence[object],
        kwargs: Mapping[str, object],
    ) -> _DispatchCacheKey:
        """
        Create a cache key given the dispatch args. Raises _BypassDispatchCache
        for any situation that precludes caching.
        """
        key_values = [
            func,
            # Capture the default_dtype mode since that can affect the output tensor,
            # e.g., when operating on constant float values.
            torch.get_default_dtype(),
            # Capture the current device to support, e.g., cache tensor creation,
            # where there isn't necessarily a tensor to take the device from.
            torch._C._get_default_device(),
            # We want to create tensors from cached metadata only when the inference
            # mode is the same.
            torch.is_inference_mode_enabled(),
            # Shape env settings could affect behavior. One example seen in the wild:
            # Disallowing dynamic shapes can introduce a DynamicOutputShapeException
            # where it wasn't seen on a previous instance of the same op.
            self.shape_env.settings if self.shape_env else None,
<<<<<<< HEAD
        )

        def replace_syms(path: pytree.KeyPath, value: object) -> object:
            if isinstance(value, py_sym_types):
                state.sym_node_lookup[id(value.node)] = path
                return _PySymInputStub(value)
            return value

        key_values = pytree.tree_map_with_path(replace_syms, key_values)

        return _DispatchCacheKey(key_values)
=======
        ]
        # Translate any FakeTensor args to metadata.
        if args:
            self._prep_args_for_hash(key_values, args)
        if kwargs:
            self._prep_args_for_hash(key_values, kwargs)
        return _DispatchCacheKey(tuple(key_values))
>>>>>>> a7a02dd9

    def _validate_cache_key(
        self,
        func: OpOverload,
        args: Sequence[object],
        kwargs: Mapping[str, object],
    ) -> None:
        """
        Validate that the cache key generated by _cache_key will be
        reasonable.
        """
        # Avoid caching for any ops that would require a more sophisticated
        # caching implementation, e.g., data dependent ops or ops that modify
        # the inputs.
        if torch.Tag.data_dependent_output in func.tags:
            raise _BypassDispatchCache("data dependent output")

        if torch.Tag.dynamic_output_shape in func.tags:
            raise _BypassDispatchCache("dynamic output shape")

        if torch.Tag.inplace_view in func.tags:
            raise _BypassDispatchCache("inplace view")

        if func == aten._unsafe_view.default:
            raise _BypassDispatchCache("unsafe view")

        if func in self.lift_fns:
            raise _BypassDispatchCache("lift")

        if func.name() == "inductor::resize_storage_bytes_":
            raise _BypassDispatchCache("inductor::resize_storage_bytes_")

        if not torch._library.utils.is_builtin(func):
            raise _BypassDispatchCache("non-builtin")

        # In order to handle storage aliasing, we need to establish the alias
        # for any view op on a cache hit. But CompositeImplicitAutograd ops may
        # or may not alias the input, so just punt on caching these.
        if func.is_view and torch._C._dispatch_has_kernel_for_dispatch_key(
            func.name(), torch._C.DispatchKey.CompositeImplicitAutograd
        ):
            raise _BypassDispatchCache("CompositeImplicitAutograd")

    def _prep_args_for_hash(
        self,
        result: List[object],
        args: Union[Mapping[str, object], Sequence[object], Iterable[object]],
    ) -> None:
        """
        Translate the provided args into a form suitable for caching at FakeTensor
        dispatch, i.e., convert unhashable types like lists & dicts into tuples and
        convert FakeTensors into metadata. Raises _BypassDispatchCache to signal
        unsupported cases that should bypass caching.
        """
        if isinstance(args, dict):
            self._prep_args_for_hash(result, args.keys())
            self._prep_args_for_hash(result, args.values())
            return

        for arg in args:
            if isinstance(arg, FakeTensor):
                if not self.is_our_fake(arg):
                    raise _BypassDispatchCache("not our fake")
                # if arg._has_symbolic_sizes_strides:  # TODO: how to we reconstitute this?
                #    raise _BypassDispatchCache("symbolic shape")
                if arg.constant is not None:
                    raise _BypassDispatchCache("constant attribute")
                if arg.is_sparse:
                    raise _BypassDispatchCache("sparse tensor")
                if arg.layout in [
                    torch.sparse_csr,
                    torch.sparse_csc,
                    torch.sparse_bsr,
                    torch.sparse_bsc,
                ]:
                    # Does this subsume arg.is_sparse?
                    raise _BypassDispatchCache("sparse tensor layout")
                # sparse tensors don't have storage, so check is after
                # if isinstance(arg.untyped_storage().nbytes(), SymInt):
                #    raise _BypassDispatchCache("symbolic nbytes")
                if is_sparse_compressed(arg):
                    raise _BypassDispatchCache("sparse compressed tensor")
                metadata = extract_tensor_metadata(arg)
                metadata.flatten_into(result)
            elif isinstance(arg, Tensor):
                raise _BypassDispatchCache("non-fake tensor")
            # elif isinstance(arg, (SymBool, SymInt, SymFloat)):
            #    raise _BypassDispatchCache("symbolic shape")
            elif isinstance(arg, (list, tuple, dict)):
                self._prep_args_for_hash(result, arg)
            else:
                # It's important to capture the type of the arg since, e.g., 1 and 1.0
                # hash to the same value, but can produce different dtypes for the
                # output tensor.
                result.append(type(arg))
                result.append(arg)

    def _make_cache_entry(
        self,
        state: _CacheKeyState,
        key: _DispatchCacheKey,
        func: OpOverload,
        args: Sequence[object],
        kwargs: Mapping[str, object],
        output: Optional[FakeTensor],
    ) -> _DispatchCacheEntry:
        """
        Make a cache entry object for the given 'output' Tensor. Raises
        _BypassDispatchCache if the output tensor has characteristics that
        prevent caching it.
        """
        if output is None:
            return _DispatchCacheEntry(inplace_idx=None, metadata=None, view_idx=None)

        # Some ops return tuples of Tensors, but it's rare, so avoid
        # the complexity of caching other types.
        if not isinstance(output, FakeTensor):
            raise _BypassDispatchCache("non-FakeTensor output")

        # Avoid caching FakeTensors with constants attached since those
        # can be invalidated.
        if output.constant is not None:
            raise _BypassDispatchCache("constant attribute")

        # TODO: support caching sparse outputs?
        if output.is_sparse:
            raise _BypassDispatchCache("sparse output")

        if is_sparse_compressed(output):
            raise _BypassDispatchCache("sparse compressed output")

        # Can an in-place op really reference a kwarg? If so, then we need
        # to extend the implementation to handle it.
        for kval in kwargs.values():
            if id(kval) == id(output):
                raise _BypassDispatchCache("kwarg aliases output")

        # If this is an in-place op, the entry records which input arg is aliased.
        for idx in range(len(args)):
            if id(args[idx]) == id(output):
                return _DispatchCacheEntry(
                    inplace_idx=idx, metadata=None, view_idx=None
                )

        # Otherwise, create an entry that records the output tensor's metadata.
        view_idx = None
        if func.is_view:
            idxs = [i for i, t in enumerate(args) if isinstance(t, Tensor)]
            assert len(idxs) == 1
            view_idx = idxs[0]

        metadata = extract_tensor_metadata(output)

        # Look through the metadata to see if we have any SymNodes hiding in there.
        def replace_syms(path: pytree.KeyPath, value: object) -> object:
            if isinstance(value, SymInt):
                # There's a SymInt in the output. Does it map to an input node?
                return _SymIntOutputStub(
                    value, state.sym_node_lookup.get(id(value.node), None)
                )
            return value

        metadata = pytree.tree_map_with_path(replace_syms, metadata)

        entry = _DispatchCacheEntry(
            inplace_idx=None,
            metadata=metadata,
            view_idx=view_idx,
        )

        # N.B.: Some checks for bypassing the cache would be performed on the
        # output tensor synthesized from the cached metadata. As an optimization,
        # we can synthesize a tensor here and do the checks on that instance.
        # This approach keeps the (more frequent) cache-hit path as lightweight
        # as possible.
        synth_output = self._output_from_cache_entry(entry, key, func, args)

        # Make sure the dispatch_key_set from the synthesized output tensor will
        # be the same.
        synth_key_set = torch._C._dispatch_key_set(synth_output)
        key_set = torch._C._dispatch_key_set(output)
        if synth_key_set != key_set:
            raise _BypassDispatchCache("dispatch_key_set mismatch")

        return entry

    def _output_from_cache_entry(
        self,
        entry: _DispatchCacheEntry,
        key: _DispatchCacheKey,
        func: OpOverload,
        args: Sequence[object],
    ) -> Optional[FakeTensor]:
        """
        Create a new FakeTensor from the cache entry.
        """
        if entry.inplace_idx is not None:
            # This is an in-place op; return the aliased arg.
            inplace_arg = args[entry.inplace_idx]
            assert isinstance(inplace_arg, FakeTensor)
            return inplace_arg

        # Synthesize a new FakeTensor with the cached metadata.
        metadata = entry.metadata
        if metadata is None:
            return None

        assert not metadata.is_sparse

        def check_value_opt(
            value: Optional[Union[IntLikeType, _PySymInputStub, _SymIntOutputStub]]
        ) -> Optional[IntLikeType]:
            if value is None:
                return None
            else:
                return check_value(value)

        def check_value(
            value: Union[IntLikeType, _PySymInputStub, _SymIntOutputStub]
        ) -> Union[IntLikeType]:
            if isinstance(value, _SymIntOutputStub):
                if value.key_path is None:
                    # It's important for this to not return the cached SymNode -
                    # so that observers won't see a shared node.
                    res = value.value
                    return type(res)(copy.copy(res.node))
                else:
                    res = pytree.key_get(key.key, value.key_path)
                    assert isinstance(res, _PySymInputStub) and isinstance(
                        res.value, SymInt
                    )
                    return res.value
            else:
                assert not isinstance(value, _PySymInputStub)
                return value

        def check_list(
            value: Sequence[Union[IntLikeType, _PySymInputStub, _SymIntOutputStub]]
        ) -> Tuple[IntLikeType, ...]:
            return tuple(check_value(v) for v in value)

        shape = check_list(metadata.shape)
        stride = check_list(metadata.stride)
        storage_offset = check_value(metadata.storage_offset)
        storage_bytes = check_value_opt(metadata.storage_bytes)

        maybe_suppress: Callable[[], typing.ContextManager] = contextlib.nullcontext
        if self.shape_env is not None:
            maybe_suppress = self.shape_env.suppress_guards

        with in_kernel_invocation_manager(self), maybe_suppress():
            empty = torch.empty_strided(
                shape,
                stride,
                dtype=metadata.dtype,
                layout=metadata.layout,
                device="meta",
                requires_grad=metadata.requires_grad,
            )

        if metadata.is_conj:
            torch._C._set_conj(empty, True)
        if metadata.is_neg:
            torch._C._set_neg(empty, True)

        if func.is_view:
            # For view ops, the storage should be the same as the tensor input.
            view_arg = args[cast(int, entry.view_idx)]
            assert isinstance(view_arg, FakeTensor)
            storage = view_arg.untyped_storage()
            with in_kernel_invocation_manager(self), maybe_suppress():
                empty.set_(storage, storage_offset, shape, stride)
        elif storage_offset != 0:
            storage = empty.untyped_storage()
            with in_kernel_invocation_manager(self), maybe_suppress():
                empty.set_(storage, storage_offset, shape, stride)

        if isinstance(storage_bytes, SymInt):
            # Do it this way so we don't import symbolic_shapes (which imports
            # expensive sympy) unless we have to.
            from torch.fx.experimental.symbolic_shapes import guard_size_oblivious

            zero_bytes = guard_size_oblivious(storage_bytes == 0)
        else:
            zero_bytes = storage_bytes == 0
        if zero_bytes:
            empty.untyped_storage().resize_(0)

        return FakeTensor(self, empty, metadata.device)

    def _crosscheck_cache_output(
        self,
        output: Optional[FakeTensor],
        func: OpOverload,
        types: Sequence[Type],
        args: Sequence[object],
        kwargs: Mapping[str, object],
    ) -> None:
        """
        Helper to validate that the output synthesized from the cache matches
        the output created by normal dispatch.
        """
        try:
            true_output = self._dispatch_impl(func, types, args, kwargs)
        except Exception as e:
            raise RuntimeError(
                f"FakeTensor cache crosscheck failure: func={func}, "
                f"args={args}, kwargs={kwargs}: Dispatch raised={e}"
            ) from e
        try:
            if (true_output is not None) and (output is not None):
                assert_metadata_eq(assert_eq, true_output, output)
            else:
                assert true_output is None
                assert output is None
        except Exception as e:
            raise RuntimeError(
                f"FakeTensor cache crosscheck failure: func={func}, "
                f"args={args}, kwargs={kwargs}"
            ) from e

    def dispatch(
        self,
        func: OpOverload,
        types: Sequence[Type],
        args: Sequence[object] = (),
        kwargs: Mapping[str, object] = immutable_dict(),
    ) -> object:
        kwargs = kwargs or {}
        with no_dispatch():
            log.debug("%s %s %s", func, args, kwargs)

        if func in _DISPATCH_META_HANDLERS:
            return _DISPATCH_META_HANDLERS[func](args)

        if log.getEffectiveLevel() <= logging.DEBUG:
            log.debug(
                "%sFakeTensorMode.__torch_dispatch__: %s", " " * RECURSION_COUNT, func
            )
            # NOTE: incr is intentionally unused for a RAII pattern
            incr = IncrementRecursionCount()

        # Some attribute queries that can be serviced directly
        # See Note [is_coalesced is dispatched]
        if func in _DISPATCH_HANDLE_DIRECTLY:
            # NB: no_dispatch is ok here too, this func is very simple
            with in_kernel_invocation_manager(self):
                return func(*args, **kwargs)

        if self.cache_enabled:
            return self._cached_dispatch_impl(func, types, args, kwargs)
        else:
            return self._dispatch_impl(func, types, args, kwargs)

    def _dispatch_impl(
        self,
        func: OpOverload,
        types: Sequence[Type],
        args: Sequence[object],
        kwargs: Mapping[str, object],
    ) -> Optional[FakeTensor]:
        flat_args, args_spec = pytree.tree_flatten((args, kwargs))

        flat_arg_fake_tensors = [t for t in flat_args if self.is_our_fake(t)]
        has_symbolic_sizes = any(
            i._has_symbolic_sizes_strides for i in flat_arg_fake_tensors
        ) or any(isinstance(a, SymInt) for a in flat_args)

        converter = self.fake_tensor_converter

        is_lift_func = func in self.lift_fns

        # To constant propagate through these functions:
        # 1, If this is a lift due to a torch.tensor call,
        #    the input tensor is guaranteed to be a
        #    constant, so we keep a copy of the original argument along so
        #    we can query it if we're asked to item() it at some later point.
        #    (Note that you can always call a lift fn manually, so we do
        #    have to check if there are any fake tensors!)
        # 2, Some functions that allow Python numbers to bind to Tensors, e.g, torch.div
        if (is_lift_func and not flat_arg_fake_tensors) or (
            should_allow_numbers_as_tensors(func)
            and not has_symbolic_sizes
            and not flat_arg_fake_tensors
        ):
            assert all(
                t.constant is not None for t in flat_arg_fake_tensors
            ), f"{func} should not have fake inputs without constants"
            const_flat_args = [
                a.constant if self.is_our_fake(a) else a for a in flat_args
            ]
            const_args, const_kwargs = pytree.tree_unflatten(const_flat_args, args_spec)
            out = func(*const_args, **const_kwargs)
            if type(out) is Tensor and self.may_turn_const(out):
                # NB: not in_kernel_invocation_manager because we're doing real
                # compute here
                # NB: no_dispatch() here is VERY DANGEROUS (like, segfault
                # dangerous) if this is actually a wrapper subclass tensor,
                # therefore the exact type test above
                with no_dispatch():
                    out = out.clone()
                return converter.from_real_tensor(self, out, make_constant=True)

        # See [subclass inputs] below
        # NB: If you're seeing a mysterious infinite loop involving fake
        # tensor, it might be related to this line.  Though I'm not sure
        # how you'll know to read this comment, as this line won't show up
        # in the stack trace.
        has_unrecognized_types = _check_for_subclass(flat_args)
        if has_unrecognized_types:
            unrecognized_types = [
                type(x) for x in flat_args if _check_for_subclass_arg(x)
            ]
            not_implemented_log.debug(
                "FakeTensorMode unrecognized subclass(es): %s", unrecognized_types
            )
            return NotImplemented

        # if we are in the dispatch mode, we will enter this function even if the inputs
        # are not FakeTensors. For now, throw if any non-Fake Tensor inputs
        # and just support constructors.

        # this is generated from torch.tensor(), which does not use the
        # dispatcher, to allow wrapper subclasses to wrap the new tensor
        if is_lift_func:
            assert len(kwargs) == 0 and len(args) == 1, f"{args} {kwargs}"

            if type(args[0]) is Tensor:
                return converter.from_real_tensor(self, args[0])

        # If we are trying to avoid device init, then we need to avoid constant
        # prop on constant tensors for ops that change devices.
        avoiding_device_init = False
        if self.avoid_device_init:
            if (
                func == torch.ops.aten._to_copy.default
                and "device" in kwargs
                and kwargs["device"] != "cpu"
            ):
                avoiding_device_init = True
            if func == torch.ops.prims.device_put.default:
                avoiding_device_init = True

        # Recompute flat_arg_fake_tensors here again in case some of the inputs
        # were real tensors and fakified in validate_and_convert_non_fake_tensors
        (flat_args, flat_arg_fake_tensors) = self.validate_and_convert_non_fake_tensors(
            func, converter, flat_args, args_spec
        )
        del args, kwargs  # Invalidated

        # The current constant handling only support tracing systems
        # (aot autograd, torchdynamo) where each operation is run consecutively.
        # Because each operation is run in order, we can trace out and support
        # sequences like: x = torch.tensor(0.); y = x.add_(1)
        # Whenver a constant is written to but with inputs that cannot be evaluated
        # statically, such as random_(), we invalidate all constants that alias the input
        # We will rely on functionalization for use of fake tensors constants as persistent
        # objects on an FX Graph.

        # We dispatch size/stride/numel on the FakeTensor not its constant, so bail on inplace_view
        all_constant = all(e.constant is not None for e in flat_arg_fake_tensors)
        if (
            torch.Tag.nondeterministic_seeded not in func.tags
            and torch.Tag.inplace_view not in func.tags
            and all_constant
            and len(flat_arg_fake_tensors) != 0
            and not has_symbolic_sizes
            and not avoiding_device_init
        ):
            const_flat_args = [
                a.constant if self.is_our_fake(a) else a for a in flat_args
            ]
            const_args, const_kwargs = pytree.tree_unflatten(const_flat_args, args_spec)

            # NB: not in_kernel_invocation_manager(self) as we want to do REAL
            # compute
            with no_dispatch():
                out = func(*const_args, **const_kwargs)

            flat_out = pytree.tree_leaves(out)
            flat_out_tensors = [t for t in flat_out if isinstance(t, Tensor)]
            all_constant = all(self.may_turn_const(t) for t in flat_out_tensors)

            if all_constant:
                return pytree.tree_map_only(
                    Tensor,
                    lambda t: converter.from_real_tensor(self, t, make_constant=True),
                    out,
                )

            # we weren't able to turn outputs to constants,
            # so invalidate all constants that might be aliases of the outputs
            for ten in flat_out_tensors:
                converter.invalidate_constant_aliases(ten)

        # we are falling through to running non constant tensors, any input constant that
        # is written to must be invalidated
        args, kwargs = pytree.tree_unflatten(flat_args, args_spec)
        self.invalidate_written_to_constants(func, flat_arg_fake_tensors, args, kwargs)

        def maybe_to_real_tensor(t: T) -> Optional[Union[T, Tensor]]:
            if isinstance(t, FakeTensor):
                return t.real_tensor
            elif isinstance(t, SymTypes):
                assert self.shape_env is not None
                return t.node.pytype(
                    t.node.expr.xreplace(self.shape_env.var_to_val).xreplace(
                        self.shape_env.unbacked_var_to_val
                    )
                )
            else:
                return t

        from torch.fx.experimental.symbolic_shapes import (
            compute_unbacked_bindings,
            free_unbacked_symbols,
            SymTypes,
        )

        nil = object()

        real_out = nil
        if (
            self.propagate_real_tensors
            and all(e.real_tensor is not None for e in flat_arg_fake_tensors)
            # TODO: Handle SymFloat/SymBool
            and not any(
                (
                    isinstance(a, SymInt)
                    and (syms := free_unbacked_symbols(a))
                    and self.shape_env is not None
                    and any(s not in self.shape_env.unbacked_var_to_val for s in syms)
                )
                for a in flat_args
            )
        ):
            real_flat_args = [maybe_to_real_tensor(a) for a in flat_args]
            real_args, real_kwargs = pytree.tree_unflatten(real_flat_args, args_spec)
            real_out = func(*real_args, **real_kwargs)
        elif self.propagate_real_tensors:
            # This can happen occasionally legitimately, specifically when you
            # are inside the meta of a data dependent operation and you create
            # a tensor on an unbacked SymInt; at this point in time we don't
            # know what the unbacked SymInt is, but we will know later.
            # However, if there's a bug in the condition above, this condition
            # will also trigger.
            log.debug(
                "propagate_real_tensors skipped %s(%s, %s) %s",
                func,
                flat_arg_fake_tensors,
                flat_args,
                self.shape_env.unbacked_var_to_val if self.shape_env else None,
            )

        def maybe_propagate_real_tensors(fake_out: T) -> T:
            import sympy

            def go(t: object, real_t: Tensor) -> None:
                if isinstance(t, FakeTensor):
                    # NB: unconditionally overwrite
                    t.real_tensor = real_t
                elif isinstance(t, SymTypes) and free_unbacked_symbols(t):
                    if isinstance(t.node.expr, sympy.Symbol):
                        assert self.shape_env is not None
                        self.shape_env.set_unbacked_var_to_val(t.node.expr, real_t)

            if real_out is not nil:
                tree_map_(go, fake_out, real_out)

                # If a data-dependent op is used in a decomposition, we
                # may need to get the unbacked settings "early"
                # TODO: Is this really needed?
                compute_unbacked_bindings(self.shape_env, fake_out, peek=True)

            return fake_out

        # Try for fastpath
        if has_symbolic_sizes:
            fast_impl = get_fast_op_impls().get(func)
            if fast_impl is not None:
                return maybe_propagate_real_tensors(fast_impl(self, *args, **kwargs))

        # If there's a Python meta, prefer that over the decomposition
        from torch._decomp import meta_table as meta_table

        if func not in meta_table and not self.cpp_meta_supports_symint(func):
            from torch._decomp import decomposition_table

            # Prefer Python decompositions over C++ ones
            if func in decomposition_table and (
                has_symbolic_sizes
                or (
                    # TODO: Remove these exclusions, so that we can remove
                    # this leg entirely
                    torch_decomp_decompositions(func)
                    and all(not e.is_sparse for e in flat_arg_fake_tensors)
                )
            ):
                with self:
                    return decomposition_table[func](*args, **kwargs)

            with self:
                # Decomposes CompositeImplicitAutograd ops
                r = func.decompose(*args, **kwargs)
                if r is not NotImplemented:
                    return r

        # prims already wrap FakeTensor inputs to FakeTensor outputs
        # and do device logic, we dont need do anything but run them
        # and ensure that Meta kernels are dispatched to (see)
        # Fake Tensor Dispatch Keys
        # TODO - we should be use the prim aten impl
        # TODO - fix prims complex ops
        if (
            "prims::" in func._schema.name
            and hasattr(func, "prim_meta_impl")
            and not stride_incorrect_op(func)
        ):
            with self:
                return maybe_propagate_real_tensors(
                    func.prim_meta_impl(*args, **kwargs)
                )

        # Users can register FakeTensor rules for custom operators
        # Call them if they exist.
        maybe_fake_impl = torch._library.simple_registry.singleton.find(
            func.name()
        ).fake_impl.kernel
        if maybe_fake_impl:
            ctx = torch._library.fake_impl.FakeImplCtx(self, func)
            with torch._library.fake_impl.set_ctx_getter(lambda: ctx), self:
                result = maybe_fake_impl(*args, **kwargs)
                return maybe_propagate_real_tensors(result)

        # special handling for funcs registered through `register_op_impl`,
        # e.g., manipulating args on constructor calls to construct meta tensors
        # and then afterwards wrapping them to a FakeTensor
        for run_impl_check, op_impl in op_implementations_checks:
            if run_impl_check(func):
                op_impl_out = op_impl(self, func, *args, **kwargs)
                if op_impl_out is not NotImplemented:
                    return maybe_propagate_real_tensors(op_impl_out)

        def maybe_run_unsafe_fallback(
            error: Optional[RuntimeError] = None,
        ) -> Optional[FakeTensor]:
            # We infer the meta of a custom ops that return None to just
            # return None. custom ops are not allowed to mutate metadata
            # of their inputs, so this is safe.
            if torch._library.utils.can_generate_trivial_fake_impl(func):
                return None
            # no meta kernel registered, fallback to kernel for the device
            if has_symbolic_sizes or not self.can_run_unsafe_fallback(func):
                raise UnsupportedOperatorException(func)
            if error is None:
                error = UnsupportedOperatorException(func)
            return run_fallback_kernel(self, func, flat_args, args_spec, error)

        # Optimization: If there is no Meta kernel, it takes a surprisingly long
        # amount of time to catch the NotImplementedError, so we check it here.
        if not has_meta(func):
            fallback = maybe_run_unsafe_fallback()
            return maybe_propagate_real_tensors(fallback)

        # run kernel registered to meta for func, which include
        # python meta registrations, prims, decomps, and c++ meta fns (structured kernels)
        # It's possible that the kernel will return NotImplementedError
        try:
            with in_kernel_invocation_manager(self):
                r = func(*args, **kwargs)
        except NotImplementedError as not_implemented_error:
            return maybe_run_unsafe_fallback(not_implemented_error)
        except Exception:
            log.exception("failed while attempting to run meta for %s", func)
            raise

        return maybe_propagate_real_tensors(
            self.wrap_meta_outputs_with_default_device_logic(
                r, func, flat_args, device=kwargs.get("device")
            )
        )

    # WARNING: DO NOT add any additional namespaces/operators here if they refer to operators
    # outside of the pytorch/pytorch library! Any pre-existing things here
    # are either in the pytorch/pytorch library or have been grandfathered in.
    # The fallback does not always work and MAY CRASH and emit unreadable error messages
    # so it should not be allowed by default.
    _can_run_unsafe_fallback_allowed_namespaces = ordered_set(
        "debugprims",
        "prims",
        "aten",
        "xla",
        "vision",
        "torchtext",
        "torchaudio",
        "quantized",
    )

    def can_run_unsafe_fallback(self, func: OpOverload) -> bool:
        if not self.allow_fallback_kernels:
            return False
        # It's OK to try the fallback for built-in ops (e.g. aten, prims)
        # because we control and test these but the fallback leads to unexpected behavior
        # in user-defined custom ops
        return (
            func.namespace in self._can_run_unsafe_fallback_allowed_namespaces
            or func.name() == "fbgemm::gmm"
        )

    def validate_and_convert_non_fake_tensors(
        self,
        func: OpOverload,
        converter: FakeTensorConverter,
        flat_args: Sequence[object],
        args_spec: TreeSpec,
    ) -> Tuple[List[object], List[FakeTensor]]:
        """
        Checks if the list of tensors are fake tensors.
        If not, try to convert them to fake tensors.
        Returns the original args, kwargs, and a flattened list of (args, kwargs) that are fake tensors.
        """
        flat_arg_fake_tensors: List[FakeTensor] = []

        def validate(x: T) -> Union[T, FakeTensor]:
            if not isinstance(x, Tensor):
                return x

            nonlocal flat_arg_fake_tensors
            if not self.is_our_fake(x):
                if torch.Tag.inplace_view in func.tags:
                    args, kwargs = pytree.tree_unflatten(flat_args, args_spec)
                    raise AssertionError(
                        f"Can't call metadata mutating ops on non-Fake Tensor inputs. Found in {render_call(func, args, kwargs)}"
                    )
                if not self.allow_non_fake_inputs:
                    if isinstance(x, FakeTensor) and x.fake_mode is not self:
                        raise AssertionError("Mixing fake modes NYI")
                    args, kwargs = pytree.tree_unflatten(flat_args, args_spec)
                    raise AssertionError(
                        f"Please convert all Tensors to FakeTensors first or instantiate FakeTensorMode "
                        f"with 'allow_non_fake_inputs'. Found in {render_call(func, args, kwargs)}"
                    )

                out = converter.from_real_tensor(self, x)
            else:
                out = x

            flat_arg_fake_tensors.append(out)
            return out

        validated_args = [validate(a) for a in flat_args]
        return validated_args, flat_arg_fake_tensors

    def wrap_meta_outputs_with_default_device_logic(
        self,
        r: object,
        func: OpOverload,
        flat_args: Sequence[object],
        device: torch.device,
    ) -> PyTree:
        converter = self.fake_tensor_converter

        # Lazily initialized, in case there are no tensor returns
        common_device = None
        has_scalar_only_inputs = False

        def wrap(e: T) -> Union[T, FakeTensor]:
            nonlocal common_device
            nonlocal has_scalar_only_inputs

            if not isinstance(e, Tensor):
                return e

            if common_device is None:
                (
                    common_device,
                    has_scalar_only_inputs,
                ) = FakeTensor._find_common_device(func, flat_args)

            is_our_fake = self.is_our_fake(e)
            if is_our_fake:
                torch._check(
                    e.device == common_device,
                    lambda: f"FakeTensor is wrapped to wrong device, found {e.device}, expected {common_device}",
                )
                return cast(T, e)
            elif converter is not None:
                if has_scalar_only_inputs:
                    # Under FakeTensorMode, op accepts scalar only inputs, such as aten.add/sub/mul/div,
                    # returns a real scalar tensor on CPU. See TensorMeta() in _prims/__init__.py for details.
                    # We thus directly convert real tensor to fake tensor.
                    return converter.from_real_tensor(self, e)
                else:
                    return converter.from_meta_and_device(
                        self, e, device or common_device
                    )
            else:
                return e

        return tree_map(wrap, r)

    _cpp_meta_supports_symint = ordered_set(
        aten.empty.memory_format,
        aten.empty_strided.default,
        aten.as_strided_scatter.default,
        aten.as_strided.default,
        aten.as_strided_.default,
        aten.zeros.default,
        aten.detach.default,
        aten.view_as_real.default,
        aten.view_as_complex.default,
        aten.set_.source_Storage_storage_offset,
        aten._sparse_coo_tensor_with_dims_and_tensors.default,
    )

    def cpp_meta_supports_symint(self, func: OpOverload) -> bool:
        if torch.Tag.view_copy in func.tags:
            return True
        return func in self._cpp_meta_supports_symint

    lift_fns = ordered_set(aten.lift_fresh.default, aten.lift_fresh_copy.default)

    def may_turn_const(self, t: Tensor) -> bool:
        return (
            t.numel() <= CONSTANT_NUMEL_LIMIT
            and not t.is_sparse
            and not self.is_our_fake(t)
            and not t.device.type == "meta"
        )

    def invalidate_written_to_constants(
        self,
        func: OpOverload,
        flat_arg_fake_tensors: Sequence[FakeTensor],
        args: Sequence[object],
        kwargs: Mapping[str, object],
    ) -> None:
        any_constant = any(e.constant is not None for e in flat_arg_fake_tensors)
        schema_info = get_schema_info(func)
        if any_constant and schema_info.is_mutable():
            _, new_kwargs = normalize_function(
                func, args=args, kwargs=kwargs, normalize_to_only_use_kwargs=True
            )
            for k, v in new_kwargs.items():
                k = k if (k != "input" or schema_info.has_argument(k)) else "self"
                if (
                    self.is_our_fake(v)
                    and schema_info.is_mutable(k)
                    and v.constant is not None
                ):
                    self.fake_tensor_converter.invalidate_constant_aliases(v.constant)

    def from_tensor(
        self,
        tensor: Tensor,
        *,
        static_shapes: Optional[bool] = None,
        source: Optional[Source] = None,
        symbolic_context: Optional[SymbolicContext] = None,
        trace: bool = True,
    ) -> FakeTensor:
        shape_env: Optional[ShapeEnv] = self.shape_env
        if static_shapes is None:
            static_shapes = self.static_shapes
        if static_shapes:
            assert (
                symbolic_context is None
            ), "cannot set both static_shapes and symbolic_context"
            shape_env = None
        return self.fake_tensor_converter.from_real_tensor(
            self,
            tensor,
            shape_env=shape_env,
            source=source,
            symbolic_context=symbolic_context,
            trace=trace,
        )


# NB: returns fake tensors
def run_fallback_kernel(
    fake_mode: FakeTensorMode,
    func: OpOverload,
    flat_args: Sequence[object],
    args_spec: PyTree,
    orig_not_implemented_exception: RuntimeError,
) -> FakeTensor:
    # these should all be supported, just to be safe
    # avoid fallback for operators which inplace modify metadata
    # because the input fake tensors would be umodified
    if torch.Tag.inplace_view in func.tags:
        raise orig_not_implemented_exception

    inp_impls = {}

    # Don't use in_kernel_invocation_manager(fake_mode) as we want to do
    # REAL compute (not with meta device)
    with no_dispatch():

        def to_real_tensor(e: T) -> Union[T, Tensor]:
            if fake_mode.is_our_fake(e):
                out = torch.zeros_like(e, device=e.fake_device)
                if e.is_sparse:
                    out._coalesced_(e.is_coalesced())
                inp_impls[id(out)] = e
                return out
            return e

        flat_args = [to_real_tensor(a) for a in flat_args]
        args, kwargs = pytree.tree_unflatten(flat_args, args_spec)

        r = func(*args, **kwargs)

    storages: Set[object] = set()

    for e in flat_args:
        if isinstance(e, Tensor):
            if not e.is_sparse:
                storages.add(e._typed_storage()._cdata)

    # TODO: also check metadata change on inputs
    # proper aliasing/metadata relationship between outputs and inputs will
    # not be set up, bc of conversion to device, unless we can reuse an
    # input impl

    def map_out(e: T) -> Union[T, FakeTensor]:
        if id(e) not in inp_impls and (
            isinstance(e, Tensor)
            and not e.is_sparse
            and e._typed_storage()._cdata in storages
        ):
            raise orig_not_implemented_exception

        if isinstance(e, Tensor):
            if id(e) in inp_impls:
                return inp_impls[id(e)]
            else:
                return fake_mode.fake_tensor_converter.from_real_tensor(fake_mode, e)
        else:
            return e

    return pytree.tree_map(map_out, r)


# Just for use to allow copying a module to fake tensors,
# does not apply elsewhere
class FakeCopyMode(TorchFunctionMode):
    def __init__(self, fake_mode: FakeTensorMode) -> None:
        self.fake_mode = fake_mode

    def __torch_function__(
        self,
        func: OpOverload,
        types: Sequence[Type],
        args: Sequence[object] = (),
        kwargs: Optional[Mapping[str, object]] = None,
    ) -> FakeTensor:
        kwargs = kwargs if kwargs else {}

        # clone will get called in Parameter deepcopy
        if func == torch._C.TensorBase.clone:
            assert isinstance(args[0], Tensor)
            return func(
                self.fake_mode.from_tensor(args[0], static_shapes=True), **kwargs
            )
        elif func == Tensor.__deepcopy__:
            assert len(args) == 2 and len(kwargs) == 0
            tensor = cast(Tensor, args[0])
            memo = cast(Dict[int, FakeTensor], args[1])

            if id(tensor) in memo:
                return memo[id(tensor)]

            out = self.fake_mode.from_tensor(tensor, static_shapes=True)
            memo[id(tensor)] = out
            return out
        else:
            with torch._C.DisableTorchFunctionSubclass():
                return func(*args, **kwargs)


def _device_handler(args: Sequence[object]) -> torch.device:
    # NB: Don't use is_our_fake, just serve the fake information
    # as is.  Notice we don't use 'self'; we use args[0].fake_mode
    # because they may not be the same.  It would also be possible
    # to return NotImplemented here, in which case the FakeTensor
    # handler on args[0] would handle it, but we're being nice and
    # short-circuiting quickly.
    assert len(args) == 1 and isinstance(args[0], FakeTensor)
    if args[0].fake_mode.in_kernel_invocation:
        return torch.device("meta")
    else:
        return args[0].fake_device


# [subclass inputs]
# Suppose we enable fake tensor mode.  This means that fake tensor
# mode will run first.  But what if we do an operation that
# involves a tensor subclass that will desugar into normal tensor
# operations?  Without returning NotImplemented, fake tensor mode will run first,
# decide that a conversion was made (since there was a non fake
# tensor argument), and report an error that converting non
# fake tensor is not supported.  What we actually wanted to happen
# was to give the subclass a chance to figure out what it wants to
# before erroring out. Returning NotImplemented here allows this.
def _check_for_subclass(flat_args: Sequence[object]) -> bool:
    return any(_check_for_subclass_arg(x) for x in flat_args)


def _check_for_subclass_arg(x: object) -> bool:
    return (
        not isinstance(x, FakeTensor)
        and isinstance(x, Tensor)
        and type(x) is not Tensor
        and type(x) is not torch.nn.Parameter
    )


_DISPATCH_META_HANDLERS = {
    torch.ops.prim.device.default: _device_handler,
    torch.ops.aten.size.default: lambda args: tuple(
        int(s) for s in cast(Tensor, args[0]).size()
    ),
    torch.ops.aten.stride.default: lambda args: tuple(
        int(s) for s in cast(Tensor, args[0]).stride()
    ),
    torch.ops.aten.storage_offset.default: lambda args: int(
        cast(Tensor, args[0]).storage_offset()
    ),
}

_DISPATCH_HANDLE_DIRECTLY = ordered_set(
    torch.ops.aten.is_coalesced.default,
    torch.ops.aten.dense_dim.default,
    torch.ops.aten.sparse_dim.default,
)

from torch._subclasses.fake_impls import (  # noqa: F401
    _device_not_kwarg_ops,  # noqa: F401
    _is_tensor_constructor,  # noqa: F401
    _like_tensor_constructors,  # noqa: F401
    contains_tensor_types,  # noqa: F401
    get_fast_op_impls,
    has_meta,
    op_implementations_checks,
    stride_incorrect_op,
)<|MERGE_RESOLUTION|>--- conflicted
+++ resolved
@@ -51,6 +51,7 @@
 from torch.fx.operator_schemas import normalize_function
 from torch.multiprocessing.reductions import StorageWeakRef
 from torch.overrides import TorchFunctionMode
+from torch.types import IntLikeType
 from torch.utils._mode_utils import no_dispatch
 from torch.utils._python_dispatch import (
     is_traceable_wrapper_subclass,
@@ -66,7 +67,6 @@
     from torch._guards import Source
     from torch._ops import OpOverload
     from torch.fx.experimental.symbolic_shapes import ShapeEnv, SymbolicContext
-    from torch.types import IntLikeType
 
 log = logging.getLogger(__name__)
 
@@ -881,49 +881,23 @@
         return out
 
 
-# Build _flatten, _unflatten, and _flatten_with_keys for the wrapped dataclass.
-def _make_pytree(cls: typing.Any) -> Type:
-    def _flatten_with_keys(
-        obj: cls,
-    ) -> Tuple[List[Tuple[pytree.KeyEntry, object]], pytree.Context]:
-        context = None
-        result: List[Tuple[pytree.KeyEntry, object]] = []
-        for field in cls.__dataclass_fields__.keys():
-            result.append((pytree.GetAttrKey(field), getattr(obj, field)))
-        return (result, context)
-
-    def _flatten(obj: object) -> Tuple[List[object], pytree.Context]:
-        context = None
-        result = []
-        for field in cls.__dataclass_fields__.keys():
-            result.append(getattr(obj, field))
-        return (result, context)
-
-    def _unflatten(values: Iterable[object], context: pytree.Context) -> object:
-        return cls(*values)
-
-    pytree.register_pytree_node(
-        cls, _flatten, _unflatten, flatten_with_keys_fn=_flatten_with_keys
-    )
-
-    return cls
-
-
-@_make_pytree
-@dataclass(frozen=True)
+_MetadataIntLike = Union[IntLikeType, "_PySymInputStub", "_SymIntOutputStub"]
+
+
+@dataclass
 class TensorMetadata:
     """
     The Tensor metadata relevant to hashing FakeTensors when caching.
     """
 
     dtype: torch.dtype
-    shape: Tuple[Union[IntLikeType, _PySymInputStub, _SymIntOutputStub], ...]
-    stride: Tuple[Union[IntLikeType, _PySymInputStub, _SymIntOutputStub], ...]
+    shape: Tuple[_MetadataIntLike, ...]
+    stride: Tuple[_MetadataIntLike, ...]
     device: torch.device
     layout: torch.layout
     memory_format: Optional[torch.memory_format]
-    storage_offset: Union[IntLikeType, _PySymInputStub, _SymIntOutputStub]
-    storage_bytes: Optional[Union[IntLikeType, _PySymInputStub, _SymIntOutputStub]]
+    storage_offset: _MetadataIntLike
+    storage_bytes: Optional[_MetadataIntLike]
     requires_grad: bool
     is_quantized: bool
     is_conj: bool
@@ -934,15 +908,17 @@
     dense_dim: Optional[int]
     sparse_dim: Optional[int]
 
-    def flatten_into(self, result: List[object]) -> None:
+    def flatten_into(self, result: List[object], state: _CacheKeyState) -> None:
         result.append(self.dtype)
-        result.append(self.shape)
-        result.append(self.stride)
+        for v in self.shape:
+            state.convert_input(result, v)
+        for v in self.stride:
+            state.convert_input(result, v)
         result.append(self.device)
         result.append(self.layout)
         result.append(self.memory_format)
-        result.append(self.storage_offset)
-        result.append(self.storage_bytes)
+        state.convert_input(result, self.storage_offset)
+        state.convert_input(result, self.storage_bytes)
         result.append(self.requires_grad)
         result.append(self.is_quantized)
         result.append(self.is_conj)
@@ -971,24 +947,24 @@
     storage_offset = t.storage_offset()
 
     return TensorMetadata(
-        dtype=t.dtype,
-        shape=t.shape,
-        stride=t.stride() if t.layout == torch.strided else (),
-        device=t.device,
-        layout=t.layout,
-        memory_format=memory_format,
-        storage_offset=storage_offset,
+        t.dtype,  # dtype
+        t.shape,  # shape
+        t.stride() if t.layout == torch.strided else (),  # stride
+        t.device,  # device
+        t.layout,  # layout
+        memory_format,  # memory_format
+        storage_offset,  # storage_offset
         # Only set storage_bytes for tensors that have storage (not sparse)
-        storage_bytes=t.untyped_storage().nbytes() if not t.is_sparse else None,
-        requires_grad=t.requires_grad,
-        is_quantized=t.is_quantized,
-        is_conj=t.is_conj(),
-        is_neg=t.is_neg(),
-        is_inference=t.is_inference(),
-        is_sparse=t.is_sparse,
-        is_coalesced=t.is_coalesced() if t.is_sparse else None,
-        dense_dim=t.dense_dim() if t.is_sparse else None,
-        sparse_dim=t.sparse_dim() if t.is_sparse else None,
+        t.untyped_storage().nbytes() if not t.is_sparse else None,  # storage_bytes
+        t.requires_grad,  # requires_grad
+        t.is_quantized,  # is_quantized
+        t.is_conj(),  # is_conj
+        t.is_neg(),  # is_neg
+        t.is_inference(),  # is_inference
+        t.is_sparse,  # is_sparse
+        t.is_coalesced() if t.is_sparse else None,  # is_coalesced
+        t.dense_dim() if t.is_sparse else None,  # dense_dim
+        t.sparse_dim() if t.is_sparse else None,  # sparse_dim
     )
 
 
@@ -1044,7 +1020,7 @@
     """
 
     value: SymInt
-    key_path: Optional[pytree.KeyPath]
+    key_path: Optional[int]
 
     def __repr__(self) -> str:
         return f"_SymIntOutputStub({self.value}, {self.key_path})"
@@ -1103,10 +1079,28 @@
 
     # We track the SymNodes so when we get the output we can see if it exactly
     # matches one of the inputs so we can uncache it properly.
-    sym_node_lookup: Dict[int, pytree.KeyPath]  # id(SymNode) -> index
+    sym_node_lookup: Dict[int, int]  # id(SymNode) -> index
 
     def __init__(self) -> None:
         self.sym_node_lookup = {}
+
+    def convert_sym_int(self, result: List[object], arg: SymInt) -> None:
+        self.sym_node_lookup[id(arg.node)] = len(result)
+        result.append(_PySymInputStub(arg))
+
+    def convert_input(
+        self, result: List[object], arg: Optional[_MetadataIntLike]
+    ) -> None:
+        if isinstance(arg, SymInt):
+            self.convert_sym_int(result, arg)
+        else:
+            result.append(arg)
+
+    def convert_output(self, arg: _MetadataIntLike) -> _MetadataIntLike:
+        if isinstance(arg, SymInt):
+            return _SymIntOutputStub(arg, self.sym_node_lookup.get(id(arg.node), None))
+        else:
+            return arg
 
 
 # We keep one instantiation of `fake_tensor_converter` active
@@ -1390,27 +1384,14 @@
             # Disallowing dynamic shapes can introduce a DynamicOutputShapeException
             # where it wasn't seen on a previous instance of the same op.
             self.shape_env.settings if self.shape_env else None,
-<<<<<<< HEAD
-        )
-
-        def replace_syms(path: pytree.KeyPath, value: object) -> object:
-            if isinstance(value, py_sym_types):
-                state.sym_node_lookup[id(value.node)] = path
-                return _PySymInputStub(value)
-            return value
-
-        key_values = pytree.tree_map_with_path(replace_syms, key_values)
-
-        return _DispatchCacheKey(key_values)
-=======
         ]
         # Translate any FakeTensor args to metadata.
         if args:
-            self._prep_args_for_hash(key_values, args)
+            self._prep_args_for_hash(state, key_values, args)
         if kwargs:
-            self._prep_args_for_hash(key_values, kwargs)
+            self._prep_args_for_hash(state, key_values, kwargs)
+
         return _DispatchCacheKey(tuple(key_values))
->>>>>>> a7a02dd9
 
     def _validate_cache_key(
         self,
@@ -1456,6 +1437,7 @@
 
     def _prep_args_for_hash(
         self,
+        state: _CacheKeyState,
         result: List[object],
         args: Union[Mapping[str, object], Sequence[object], Iterable[object]],
     ) -> None:
@@ -1466,8 +1448,8 @@
         unsupported cases that should bypass caching.
         """
         if isinstance(args, dict):
-            self._prep_args_for_hash(result, args.keys())
-            self._prep_args_for_hash(result, args.values())
+            self._prep_args_for_hash(state, result, args.keys())
+            self._prep_args_for_hash(state, result, args.values())
             return
 
         for arg in args:
@@ -1475,7 +1457,7 @@
                 if not self.is_our_fake(arg):
                     raise _BypassDispatchCache("not our fake")
                 # if arg._has_symbolic_sizes_strides:  # TODO: how to we reconstitute this?
-                #    raise _BypassDispatchCache("symbolic shape")
+                #     raise _BypassDispatchCache("symbolic shape")
                 if arg.constant is not None:
                     raise _BypassDispatchCache("constant attribute")
                 if arg.is_sparse:
@@ -1494,13 +1476,15 @@
                 if is_sparse_compressed(arg):
                     raise _BypassDispatchCache("sparse compressed tensor")
                 metadata = extract_tensor_metadata(arg)
-                metadata.flatten_into(result)
+                metadata.flatten_into(result, state)
             elif isinstance(arg, Tensor):
                 raise _BypassDispatchCache("non-fake tensor")
-            # elif isinstance(arg, (SymBool, SymInt, SymFloat)):
-            #    raise _BypassDispatchCache("symbolic shape")
+            elif isinstance(arg, SymInt):
+                state.convert_sym_int(result, arg)
+            elif isinstance(arg, (SymBool, SymFloat)):
+                raise _BypassDispatchCache("symbolic shape")
             elif isinstance(arg, (list, tuple, dict)):
-                self._prep_args_for_hash(result, arg)
+                self._prep_args_for_hash(state, result, arg)
             else:
                 # It's important to capture the type of the arg since, e.g., 1 and 1.0
                 # hash to the same value, but can produce different dtypes for the
@@ -1563,17 +1547,14 @@
             view_idx = idxs[0]
 
         metadata = extract_tensor_metadata(output)
-
-        # Look through the metadata to see if we have any SymNodes hiding in there.
-        def replace_syms(path: pytree.KeyPath, value: object) -> object:
-            if isinstance(value, SymInt):
-                # There's a SymInt in the output. Does it map to an input node?
-                return _SymIntOutputStub(
-                    value, state.sym_node_lookup.get(id(value.node), None)
-                )
-            return value
-
-        metadata = pytree.tree_map_with_path(replace_syms, metadata)
+        metadata.shape = tuple(state.convert_output(v) for v in metadata.shape)
+        metadata.stride = tuple(state.convert_output(v) for v in metadata.stride)
+        metadata.storage_offset = state.convert_output(metadata.storage_offset)
+        metadata.storage_bytes = (
+            None
+            if metadata.storage_bytes is None
+            else state.convert_output(metadata.storage_bytes)
+        )
 
         entry = _DispatchCacheEntry(
             inplace_idx=None,
@@ -1620,17 +1601,7 @@
 
         assert not metadata.is_sparse
 
-        def check_value_opt(
-            value: Optional[Union[IntLikeType, _PySymInputStub, _SymIntOutputStub]]
-        ) -> Optional[IntLikeType]:
-            if value is None:
-                return None
-            else:
-                return check_value(value)
-
-        def check_value(
-            value: Union[IntLikeType, _PySymInputStub, _SymIntOutputStub]
-        ) -> Union[IntLikeType]:
+        def check_value(value: _MetadataIntLike) -> Union[IntLikeType]:
             if isinstance(value, _SymIntOutputStub):
                 if value.key_path is None:
                     # It's important for this to not return the cached SymNode -
@@ -1638,24 +1609,23 @@
                     res = value.value
                     return type(res)(copy.copy(res.node))
                 else:
-                    res = pytree.key_get(key.key, value.key_path)
-                    assert isinstance(res, _PySymInputStub) and isinstance(
-                        res.value, SymInt
+                    src = key.key[value.key_path]
+                    assert isinstance(src, _PySymInputStub) and isinstance(
+                        src.value, SymInt
                     )
-                    return res.value
+                    return src.value
             else:
                 assert not isinstance(value, _PySymInputStub)
                 return value
 
-        def check_list(
-            value: Sequence[Union[IntLikeType, _PySymInputStub, _SymIntOutputStub]]
-        ) -> Tuple[IntLikeType, ...]:
-            return tuple(check_value(v) for v in value)
-
-        shape = check_list(metadata.shape)
-        stride = check_list(metadata.stride)
+        shape = tuple(check_value(v) for v in metadata.shape)
+        stride = tuple(check_value(v) for v in metadata.stride)
         storage_offset = check_value(metadata.storage_offset)
-        storage_bytes = check_value_opt(metadata.storage_bytes)
+        storage_bytes = (
+            None
+            if metadata.storage_bytes is None
+            else check_value(metadata.storage_bytes)
+        )
 
         maybe_suppress: Callable[[], typing.ContextManager] = contextlib.nullcontext
         if self.shape_env is not None:
