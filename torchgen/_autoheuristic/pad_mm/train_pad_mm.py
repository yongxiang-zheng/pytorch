# mypy: ignore-errors
import os
import sys


sys.path.append(os.path.dirname(os.path.dirname(os.path.abspath(__file__))))

from train_regression import AHTrainRegressionTree

from torch._inductor.fx_passes.pad_mm import pad_mm_operations


class AHTrainPadMM(AHTrainRegressionTree):
<<<<<<< HEAD
    def __init__(self):
=======
    def __init__(self) -> None:
>>>>>>> 4a2cf50e
        super().__init__()

    def add_new_features(self, results):
        ops = pad_mm_operations()
        for op in ops:
            results[op.name] = results.apply(op.func, axis=1)
        added_categorical_features = [op.name for op in ops if op.is_categorical]
        return (results, added_categorical_features)


if __name__ == "__main__":
    train = AHTrainPadMM()
    train.generate_heuristic()<|MERGE_RESOLUTION|>--- conflicted
+++ resolved
@@ -11,11 +11,7 @@
 
 
 class AHTrainPadMM(AHTrainRegressionTree):
-<<<<<<< HEAD
-    def __init__(self):
-=======
     def __init__(self) -> None:
->>>>>>> 4a2cf50e
         super().__init__()
 
     def add_new_features(self, results):
