--- conflicted
+++ resolved
@@ -34,7 +34,6 @@
     def __init__(self):
         super().__init__()
 
-<<<<<<< HEAD
     def main(
         self,
         log_path,
@@ -44,9 +43,6 @@
         save_dot=False,
         ranking=False,
     ):
-=======
-    def main(self, log_path, other_datasets, nrows, heuristic_name, save_dot=False):
->>>>>>> 5dfb22d4
         """
         Main function that trains a decision tree and generates a heuristic.
         """
@@ -57,15 +53,10 @@
         datasets = {"train": df_train, "val": df_val, "test": df_test}
         self.add_real_datasets(datasets, other_datasets, cat_feature2cats)
 
-<<<<<<< HEAD
-        # We will do a grid search over the values
-        max_depths = [5, 10]
-=======
         # We will do a grid search over these values
         # Only trying out max_depths of 5, 6, and 7 because we want to keep the tree and
         # generated code small, but smaller than 5 does not perform well enough
         max_depths = [5, 6, 7]
->>>>>>> 5dfb22d4
         min_samples_leafs = [1, 2, 5, 10]
         choice_columns = [f"{CHOICE_COL}_{choice}" for choice in choices]
         (results_df, best_model, threshold) = self.train_and_evaluate_models(
