--- conflicted
+++ resolved
@@ -286,13 +286,8 @@
 
 # set up appropriate env variables
 if BUILD_LIBTORCH_WHL:
-    # Set up environment variables for ONLY building libtorch.so and not libtorch_python.so
-
     # functorch is not supported without python
     os.environ["BUILD_FUNCTORCH"] = "OFF"
-    os.environ["BUILD_PYTHONLESS"] = "ON"
-else:
-    os.environ["BUILD_PYTHONLESS"] = "OFF"
 
 import filecmp
 import glob
@@ -401,8 +396,6 @@
 
 cmake = CMake()
 
-<<<<<<< HEAD
-=======
 DEFAULT_PACKAGE_NAME = "libtorch" if BUILD_LIBTORCH_WHL else "torch"
 
 package_name = os.getenv("TORCH_PACKAGE_NAME", DEFAULT_PACKAGE_NAME)
@@ -1076,29 +1069,6 @@
                 macos_sysroot_path,
             ]
             extra_link_args += ["-arch", macos_target_arch]
-
-    def rename_torch_packages(package_list):
-        """
-        Create a dictionary from a list of package names, renaming packages where
-        the top-level package is 'torch' to 'libtorch'.
-        Args:
-            package_list (list of str): The list of package names.
-        Returns:
-            dict: A dictionary where keys are the package names with 'torch' replaced by 'libtorch',
-                and values are the original package names, only including those where the
-                top-level name is 'torch'.
-        """
-        result = {}
-        for package in package_list:
-            # Split the package name by dots to handle subpackages or modules
-            parts = package.split(".")
-            # Check if the top-level package is 'torch'
-            if parts[0] == "torch":
-                # Replace 'torch' with 'libtorch' in the top-level package name
-                new_key = "libtorch" + package[len("torch") :]
-                result[new_key] = package
-
-        return result
 
     def make_relative_rpath_args(path):
         if IS_DARWIN:
