import math
import os
import subprocess
from pathlib import Path

from typing import Callable, Dict, FrozenSet, List, Optional, Sequence, Tuple

from tools.stats.import_test_stats import get_disabled_tests, get_slow_tests
from tools.testing.test_run import ShardedTest, TestRun

REPO_ROOT = Path(__file__).resolve().parent.parent.parent

IS_MEM_LEAK_CHECK = os.getenv("PYTORCH_TEST_CUDA_MEM_LEAK_CHECK", "0") == "1"

# NUM_PROCS_FOR_SHARDING_CALC must remain consistent across all shards of a job
# to ensure that sharding is consistent, NUM_PROCS is the actual number of procs
# used to run tests.  If they are not equal, the only consequence should be
# unequal shards.
IS_ROCM = os.path.exists("/opt/rocm")
NUM_PROCS = 1 if IS_MEM_LEAK_CHECK else 2
NUM_PROCS_FOR_SHARDING_CALC = NUM_PROCS if not IS_ROCM or IS_MEM_LEAK_CHECK else 2
THRESHOLD = 60 * 10  # 10 minutes

# See Note [ROCm parallel CI testing]
# Special logic for ROCm GHA runners to query number of GPUs available.
# torch.version.hip was not available to check if this was a ROCm self-hosted runner.
# Must check for ROCm runner in another way. We look for /opt/rocm directory.
if IS_ROCM and not IS_MEM_LEAK_CHECK:
    try:
        # This is the same logic used in GHA health check, see .github/templates/common.yml.j2
        lines = (
            subprocess.check_output(["rocminfo"], encoding="ascii").strip().split("\n")
        )
        count = 0
        for line in lines:
            if " gfx" in line:
                count += 1
        assert count > 0  # there must be at least 1 GPU
        # Limiting to 8 GPUs(PROCS)
        NUM_PROCS = min(count, 8)
    except subprocess.CalledProcessError as e:
        # The safe default for ROCm GHA runners is to run tests serially.
        NUM_PROCS = 1


class ShardJob:
    def __init__(self) -> None:
        self.serial: List[ShardedTest] = []
        self.parallel: List[ShardedTest] = []

    def get_total_time(self) -> float:
        """Default is the value for which to substitute if a test has no time"""
        procs = [0.0 for _ in range(NUM_PROCS_FOR_SHARDING_CALC)]
        for test in self.parallel:
            min_index = procs.index(min(procs))
            procs[min_index] += test.get_time()
        time = max(procs) + sum(test.get_time() for test in self.serial)
        return time

    def convert_to_tuple(self) -> Tuple[float, List[ShardedTest]]:
        return (self.get_total_time(), self.serial + self.parallel)


def get_with_pytest_shard(
    tests: Sequence[TestRun],
    test_file_times: Dict[str, float],
    test_class_times: Optional[Dict[str, Dict[str, float]]],
) -> List[ShardedTest]:
    sharded_tests: List[ShardedTest] = []

    for test in tests:
        duration = get_duration(test, test_file_times, test_class_times or {})

        if duration and duration > THRESHOLD:
            num_shards = math.ceil(duration / THRESHOLD)
            for i in range(num_shards):
                sharded_tests.append(
                    ShardedTest(test, i + 1, num_shards, duration / num_shards)
                )
        else:
            sharded_tests.append(ShardedTest(test, 1, 1, duration))
    return sharded_tests


def get_duration(
    test: TestRun,
<<<<<<< HEAD
    test_file_times: Dict[str, float],
    test_class_times: Dict[str, Dict[str, float]],
) -> Optional[float]:
    file_duration = test_file_times.get(test.test_file, None)
    if test.is_full_file():
        return file_duration

    def get_duration_for_classes(
        test_file: str, test_classes: FrozenSet[str]
    ) -> Optional[float]:
        duration: float = 0

        for test_class in test_classes:
            class_duration = test_class_times.get(test_file, {}).get(test_class, None)
            if class_duration is None:
                return None
            duration += class_duration
        return duration

    included = test.included()
    excluded = test.excluded()
    included_classes_duration = get_duration_for_classes(test.test_file, included)
    excluded_classes_duration = get_duration_for_classes(test.test_file, excluded)

    if included_classes_duration is None or excluded_classes_duration is None:
        # Didn't get the time for all classes, so time is unknown
        return None

    if included:
        return included_classes_duration
    assert (
        excluded
    ), f"TestRun {test} is not full file but doesn't have included or excluded classes"
    if file_duration is None:
        return None
    return file_duration - excluded_classes_duration


def shard(
    sharded_jobs: List[ShardJob],
    tests: Sequence[TestRun],
    test_file_times: Dict[str, float],
    test_class_times: Dict[str, Dict[str, float]],
    estimated_time_limit: Optional[float] = None,
    sort_by_time: bool = True,
    serial: bool = False,
) -> None:
    if len(sharded_jobs) == 0:
        assert len(tests) == 0, "No shards provided but there are tests to shard"
        return
    # Modifies sharded_jobs in place
    known_tests = tests
    unknown_tests = []
=======
    test_file_times: Dict[str, float],
    test_class_times: Dict[str, Dict[str, float]],
) -> Optional[float]:
    """Calculate the time for a TestRun based on the given test_file_times and
    test_class_times.  Returns None if the time is unknown."""
    file_duration = test_file_times.get(test.test_file, None)
    if test.is_full_file():
        return file_duration

    def get_duration_for_classes(
        test_file: str, test_classes: FrozenSet[str]
    ) -> Optional[float]:
        duration: float = 0

        for test_class in test_classes:
            class_duration = test_class_times.get(test_file, {}).get(test_class, None)
            if class_duration is None:
                return None
            duration += class_duration
        return duration

    included = test.included()
    excluded = test.excluded()
    included_classes_duration = get_duration_for_classes(test.test_file, included)
    excluded_classes_duration = get_duration_for_classes(test.test_file, excluded)

    if included_classes_duration is None or excluded_classes_duration is None:
        # Didn't get the time for all classes, so time is unknown
        return None

    if included:
        return included_classes_duration
    assert (
        excluded
    ), f"TestRun {test} is not full file but doesn't have included or excluded classes"
    if file_duration is None:
        return None
    return file_duration - excluded_classes_duration


def shard(
    sharded_jobs: List[ShardJob],
    pytest_sharded_tests: Sequence[ShardedTest],
    estimated_time_limit: Optional[float] = None,
    serial: bool = False,
) -> None:
    # Modifies sharded_jobs in place
    if len(sharded_jobs) == 0:
        assert (
            len(pytest_sharded_tests) == 0
        ), "No shards provided but there are tests to shard"
        return

    round_robin_index = 0

    def _get_min_sharded_job(
        sharded_jobs: List[ShardJob], test: ShardedTest
    ) -> ShardJob:
        if test.time is None:
            nonlocal round_robin_index
            job = sharded_jobs[round_robin_index % len(sharded_jobs)]
            round_robin_index += 1
            return job
        return min(sharded_jobs, key=lambda j: j.get_total_time())

    def _shard_serial(
        tests: Sequence[ShardedTest], sharded_jobs: List[ShardJob]
    ) -> None:
        assert estimated_time_limit is not None, "Estimated time limit must be provided"
        new_sharded_jobs = sharded_jobs
        for test in tests:
            if (
                len(sharded_jobs) > 1
                and sharded_jobs[-1].get_total_time() > estimated_time_limit
            ):
                new_sharded_jobs = sharded_jobs[:-1]
            min_sharded_job = _get_min_sharded_job(new_sharded_jobs, test)
            min_sharded_job.serial.append(test)

    def _shard_parallel(
        tests: Sequence[ShardedTest], sharded_jobs: List[ShardJob]
    ) -> None:
        for test in tests:
            min_sharded_job = _get_min_sharded_job(sharded_jobs, test)
            min_sharded_job.parallel.append(test)

    if serial:
        _shard_serial(pytest_sharded_tests, sharded_jobs)
    else:
        _shard_parallel(pytest_sharded_tests, sharded_jobs)

    return


def calculate_shards(
    num_shards: int,
    tests: Sequence[TestRun],
    test_file_times: Dict[str, float],
    test_class_times: Optional[Dict[str, Dict[str, float]]],
    must_serial: Optional[Callable[[str], bool]] = None,
    sort_by_time: bool = True,
) -> List[Tuple[float, List[ShardedTest]]]:
    must_serial = must_serial or (lambda x: True)
    test_class_times = test_class_times or {}

    # Divide tests into pytest shards
>>>>>>> 22ba180e
    if sort_by_time:
        known_tests = [
            x
            for x in tests
            if get_duration(x, test_file_times, test_class_times) is not None
        ]
        unknown_tests = [x for x in tests if x not in known_tests]

<<<<<<< HEAD
        assert (
            unknown_tests == [] or serial
        ), f"Attmempting to parallelize unknown tests {unknown_tests}"
    del tests

    known_tests = get_with_pytest_shard(known_tests, test_file_times, test_class_times)
=======
        pytest_sharded_tests = sorted(
            get_with_pytest_shard(known_tests, test_file_times, test_class_times),
            key=lambda j: j.get_time(),
            reverse=True,
        ) + get_with_pytest_shard(unknown_tests, test_file_times, test_class_times)
    else:
        pytest_sharded_tests = get_with_pytest_shard(
            tests, test_file_times, test_class_times
        )
    del tests
>>>>>>> 22ba180e

    serial_tests = [test for test in pytest_sharded_tests if must_serial(test.name)]
    parallel_tests = [test for test in pytest_sharded_tests if test not in serial_tests]

<<<<<<< HEAD
    def _shard_serial(tests: List[ShardedTest], sharded_jobs: List[ShardJob]) -> None:
        assert estimated_time_limit is not None, "Estimated time limit must be provided"
        new_sharded_jobs = sharded_jobs
        for test in tests:
            if (
                len(sharded_jobs) > 1
                and sharded_jobs[-1].get_total_time() > estimated_time_limit
            ):
                new_sharded_jobs = sharded_jobs[:-1]
            min_sharded_job = min(new_sharded_jobs, key=lambda j: j.get_total_time())
            min_sharded_job.serial.append(test)

    def _shard_parallel(tests: List[ShardedTest], sharded_jobs: List[ShardJob]) -> None:
        for test in tests:
            min_sharded_job = min(sharded_jobs, key=lambda j: j.get_total_time())
            min_sharded_job.parallel.append(test)

    if serial:
        _shard_serial(known_tests, sharded_jobs)
    else:
        _shard_parallel(known_tests, sharded_jobs)

    # Round robin the unknown jobs starting with the smallest shard
    num_shards = len(sharded_jobs)
    index = min(range(num_shards), key=lambda i: sharded_jobs[i].get_total_time())
    for unknown_test in unknown_tests:
        sharded_jobs[index].serial.append(ShardedTest(unknown_test, 1, 1, None))
        index = (index + 1) % num_shards

    return


def calculate_shards(
    num_shards: int,
    tests: Sequence[TestRun],
    test_file_times: Dict[str, float],
    test_class_times: Optional[Dict[str, Dict[str, float]]],
    must_serial: Optional[Callable[[str], bool]] = None,
    sort_by_time: bool = True,
) -> List[Tuple[float, List[ShardedTest]]]:
    must_serial = must_serial or (lambda x: True)
    test_class_times = test_class_times or {}
    serial_tests = [
        test
        for test in tests
        if get_duration(test, test_file_times, test_class_times) is None
        or must_serial(test.test_file)
    ]
    parallel_tests = [test for test in tests if test not in serial_tests]

    serial_time = sum(
        get_duration(test, test_file_times, test_class_times) or 0
        for test in serial_tests
    )
    parallel_time = sum(
        get_duration(test, test_file_times, test_class_times) or 0
        for test in parallel_tests
    )
    total_time = serial_time + parallel_time / NUM_PROCS_FOR_SHARDING_CALC
    estimated_time_per_shard = total_time / num_shards
    # Separate serial tests from parallel tests as much as possible to maximize
    # parallelism by putting all the serial tests on the first num_serial_shards
    # shards. The estimated_time_limit is the estimated time it should take for
    # the least filled serial shard. Ex if we have 8 min of serial tests, 20 min
    # of parallel tests, 6 shards, and 2 procs per machine, we would expect each
    # machine to take 3 min and should aim for 3 serial shards, with shards 1
    # and 2 taking 3 min and shard 3 taking 2 min.  The estimated time limit
    # would be 2 min. This ensures that the first few shard contains as many
    # serial tests as possible and as few parallel tests as possible. The least
    # filled/last (in the example, the 3rd) shard may contain a lot of both
    # serial and parallel tests.
    estimated_time_limit = 0.0
    if estimated_time_per_shard != 0:
        estimated_time_limit = serial_time % estimated_time_per_shard
    if estimated_time_limit <= 0.01:
        estimated_time_limit = estimated_time_per_shard
    if total_time == 0:
        num_serial_shards = num_shards
    else:
        num_serial_shards = max(math.ceil(serial_time / total_time * num_shards), 1)

    sharded_jobs = [ShardJob() for _ in range(num_shards)]
    shard(
        sharded_jobs[:num_serial_shards],
        serial_tests,
        test_file_times,
        test_class_times,
        estimated_time_limit=estimated_time_limit,
        sort_by_time=sort_by_time,
        serial=True,
    )
    shard(
        sharded_jobs,
        parallel_tests,
        test_file_times,
        test_class_times,
        sort_by_time=sort_by_time,
        serial=False,
    )

=======
    serial_time = sum(test.get_time() for test in serial_tests)
    parallel_time = sum(test.get_time() for test in parallel_tests)
    total_time = serial_time + parallel_time / NUM_PROCS_FOR_SHARDING_CALC
    estimated_time_per_shard = total_time / num_shards
    # Separate serial tests from parallel tests as much as possible to maximize
    # parallelism by putting all the serial tests on the first num_serial_shards
    # shards. The estimated_time_limit is the estimated time it should take for
    # the least filled serial shard. Ex if we have 8 min of serial tests, 20 min
    # of parallel tests, 6 shards, and 2 procs per machine, we would expect each
    # machine to take 3 min and should aim for 3 serial shards, with shards 1
    # and 2 taking 3 min and shard 3 taking 2 min.  The estimated time limit
    # would be 2 min. This ensures that the first few shard contains as many
    # serial tests as possible and as few parallel tests as possible. The least
    # filled/last (in the example, the 3rd) shard may contain a lot of both
    # serial and parallel tests.
    estimated_time_limit = 0.0
    if estimated_time_per_shard != 0:
        estimated_time_limit = serial_time % estimated_time_per_shard
    if estimated_time_limit <= 0.01:
        estimated_time_limit = estimated_time_per_shard
    if total_time == 0:
        num_serial_shards = num_shards
    else:
        num_serial_shards = max(math.ceil(serial_time / total_time * num_shards), 1)

    sharded_jobs = [ShardJob() for _ in range(num_shards)]
    shard(
        sharded_jobs=sharded_jobs[:num_serial_shards],
        pytest_sharded_tests=serial_tests,
        estimated_time_limit=estimated_time_limit,
        serial=True,
    )
    shard(
        sharded_jobs=sharded_jobs,
        pytest_sharded_tests=parallel_tests,
        serial=False,
    )

>>>>>>> 22ba180e
    return [job.convert_to_tuple() for job in sharded_jobs]


def get_test_case_configs(dirpath: str) -> None:
    get_slow_tests(dirpath=dirpath)
    get_disabled_tests(dirpath=dirpath)<|MERGE_RESOLUTION|>--- conflicted
+++ resolved
@@ -84,61 +84,6 @@
 
 def get_duration(
     test: TestRun,
-<<<<<<< HEAD
-    test_file_times: Dict[str, float],
-    test_class_times: Dict[str, Dict[str, float]],
-) -> Optional[float]:
-    file_duration = test_file_times.get(test.test_file, None)
-    if test.is_full_file():
-        return file_duration
-
-    def get_duration_for_classes(
-        test_file: str, test_classes: FrozenSet[str]
-    ) -> Optional[float]:
-        duration: float = 0
-
-        for test_class in test_classes:
-            class_duration = test_class_times.get(test_file, {}).get(test_class, None)
-            if class_duration is None:
-                return None
-            duration += class_duration
-        return duration
-
-    included = test.included()
-    excluded = test.excluded()
-    included_classes_duration = get_duration_for_classes(test.test_file, included)
-    excluded_classes_duration = get_duration_for_classes(test.test_file, excluded)
-
-    if included_classes_duration is None or excluded_classes_duration is None:
-        # Didn't get the time for all classes, so time is unknown
-        return None
-
-    if included:
-        return included_classes_duration
-    assert (
-        excluded
-    ), f"TestRun {test} is not full file but doesn't have included or excluded classes"
-    if file_duration is None:
-        return None
-    return file_duration - excluded_classes_duration
-
-
-def shard(
-    sharded_jobs: List[ShardJob],
-    tests: Sequence[TestRun],
-    test_file_times: Dict[str, float],
-    test_class_times: Dict[str, Dict[str, float]],
-    estimated_time_limit: Optional[float] = None,
-    sort_by_time: bool = True,
-    serial: bool = False,
-) -> None:
-    if len(sharded_jobs) == 0:
-        assert len(tests) == 0, "No shards provided but there are tests to shard"
-        return
-    # Modifies sharded_jobs in place
-    known_tests = tests
-    unknown_tests = []
-=======
     test_file_times: Dict[str, float],
     test_class_times: Dict[str, Dict[str, float]],
 ) -> Optional[float]:
@@ -245,7 +190,6 @@
     test_class_times = test_class_times or {}
 
     # Divide tests into pytest shards
->>>>>>> 22ba180e
     if sort_by_time:
         known_tests = [
             x
@@ -254,14 +198,6 @@
         ]
         unknown_tests = [x for x in tests if x not in known_tests]
 
-<<<<<<< HEAD
-        assert (
-            unknown_tests == [] or serial
-        ), f"Attmempting to parallelize unknown tests {unknown_tests}"
-    del tests
-
-    known_tests = get_with_pytest_shard(known_tests, test_file_times, test_class_times)
-=======
         pytest_sharded_tests = sorted(
             get_with_pytest_shard(known_tests, test_file_times, test_class_times),
             key=lambda j: j.get_time(),
@@ -272,113 +208,10 @@
             tests, test_file_times, test_class_times
         )
     del tests
->>>>>>> 22ba180e
 
     serial_tests = [test for test in pytest_sharded_tests if must_serial(test.name)]
     parallel_tests = [test for test in pytest_sharded_tests if test not in serial_tests]
 
-<<<<<<< HEAD
-    def _shard_serial(tests: List[ShardedTest], sharded_jobs: List[ShardJob]) -> None:
-        assert estimated_time_limit is not None, "Estimated time limit must be provided"
-        new_sharded_jobs = sharded_jobs
-        for test in tests:
-            if (
-                len(sharded_jobs) > 1
-                and sharded_jobs[-1].get_total_time() > estimated_time_limit
-            ):
-                new_sharded_jobs = sharded_jobs[:-1]
-            min_sharded_job = min(new_sharded_jobs, key=lambda j: j.get_total_time())
-            min_sharded_job.serial.append(test)
-
-    def _shard_parallel(tests: List[ShardedTest], sharded_jobs: List[ShardJob]) -> None:
-        for test in tests:
-            min_sharded_job = min(sharded_jobs, key=lambda j: j.get_total_time())
-            min_sharded_job.parallel.append(test)
-
-    if serial:
-        _shard_serial(known_tests, sharded_jobs)
-    else:
-        _shard_parallel(known_tests, sharded_jobs)
-
-    # Round robin the unknown jobs starting with the smallest shard
-    num_shards = len(sharded_jobs)
-    index = min(range(num_shards), key=lambda i: sharded_jobs[i].get_total_time())
-    for unknown_test in unknown_tests:
-        sharded_jobs[index].serial.append(ShardedTest(unknown_test, 1, 1, None))
-        index = (index + 1) % num_shards
-
-    return
-
-
-def calculate_shards(
-    num_shards: int,
-    tests: Sequence[TestRun],
-    test_file_times: Dict[str, float],
-    test_class_times: Optional[Dict[str, Dict[str, float]]],
-    must_serial: Optional[Callable[[str], bool]] = None,
-    sort_by_time: bool = True,
-) -> List[Tuple[float, List[ShardedTest]]]:
-    must_serial = must_serial or (lambda x: True)
-    test_class_times = test_class_times or {}
-    serial_tests = [
-        test
-        for test in tests
-        if get_duration(test, test_file_times, test_class_times) is None
-        or must_serial(test.test_file)
-    ]
-    parallel_tests = [test for test in tests if test not in serial_tests]
-
-    serial_time = sum(
-        get_duration(test, test_file_times, test_class_times) or 0
-        for test in serial_tests
-    )
-    parallel_time = sum(
-        get_duration(test, test_file_times, test_class_times) or 0
-        for test in parallel_tests
-    )
-    total_time = serial_time + parallel_time / NUM_PROCS_FOR_SHARDING_CALC
-    estimated_time_per_shard = total_time / num_shards
-    # Separate serial tests from parallel tests as much as possible to maximize
-    # parallelism by putting all the serial tests on the first num_serial_shards
-    # shards. The estimated_time_limit is the estimated time it should take for
-    # the least filled serial shard. Ex if we have 8 min of serial tests, 20 min
-    # of parallel tests, 6 shards, and 2 procs per machine, we would expect each
-    # machine to take 3 min and should aim for 3 serial shards, with shards 1
-    # and 2 taking 3 min and shard 3 taking 2 min.  The estimated time limit
-    # would be 2 min. This ensures that the first few shard contains as many
-    # serial tests as possible and as few parallel tests as possible. The least
-    # filled/last (in the example, the 3rd) shard may contain a lot of both
-    # serial and parallel tests.
-    estimated_time_limit = 0.0
-    if estimated_time_per_shard != 0:
-        estimated_time_limit = serial_time % estimated_time_per_shard
-    if estimated_time_limit <= 0.01:
-        estimated_time_limit = estimated_time_per_shard
-    if total_time == 0:
-        num_serial_shards = num_shards
-    else:
-        num_serial_shards = max(math.ceil(serial_time / total_time * num_shards), 1)
-
-    sharded_jobs = [ShardJob() for _ in range(num_shards)]
-    shard(
-        sharded_jobs[:num_serial_shards],
-        serial_tests,
-        test_file_times,
-        test_class_times,
-        estimated_time_limit=estimated_time_limit,
-        sort_by_time=sort_by_time,
-        serial=True,
-    )
-    shard(
-        sharded_jobs,
-        parallel_tests,
-        test_file_times,
-        test_class_times,
-        sort_by_time=sort_by_time,
-        serial=False,
-    )
-
-=======
     serial_time = sum(test.get_time() for test in serial_tests)
     parallel_time = sum(test.get_time() for test in parallel_tests)
     total_time = serial_time + parallel_time / NUM_PROCS_FOR_SHARDING_CALC
@@ -417,7 +250,6 @@
         serial=False,
     )
 
->>>>>>> 22ba180e
     return [job.convert_to_tuple() for job in sharded_jobs]
 
 
